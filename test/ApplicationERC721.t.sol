// SPDX-License-Identifier: UNLICENSED
pragma solidity ^0.8.17;

import "forge-std/Test.sol";
import "src/example/OracleRestricted.sol";
import "src/example/OracleAllowed.sol";
import {ApplicationERC721HandlerMod} from "./helpers/ApplicationERC721HandlerMod.sol";
import "test/helpers/ApplicationERC721WithBatchMintBurn.sol";
import "test/helpers/TestCommon.sol";

contract ApplicationERC721Test is TestCommon {
    OracleRestricted oracleRestricted;
    OracleAllowed oracleAllowed;
    ApplicationERC721HandlerMod newAssetHandler;
<<<<<<< HEAD

=======
    address user1 = address(11);
    address user2 = address(22);
    address user3 = address(33);
>>>>>>> 76a266e8
    address rich_user = address(44);
    address ac;
    address[] badBoys;
    address[] goodBoys;

    function setUp() public {
        vm.warp(Blocktime);
        vm.startPrank(appAdministrator);
        setUpProtocolAndAppManagerAndTokens();
        switchToAppAdministrator();
        // create the oracles
        oracleAllowed = new OracleAllowed();
        oracleRestricted = new OracleRestricted();
    }

    function testERC721AndHandlerVersions() public {
        string memory version = applicationNFTHandler.version();
        assertEq(version, "1.1.0");
    }

    function testMint() public {
        /// Owner Mints new tokenId
        applicationNFT.safeMint(appAdministrator);
        console.log(applicationNFT.balanceOf(appAdministrator));
        /// Owner Mints a second new tokenId
        applicationNFT.safeMint(appAdministrator);
        console.log(applicationNFT.balanceOf(appAdministrator));
        assertEq(applicationNFT.balanceOf(appAdministrator), 2);
    }

    function testTransfer() public {
        applicationNFT.safeMint(appAdministrator);
        applicationNFT.transferFrom(appAdministrator, user, 0);
        assertEq(applicationNFT.balanceOf(appAdministrator), 0);
        assertEq(applicationNFT.balanceOf(user), 1);
    }

    function testBurn() public {
        ///Mint and transfer tokenId 0
        applicationNFT.safeMint(appAdministrator);
        applicationNFT.transferFrom(appAdministrator, appAdministrator, 0);
        ///Mint tokenId 1
        applicationNFT.safeMint(appAdministrator);
        ///Test token burn of token 0 and token 1
        applicationNFT.burn(1);
        ///Switch to app administrator account for burn

        /// Burn appAdministrator token
        applicationNFT.burn(0);
        ///Return to app admin account
        switchToAppAdministrator();
        assertEq(applicationNFT.balanceOf(appAdministrator), 0);
        assertEq(applicationNFT.balanceOf(appAdministrator), 0);
    }

    function testFailBurnERC721() public {
        ///Mint and transfer tokenId 0
        applicationNFT.safeMint(appAdministrator);
        switchToUser();
        ///attempt to burn token that user does not own
        applicationNFT.burn(0);
    }

    function testZeroAddressChecksERC721() public {
        vm.expectRevert();
        new ApplicationERC721("FRANK", "FRANK", address(0x0), "https://SampleApp.io");
        vm.expectRevert();
        applicationNFT.connectHandlerToToken(address(0));

        /// test both address checks in constructor
        vm.expectRevert();
        new ApplicationERC721Handler(address(0x0), ac, address(applicationNFT), false);
        vm.expectRevert();
        new ApplicationERC721Handler(address(ruleProcessor), ac, address(applicationNFT), false);
        vm.expectRevert();
        new ApplicationERC721Handler(address(ruleProcessor), address(0x0), address(0x0), false);

        vm.expectRevert();
        applicationNFTHandler.setNFTPricingAddress(address(0x00));
        vm.expectRevert();
        applicationNFTHandler.setERC20PricingAddress(address(0x00));
    }

    function testPassMinMaxAccountBalanceRule() public {
        /// mint 6 NFTs to appAdministrator for transfer
        applicationNFT.safeMint(appAdministrator);
        applicationNFT.safeMint(appAdministrator);
        applicationNFT.safeMint(appAdministrator);
        applicationNFT.safeMint(appAdministrator);
        applicationNFT.safeMint(appAdministrator);
        applicationNFT.safeMint(appAdministrator);

        bytes32[] memory accs = new bytes32[](1);
        uint256[] memory min = new uint256[](1);
        uint256[] memory max = new uint256[](1);
        accs[0] = bytes32("Oscar");
        min[0] = uint256(1);
        max[0] = uint256(6);

        /// set up a non admin user with tokens
        switchToAppAdministrator();
        ///transfer tokenId 1 and 2 to rich_user
        applicationNFT.transferFrom(appAdministrator, rich_user, 0);
        applicationNFT.transferFrom(appAdministrator, rich_user, 1);
        assertEq(applicationNFT.balanceOf(rich_user), 2);

        ///transfer tokenId 3 and 4 to user1
        applicationNFT.transferFrom(appAdministrator, user1, 3);
        applicationNFT.transferFrom(appAdministrator, user1, 4);
        assertEq(applicationNFT.balanceOf(user1), 2);

        switchToRuleAdmin();
        TaggedRuleDataFacet(address(ruleStorageDiamond)).addBalanceLimitRules(address(applicationAppManager), accs, min, max);
        // add the actual rule
        uint32 ruleId = TaggedRuleDataFacet(address(ruleStorageDiamond)).addBalanceLimitRules(address(applicationAppManager), accs, min, max);
        switchToAppAdministrator();
        ///Add GeneralTag to account
        applicationAppManager.addGeneralTag(user1, "Oscar"); ///add tag
        assertTrue(applicationAppManager.hasTag(user1, "Oscar"));
        applicationAppManager.addGeneralTag(user2, "Oscar"); ///add tag
        assertTrue(applicationAppManager.hasTag(user2, "Oscar"));
        applicationAppManager.addGeneralTag(user3, "Oscar"); ///add tag
        assertTrue(applicationAppManager.hasTag(user3, "Oscar"));
        ///perform transfer that checks rule
        vm.stopPrank();
        vm.startPrank(user1);
        applicationNFT.transferFrom(user1, user2, 3);
        assertEq(applicationNFT.balanceOf(user2), 1);
        assertEq(applicationNFT.balanceOf(user1), 1);
        switchToRuleAdmin();
        ///update ruleId in application NFT handler
        applicationNFTHandler.setMinMaxBalanceRuleId(ruleId);
        /// make sure the minimum rules fail results in revert
        vm.stopPrank();
        vm.startPrank(user1);
        vm.expectRevert(0xf1737570);
        applicationNFT.transferFrom(user1, user3, 4);

        ///make sure the maximum rule fail results in revert
        vm.stopPrank();
        vm.startPrank(appAdministrator);
        // user1 mints to 6 total (limit)
        applicationNFT.safeMint(user1); /// Id 6
        applicationNFT.safeMint(user1); /// Id 7
        applicationNFT.safeMint(user1); /// Id 8
        applicationNFT.safeMint(user1); /// Id 9
        applicationNFT.safeMint(user1); /// Id 10

        vm.stopPrank();
        vm.startPrank(appAdministrator);
        applicationNFT.safeMint(user2);
        // transfer to user1 to exceed limit
        vm.stopPrank();
        vm.startPrank(user2);
        vm.expectRevert(0x24691f6b);
        applicationNFT.transferFrom(user2, user1, 3);

        /// test that burn works with rule
        applicationNFT.burn(3);
        vm.expectRevert(0xf1737570);
        applicationNFT.burn(11);
    }

    /**
     * @dev Test the oracle rule, both allow and restrict types
     */
    function testNFTOracle() public {
        /// set up a non admin user an nft
        applicationNFT.safeMint(user1);
        applicationNFT.safeMint(user1);
        applicationNFT.safeMint(user1);
        applicationNFT.safeMint(user1);
        applicationNFT.safeMint(user1);

        assertEq(applicationNFT.balanceOf(user1), 5);

        // add the rule.
        switchToRuleAdmin();
        uint32 _index = RuleDataFacet(address(ruleStorageDiamond)).addOracleRule(address(applicationAppManager), 0, address(oracleRestricted));
        assertEq(_index, 0);
        NonTaggedRules.OracleRule memory rule = RuleDataFacet(address(ruleStorageDiamond)).getOracleRule(_index);
        assertEq(rule.oracleType, 0);
        assertEq(rule.oracleAddress, address(oracleRestricted));
        // add a blocked address
        switchToAppAdministrator();
        badBoys.push(address(69));
        oracleRestricted.addToSanctionsList(badBoys);
        /// connect the rule to this handler
        switchToRuleAdmin();
        applicationNFTHandler.setOracleRuleId(_index);
        // test that the oracle works
        // This one should pass
        ///perform transfer that checks rule
        vm.stopPrank();
        vm.startPrank(user1);
        applicationNFT.transferFrom(user1, user2, 0);
        assertEq(applicationNFT.balanceOf(user2), 1);
        ///perform transfer that checks rule
        // This one should fail
        vm.expectRevert(0x6bdfffc0);
        applicationNFT.transferFrom(user1, address(69), 1);
        assertEq(applicationNFT.balanceOf(address(69)), 0);
        // check the allowed list type
        switchToRuleAdmin();
        _index = RuleDataFacet(address(ruleStorageDiamond)).addOracleRule(address(applicationAppManager), 1, address(oracleAllowed));
        /// connect the rule to this handler
        applicationNFTHandler.setOracleRuleId(_index);
        // add an allowed address
        switchToAppAdministrator();
        goodBoys.push(address(59));
        oracleAllowed.addToAllowList(goodBoys);
        vm.stopPrank();
        vm.startPrank(user1);
        // This one should pass
        applicationNFT.transferFrom(user1, address(59), 2);
        // This one should fail
        vm.expectRevert(0x7304e213);
        applicationNFT.transferFrom(user1, address(88), 3);

        // Finally, check the invalid type
        switchToRuleAdmin();
        bytes4 selector = bytes4(keccak256("InvalidOracleType(uint8)"));
        vm.expectRevert(abi.encodeWithSelector(selector, 2));
        _index = RuleDataFacet(address(ruleStorageDiamond)).addOracleRule(address(applicationAppManager), 2, address(oracleAllowed));

        /// set oracle back to allow and attempt to burn token
        _index = RuleDataFacet(address(ruleStorageDiamond)).addOracleRule(address(applicationAppManager), 1, address(oracleAllowed));
        applicationNFTHandler.setOracleRuleId(_index);
        /// swap to user and burn
        vm.stopPrank();
        vm.startPrank(user1);
        applicationNFT.burn(4);
        /// set oracle to deny and add address(0) to list to deny burns
        switchToRuleAdmin();
        _index = RuleDataFacet(address(ruleStorageDiamond)).addOracleRule(address(applicationAppManager), 0, address(oracleRestricted));
        applicationNFTHandler.setOracleRuleId(_index);
        switchToAppAdministrator();
        badBoys.push(address(0));
        oracleRestricted.addToSanctionsList(badBoys);
        /// user attempts burn
        vm.stopPrank();
        vm.startPrank(user1);
        vm.expectRevert(0x6bdfffc0);
        applicationNFT.burn(3);
    }

    function testPauseRulesViaAppManager() public {
        /// set up a non admin user an nft
        applicationNFT.safeMint(user1);
        applicationNFT.safeMint(user1);
        applicationNFT.safeMint(user1);
        applicationNFT.safeMint(user1);
        applicationNFT.safeMint(user1);

        assertEq(applicationNFT.balanceOf(user1), 5);
        ///set pause rule and check check that the transaction reverts
        switchToRuleAdmin();
        applicationAppManager.addPauseRule(Blocktime + 1000, Blocktime + 1500);
        vm.warp(Blocktime + 1001);

        vm.stopPrank();
        vm.startPrank(user1);
        vm.expectRevert();
        applicationNFT.transferFrom(user1, address(59), 2);
    }

    /**
     * @dev Test the NFT Trade rule
     */
    function testNFTTradeRuleInNFT() public {
        /// set up a non admin user an nft
        applicationNFT.safeMint(user1); // tokenId = 0
        applicationNFT.safeMint(user1); // tokenId = 1
        applicationNFT.safeMint(user1); // tokenId = 2
        applicationNFT.safeMint(user1); // tokenId = 3
        applicationNFT.safeMint(user1); // tokenId = 4

        assertEq(applicationNFT.balanceOf(user1), 5);

        // add the rule.
        bytes32[] memory nftTags = new bytes32[](2);
        nftTags[0] = bytes32("BoredGrape");
        nftTags[1] = bytes32("DiscoPunk");
        uint8[] memory tradesAllowed = new uint8[](2);
        tradesAllowed[0] = 1;
        tradesAllowed[1] = 5;
        switchToRuleAdmin();
        uint32 _index = RuleDataFacet(address(ruleStorageDiamond)).addNFTTransferCounterRule(address(applicationAppManager), nftTags, tradesAllowed, Blocktime);
        assertEq(_index, 0);
        NonTaggedRules.NFTTradeCounterRule memory rule = RuleDataFacet(address(ruleStorageDiamond)).getNFTTransferCounterRule(_index, nftTags[0]);
        assertEq(rule.tradesAllowedPerDay, 1);
        // apply the rule to the ApplicationERC721Handler
        applicationNFTHandler.setTradeCounterRuleId(_index);
        // tag the NFT collection
        switchToAppAdministrator();
        applicationAppManager.addGeneralTag(address(applicationNFT), "DiscoPunk"); ///add tag

        // ensure standard transfer works by transferring 1 to user2 and back(2 trades)
        ///perform transfer that checks rule
        vm.stopPrank();
        vm.startPrank(user1);
        applicationNFT.transferFrom(user1, user2, 0);
        assertEq(applicationNFT.balanceOf(user2), 1);
        vm.stopPrank();
        vm.startPrank(user2);
        applicationNFT.transferFrom(user2, user1, 0);
        assertEq(applicationNFT.balanceOf(user2), 0);

        // set to a tag that only allows 1 transfer
        switchToAppAdministrator();
        applicationAppManager.removeGeneralTag(address(applicationNFT), "DiscoPunk"); ///add tag
        applicationAppManager.addGeneralTag(address(applicationNFT), "BoredGrape"); ///add tag
        // perform 1 transfer
        vm.stopPrank();
        vm.startPrank(user1);
        applicationNFT.transferFrom(user1, user2, 1);
        assertEq(applicationNFT.balanceOf(user2), 1);
        vm.stopPrank();
        vm.startPrank(user2);
        // this one should fail because it is more than 1 in 24 hours
        vm.expectRevert(0x00b223e3);
        applicationNFT.transferFrom(user2, user1, 1);
        assertEq(applicationNFT.balanceOf(user2), 1);
        // add a day to the time and it should pass
        vm.warp(block.timestamp + 1 days);
        applicationNFT.transferFrom(user2, user1, 1);
        assertEq(applicationNFT.balanceOf(user2), 0);

        // add the other tag and check to make sure that it still only allows 1 trade
        switchToAppAdministrator();
        applicationAppManager.addGeneralTag(address(applicationNFT), "DiscoPunk"); ///add tag
        vm.stopPrank();
        vm.startPrank(user1);
        // first one should pass
        applicationNFT.transferFrom(user1, user2, 2);
        vm.stopPrank();
        vm.startPrank(user2);
        // this one should fail because it is more than 1 in 24 hours
        vm.expectRevert(0x00b223e3);
        applicationNFT.transferFrom(user2, user1, 2);
    }

    function testTransactionLimitByRiskScoreNFT() public {
        ///Set transaction limit rule params
        uint8[] memory riskScores = new uint8[](5);
        uint48[] memory txnLimits = new uint48[](6);
        riskScores[0] = 1;
        riskScores[1] = 10;
        riskScores[2] = 40;
        riskScores[3] = 80;
        riskScores[4] = 99;
        txnLimits[0] = 20;
        txnLimits[1] = 17;
        txnLimits[2] = 15;
        txnLimits[3] = 12;
        txnLimits[4] = 11;
        txnLimits[5] = 10;
        switchToRuleAdmin();
        uint32 index = TaggedRuleDataFacet(address(ruleStorageDiamond)).addTransactionLimitByRiskScore(address(applicationAppManager), riskScores, txnLimits);
        switchToAppAdministrator();
        ///Mint NFT's (user1,2,3)
        applicationNFT.safeMint(user1); // tokenId = 0
        applicationNFT.safeMint(user1); // tokenId = 1
        applicationNFT.safeMint(user1); // tokenId = 2
        applicationNFT.safeMint(user1); // tokenId = 3
        applicationNFT.safeMint(user1); // tokenId = 4
        assertEq(applicationNFT.balanceOf(user1), 5);

        applicationNFT.safeMint(user2); // tokenId = 5
        applicationNFT.safeMint(user2); // tokenId = 6
        applicationNFT.safeMint(user2); // tokenId = 7
        assertEq(applicationNFT.balanceOf(user2), 3);

        ///Set Rule in NFTHandler
        switchToRuleAdmin();
        applicationNFTHandler.setTransactionLimitByRiskRuleId(index);
        ///Set Risk Scores for users
        switchToRiskAdmin();
        applicationAppManager.addRiskScore(user1, riskScores[0]);
        applicationAppManager.addRiskScore(user2, riskScores[1]);
        applicationAppManager.addRiskScore(user3, 49);

        ///Set Pricing for NFTs 0-7
        switchToAppAdministrator();
        erc721Pricer.setSingleNFTPrice(address(applicationNFT), 1, 11 * (10 ** 18));
        erc721Pricer.setSingleNFTPrice(address(applicationNFT), 0, 10 * (10 ** 18));
        erc721Pricer.setSingleNFTPrice(address(applicationNFT), 2, 12 * (10 ** 18));
        erc721Pricer.setSingleNFTPrice(address(applicationNFT), 3, 13 * (10 ** 18));
        erc721Pricer.setSingleNFTPrice(address(applicationNFT), 4, 15 * (10 ** 18));
        erc721Pricer.setSingleNFTPrice(address(applicationNFT), 5, 15 * (10 ** 18));
        erc721Pricer.setSingleNFTPrice(address(applicationNFT), 6, 17 * (10 ** 18));
        erc721Pricer.setSingleNFTPrice(address(applicationNFT), 7, 20 * (10 ** 18));

        ///Transfer NFT's
        ///Positive cases
        vm.stopPrank();
        vm.startPrank(user1);
        applicationNFT.safeTransferFrom(user1, user3, 0);

        vm.stopPrank();
        vm.startPrank(user3);
        applicationNFT.safeTransferFrom(user3, user1, 0);

        vm.stopPrank();
        vm.startPrank(user1);
        applicationNFT.safeTransferFrom(user1, user2, 4);
        applicationNFT.safeTransferFrom(user1, user2, 1);

        ///Fail cases
        vm.stopPrank();
        vm.startPrank(user2);
        vm.expectRevert();
        applicationNFT.safeTransferFrom(user2, user3, 7);

        vm.expectRevert();
        applicationNFT.safeTransferFrom(user2, user3, 6);

        vm.expectRevert();
        applicationNFT.safeTransferFrom(user2, user3, 5);

        vm.stopPrank();
        vm.startPrank(user2);
        vm.expectRevert();
        applicationNFT.safeTransferFrom(user2, user3, 4);

        ///simulate price changes
        switchToAppAdministrator();
        erc721Pricer.setSingleNFTPrice(address(applicationNFT), 4, 1050 * (10 ** 16)); // in cents
        erc721Pricer.setSingleNFTPrice(address(applicationNFT), 5, 1550 * (10 ** 16)); // in cents
        erc721Pricer.setSingleNFTPrice(address(applicationNFT), 6, 11 * (10 ** 18)); // in dollars
        erc721Pricer.setSingleNFTPrice(address(applicationNFT), 7, 9 * (10 ** 18)); // in dollars

        vm.stopPrank();
        vm.startPrank(user2);
        applicationNFT.safeTransferFrom(user2, user3, 7);
        applicationNFT.safeTransferFrom(user2, user3, 6);

        vm.expectRevert();
        applicationNFT.safeTransferFrom(user2, user3, 5);

        vm.stopPrank();
        vm.startPrank(user2);
        applicationNFT.safeTransferFrom(user2, user3, 4);

        /// set price of token 5 below limit of user 2
        switchToAppAdministrator();
        erc721Pricer.setSingleNFTPrice(address(applicationNFT), 5, 14 * (10 ** 18));
        erc721Pricer.setSingleNFTPrice(address(applicationNFT), 4, 17 * (10 ** 18));
        erc721Pricer.setSingleNFTPrice(address(applicationNFT), 6, 25 * (10 ** 18));
        /// test burning with this rule active
        /// transaction valuation must remain within risk limit for sender
        vm.stopPrank();
        vm.startPrank(user2);
        applicationNFT.burn(5);

        vm.stopPrank();
        vm.startPrank(user3);
        vm.expectRevert(0x9fe6aeac);
        applicationNFT.burn(4);
        vm.expectRevert(0x9fe6aeac);
        applicationNFT.burn(6);
    }

    /**
     * @dev Test the AccessLevel = 0 rule
     */
    function testAccessLevel0InNFT() public {
        /// set up a non admin user an nft
        applicationNFT.safeMint(user1); // tokenId = 0
        applicationNFT.safeMint(user1); // tokenId = 1
        applicationNFT.safeMint(user1); // tokenId = 2
        applicationNFT.safeMint(user1); // tokenId = 3
        applicationNFT.safeMint(user1); // tokenId = 4

        assertEq(applicationNFT.balanceOf(user1), 5);

        // apply the rule to the ApplicationERC721Handler
        switchToRuleAdmin();
        applicationHandler.activateAccessLevel0Rule(true);
        // transfers should not work for addresses without AccessLevel
        vm.stopPrank();
        vm.startPrank(user1);
        vm.expectRevert(0x3fac082d);
        applicationNFT.transferFrom(user1, user2, 0);
        // set AccessLevel and try again
        switchToAccessLevelAdmin();
        applicationAppManager.addAccessLevel(user2, 1);
        vm.stopPrank();
        vm.startPrank(user1);
        vm.expectRevert(0x3fac082d); /// still fails since user 1 is accessLevel0
        applicationNFT.transferFrom(user1, user2, 0);

        switchToAccessLevelAdmin();
        applicationAppManager.addAccessLevel(user1, 1);
        vm.stopPrank();
        vm.startPrank(user1);
        applicationNFT.transferFrom(user1, user2, 0);
        assertEq(applicationNFT.balanceOf(user2), 1);
    }

    function testMinAccountBalanceByDate() public {
        /// Mint NFTs for users 1, 2, 3
        applicationNFT.safeMint(user1); // tokenId = 0
        applicationNFT.safeMint(user1); // tokenId = 1
        applicationNFT.safeMint(user1); // tokenId = 2

        applicationNFT.safeMint(user2); // tokenId = 3
        applicationNFT.safeMint(user2); // tokenId = 4
        applicationNFT.safeMint(user2); // tokenId = 5

        applicationNFT.safeMint(user3); // tokenId = 6
        applicationNFT.safeMint(user3); // tokenId = 7
        applicationNFT.safeMint(user3); // tokenId = 8

        /// Create Rule Params and create rule
        // Set up the rule conditions
        vm.warp(Blocktime);
        bytes32[] memory accs = new bytes32[](3);
        accs[0] = bytes32("MIN1");
        accs[1] = bytes32("MIN2");
        accs[2] = bytes32("MIN3");
        uint256[] memory holdAmounts = new uint256[](3); /// Represent min number of tokens held by user for Collection address
        holdAmounts[0] = uint256(1);
        holdAmounts[1] = uint256(2);
        holdAmounts[2] = uint256(3);
        uint16[] memory holdPeriods = new uint16[](3);
        holdPeriods[0] = uint16(720); // one month
        holdPeriods[1] = uint16(4380); // six months
        holdPeriods[2] = uint16(17520); // two years
        uint64[] memory holdTimestamps = new uint64[](3); /// StartTime of hold period
        holdTimestamps[0] = Blocktime;
        holdTimestamps[1] = Blocktime;
        holdTimestamps[2] = Blocktime;
        switchToRuleAdmin();
        uint32 _index = TaggedRuleDataFacet(address(ruleStorageDiamond)).addMinBalByDateRule(address(applicationAppManager), accs, holdAmounts, holdPeriods, holdTimestamps);
        assertEq(_index, 0);
        /// Add Tags to users
        switchToAppAdministrator();
        applicationAppManager.addGeneralTag(user1, "MIN1"); ///add tag
        assertTrue(applicationAppManager.hasTag(user1, "MIN1"));
        applicationAppManager.addGeneralTag(user2, "MIN2"); ///add tag
        assertTrue(applicationAppManager.hasTag(user2, "MIN2"));
        applicationAppManager.addGeneralTag(user3, "MIN3"); ///add tag
        assertTrue(applicationAppManager.hasTag(user3, "MIN3"));
        /// Set rule bool to active
        switchToRuleAdmin();
        applicationNFTHandler.setMinBalByDateRuleId(_index);
        /// Transfers passing (above min value limit)
        vm.stopPrank();
        vm.startPrank(user1);
        applicationNFT.safeTransferFrom(user1, user2, 0); ///User 1 has min limit of 1
        applicationNFT.safeTransferFrom(user1, user3, 1);
        assertEq(applicationNFT.balanceOf(user1), 1);

        vm.stopPrank();
        vm.startPrank(user2);
        applicationNFT.safeTransferFrom(user2, user1, 0); ///User 2 has min limit of 2
        applicationNFT.safeTransferFrom(user2, user3, 3);
        assertEq(applicationNFT.balanceOf(user2), 2);

        vm.stopPrank();
        vm.startPrank(user3);
        applicationNFT.safeTransferFrom(user3, user2, 3); ///User 3 has min limit of 3
        applicationNFT.safeTransferFrom(user3, user1, 1);
        assertEq(applicationNFT.balanceOf(user3), 3);

        /// Transfers failing (below min value limit)
        vm.stopPrank();
        vm.startPrank(user1);
        applicationNFT.safeTransferFrom(user1, rich_user, 0); ///User 1 has min limit of 1
        applicationNFT.safeTransferFrom(user1, rich_user, 1);
        vm.expectRevert(0xa7fb7b4b);
        applicationNFT.safeTransferFrom(user1, rich_user, 2);
        assertEq(applicationNFT.balanceOf(user1), 1);

        vm.stopPrank();
        vm.startPrank(user2);
        applicationNFT.safeTransferFrom(user2, rich_user, 3); ///User 2 has min limit of 2
        vm.expectRevert(0xa7fb7b4b);
        applicationNFT.safeTransferFrom(user2, rich_user, 4);
        assertEq(applicationNFT.balanceOf(user2), 2);

        vm.stopPrank();
        vm.startPrank(user3);
        vm.expectRevert(0xa7fb7b4b);
        applicationNFT.safeTransferFrom(user3, rich_user, 6); ///User 3 has min limit of 3
        assertEq(applicationNFT.balanceOf(user3), 3);

        /// Expire time restrictions for users and transfer below rule
        vm.warp(Blocktime + 17525 hours);

        vm.stopPrank();
        vm.startPrank(user1);
        applicationNFT.safeTransferFrom(user1, rich_user, 2);

        vm.stopPrank();
        vm.startPrank(user2);
        applicationNFT.safeTransferFrom(user2, rich_user, 4);

        vm.stopPrank();
        vm.startPrank(user3);
        applicationNFT.safeTransferFrom(user3, rich_user, 6);
    }

    function testAdminWithdrawal() public {
        /// Mint TokenId 0-6 to super admin
        applicationNFT.safeMint(appAdministrator);
        applicationNFT.safeMint(appAdministrator);
        applicationNFT.safeMint(appAdministrator);
        applicationNFT.safeMint(appAdministrator);
        applicationNFT.safeMint(appAdministrator);
        applicationNFT.safeMint(appAdministrator);
        applicationNFT.safeMint(appAdministrator);
        /// we create a rule that sets the minimum amount to 5 tokens to be transferable in 1 year
        switchToRuleAdmin();
        uint32 _index = TaggedRuleDataFacet(address(ruleStorageDiamond)).addAdminWithdrawalRule(address(applicationAppManager), 5, block.timestamp + 365 days);

        /// Set the rule in the handler
        applicationNFTHandler.setAdminWithdrawalRuleId(_index);
        _index = TaggedRuleDataFacet(address(ruleStorageDiamond)).addAdminWithdrawalRule(address(applicationAppManager), 5, block.timestamp + 365 days);

        /// check that we cannot change the rule or turn it off while the current rule is still active
        vm.expectRevert();
        applicationNFTHandler.activateAdminWithdrawalRule(false);
        vm.expectRevert();
        applicationNFTHandler.setAdminWithdrawalRuleId(_index);
        switchToAppAdministrator();
        /// These transfers should pass
        applicationNFT.safeTransferFrom(appAdministrator, user1, 0);
        applicationNFT.safeTransferFrom(appAdministrator, user1, 1);
        /// This one fails
        vm.expectRevert();
        applicationNFT.safeTransferFrom(appAdministrator, user1, 2);

        /// Move Time forward 366 days
        vm.warp(Blocktime + 366 days);

        /// Transfers and updating rules should now pass
        applicationNFT.safeTransferFrom(appAdministrator, user1, 2);
        switchToRuleAdmin();
        applicationNFTHandler.activateAdminWithdrawalRule(false);
        applicationNFTHandler.setAdminWithdrawalRuleId(_index);
    }

    /// test the transfer volume rule in erc721
    function testTransferVolumeRuleNFT() public {
        /// set the rule for 40% in 2 hours, starting at midnight
        switchToRuleAdmin();
        uint32 _index = RuleDataFacet(address(ruleStorageDiamond)).addTransferVolumeRule(address(applicationAppManager), 2000, 2, Blocktime, 0);
        assertEq(_index, 0);
        NonTaggedRules.TokenTransferVolumeRule memory rule = RuleDataFacet(address(ruleStorageDiamond)).getTransferVolumeRule(_index);
        assertEq(rule.maxVolume, 2000);
        assertEq(rule.period, 2);
        assertEq(rule.startTime, Blocktime);
        switchToAppAdministrator();
        // mint 10 nft's to non admin user
        for (uint i = 0; i < 10; i++) {
            applicationNFT.safeMint(user1);
        }
        // apply the rule
        switchToRuleAdmin();
        applicationNFTHandler.setTokenTransferVolumeRuleId(_index);
        vm.stopPrank();
        vm.startPrank(user1);
        // transfer under the threshold
        applicationNFT.safeTransferFrom(user1, user2, 0);
        // transfer one that hits the percentage
        vm.expectRevert(0x3627495d);
        applicationNFT.safeTransferFrom(user1, user2, 1);
        /// now move a little over 2 hours into the future to make sure the next block will work
        vm.warp(Blocktime + 121 minutes);
        applicationNFT.safeTransferFrom(user1, user2, 1);
        /// now violate the rule in this block and ensure revert
        vm.expectRevert(0x3627495d);
        applicationNFT.safeTransferFrom(user1, user2, 2);
        /// now move 1 day into the future and try again
        vm.warp(Blocktime + 1 days);
        applicationNFT.safeTransferFrom(user1, user2, 2);
        /// once again, break the rule
        vm.expectRevert(0x3627495d);
        applicationNFT.safeTransferFrom(user1, user2, 3);
    }

    /// test the transfer volume rule in erc721
    function testNFTTransferVolumeRuleWithSupplySet() public {
        /// set the rule for 2% in 2 hours, starting at midnight
        switchToRuleAdmin();
        uint32 _index = RuleDataFacet(address(ruleStorageDiamond)).addTransferVolumeRule(address(applicationAppManager), 200, 2, Blocktime, 100);
        assertEq(_index, 0);
        NonTaggedRules.TokenTransferVolumeRule memory rule = RuleDataFacet(address(ruleStorageDiamond)).getTransferVolumeRule(_index);
        assertEq(rule.maxVolume, 200);
        assertEq(rule.period, 2);
        assertEq(rule.startTime, Blocktime);
        switchToAppAdministrator();
        // mint 10 nft's to non admin user
        for (uint i = 0; i < 10; i++) {
            applicationNFT.safeMint(user1);
        }
        // apply the rule
        switchToRuleAdmin();
        applicationNFTHandler.setTokenTransferVolumeRuleId(_index);
        vm.stopPrank();
        vm.startPrank(user1);
        // transfer under the threshold
        applicationNFT.safeTransferFrom(user1, user2, 0);
        //transfer one that hits the percentage
        vm.expectRevert(0x3627495d);
        applicationNFT.safeTransferFrom(user1, user2, 1);
        /// now move a little over 2 hours into the future to make sure the next block will work
        vm.warp(Blocktime + 121 minutes);
        // assertFalse(isWithinPeriod2(Blocktime, 2, Blocktime));
        applicationNFT.safeTransferFrom(user1, user2, 1);
        /// now violate the rule in this block and ensure revert
        vm.expectRevert(0x3627495d);
        applicationNFT.safeTransferFrom(user1, user2, 2);
        /// now move 1 day into the future and try again
        vm.warp(Blocktime + 1 days);
        applicationNFT.safeTransferFrom(user1, user2, 2);
        /// once again, break the rule
        vm.expectRevert(0x3627495d);
        applicationNFT.safeTransferFrom(user1, user2, 3);
    }

    /// test the minimum hold time rule in erc721
    function testNFTMinimumHoldTime() public {
        /// set the rule for 24 hours
        switchToRuleAdmin();
        applicationNFTHandler.setMinimumHoldTimeHours(24);
        assertEq(applicationNFTHandler.getMinimumHoldTimeHours(), 24);
        switchToAppAdministrator();
        // mint 1 nft to non admin user(this should set their ownership start time)
        applicationNFT.safeMint(user1);
        vm.stopPrank();
        vm.startPrank(user1);
        // transfer should fail
        vm.expectRevert(0x6d12e45a);
        applicationNFT.safeTransferFrom(user1, user2, 0);
        // move forward in time 1 day and it should pass
        Blocktime = Blocktime + 1 days;
        vm.warp(Blocktime);
        applicationNFT.safeTransferFrom(user1, user2, 0);
        // the original owner was able to transfer but the new owner should not be able to because the time resets
        vm.stopPrank();
        vm.startPrank(user2);
        vm.expectRevert(0x6d12e45a);
        applicationNFT.safeTransferFrom(user2, user1, 0);
        // move forward under the threshold and ensure it fails
        Blocktime = Blocktime + 2 hours;
        vm.warp(Blocktime);
        vm.expectRevert(0x6d12e45a);
        applicationNFT.safeTransferFrom(user2, user1, 0);
        // now change the rule hold hours to 2 and it should pass
        switchToRuleAdmin();
        applicationNFTHandler.setMinimumHoldTimeHours(2);
        vm.stopPrank();
        vm.startPrank(user2);
        applicationNFT.safeTransferFrom(user2, user1, 0);
    }

    /// test supply volatility rule
    function testCollectionSupplyVolatilityRule() public {
        /// Mint tokens to specific supply
        for (uint i = 0; i < 10; i++) {
            applicationNFT.safeMint(appAdministrator);
        }
        /// create rule params
        // create rule params
        uint16 volatilityLimit = 2000; /// 10%
        uint8 rulePeriod = 24; /// 24 hours
        uint64 startingTime = Blocktime; /// default timestamp
        uint256 tokenSupply = 0; /// calls totalSupply() for the token

        /// set rule id and activate
        switchToRuleAdmin();
        uint32 _index = RuleDataFacet(address(ruleStorageDiamond)).addSupplyVolatilityRule(address(applicationAppManager), volatilityLimit, rulePeriod, startingTime, tokenSupply);
        applicationNFTHandler.setTotalSupplyVolatilityRuleId(_index);
        /// set blocktime to within rule period
        vm.warp(Blocktime + 13 hours);
        /// mint tokens under supply limit
        vm.stopPrank();
        vm.startPrank(appAdministrator);
        applicationNFT.safeMint(user1);
        /// mint tokens to the cap
        applicationNFT.safeMint(user1);
        /// fail transactions (mint and burn with passing transfers)
        vm.expectRevert();
        applicationNFT.safeMint(user1);

        vm.stopPrank();
        vm.startPrank(user1);
        applicationNFT.burn(10);
        /// move out of rule period
        vm.warp(Blocktime + 36 hours);
        /// burn tokens (should pass)
        applicationNFT.burn(11);
        /// mint
        vm.stopPrank();
        vm.startPrank(appAdministrator);
        applicationNFT.safeMint(user1);
    }

    function testNFTValuationOrig() public {
        /// mint NFTs and set price to $1USD for each token
        for (uint i = 0; i < 10; i++) {
            applicationNFT.safeMint(user1);
            erc721Pricer.setSingleNFTPrice(address(applicationNFT), i, 1 * (10 ** 18));
        }
        uint256 testPrice = erc721Pricer.getNFTPrice(address(applicationNFT), 1);
        assertEq(testPrice, 1 * (10 ** 18));
        erc721Pricer.setNFTCollectionPrice(address(applicationNFT), 1 * (10 ** 18));
        /// set the nftHandler nftValuationLimit variable
        switchToRuleAdmin();
        switchToAppAdministrator();
        applicationNFTHandler.setNFTValuationLimit(20);
        /// activate rule that calls valuation
        uint48[] memory balanceAmounts = new uint48[](5);
        balanceAmounts[0] = 0;
        balanceAmounts[1] = 1;
        balanceAmounts[2] = 10;
        balanceAmounts[3] = 50;
        balanceAmounts[4] = 100;
        switchToRuleAdmin();
        uint32 _index = AppRuleDataFacet(address(ruleStorageDiamond)).addAccessLevelBalanceRule(address(applicationAppManager), balanceAmounts);
        /// connect the rule to this handler
        applicationHandler.setAccountBalanceByAccessLevelRuleId(_index);
        /// calc expected valuation based on tokenId's
        /**
         total valuation for user1 should be $10 USD
         10 tokens * 1 USD for each token 
         */

        switchToAccessLevelAdmin();
        applicationAppManager.addAccessLevel(user1, 2);
        applicationAppManager.addAccessLevel(user2, 1);

        vm.stopPrank();
        vm.startPrank(user1);
        applicationNFT.transferFrom(user1, user2, 1);

        vm.stopPrank();
        vm.startPrank(user2);
        applicationNFT.transferFrom(user2, user1, 1);

        switchToAppAdministrator();
        /// create new collection and mint enough tokens to exceed the nftValuationLimit set in handler
        ApplicationERC721 applicationNFT2 = new ApplicationERC721("ToughTurtles", "THTR", address(applicationAppManager), "https://SampleApp.io");
        console.log("applicationNFT2", address(applicationNFT2));
        ApplicationERC721Handler applicationNFTHandler2 = new ApplicationERC721Handler(address(ruleProcessor), address(applicationAppManager), address(applicationNFT2), false);
        applicationNFT2.connectHandlerToToken(address(applicationNFTHandler2));
        /// register the token
        applicationAppManager.registerToken("THTR", address(applicationNFT2));
        ///Pricing Contracts
        applicationNFTHandler2.setNFTPricingAddress(address(erc721Pricer));
        applicationNFTHandler2.setERC20PricingAddress(address(erc20Pricer));
        for (uint i = 0; i < 40; i++) {
            applicationNFT2.safeMint(appAdministrator);
            applicationNFT2.transferFrom(appAdministrator, user1, i);
            erc721Pricer.setSingleNFTPrice(address(applicationNFT2), i, 1 * (10 ** 18));
        }
        uint256 testPrice2 = erc721Pricer.getNFTPrice(address(applicationNFT2), 35);
        assertEq(testPrice2, 1 * (10 ** 18));
        /// set the nftHandler nftValuationLimit variable
        switchToAppAdministrator();
        applicationNFTHandler2.setNFTValuationLimit(20);
        /// set specific tokens in NFT 2 to higher prices. Expect this value to be ignored by rule check as it is checking collection price.
        erc721Pricer.setSingleNFTPrice(address(applicationNFT2), 36, 100 * (10 ** 18));
        erc721Pricer.setSingleNFTPrice(address(applicationNFT2), 37, 50 * (10 ** 18));
        erc721Pricer.setSingleNFTPrice(address(applicationNFT2), 40, 25 * (10 ** 18));
        erc721Pricer.setNFTCollectionPrice(address(applicationNFT2), 1 * (10 ** 18));
        /// calc expected valuation for user based on tokens * collection price
        /** 
        expected calculated total should be $50 USD since we take total number of tokens owned * collection price 
        10 PuddgyPenguins 
        40 ToughTurtles 
        50 total * collection prices of $1 usd each 
        */

        /// retest rule to ensure proper valuation totals
        /// user 2 has access level 1 and can hold balance of 1
        vm.stopPrank();
        vm.startPrank(user1);
        applicationNFT.transferFrom(user1, user2, 1);
        /// user 1 has access level of 2 and can hold balance of 10 (currently above this after admin transfers)
        vm.stopPrank();
        vm.startPrank(user2);
        vm.expectRevert(0xdd76c810);
        applicationNFT.transferFrom(user2, user1, 1);
        /// increase user 1 access level to allow for balance of $50 USD
        switchToAccessLevelAdmin();
        applicationAppManager.addAccessLevel(user1, 3);
        /**
        This passes because: 
        Handler Valuation limits are set at 20 
        Valuation will check collection price (Floor or ceiling) * tokens held by address 
        Actual valuation of user 1 is:
        9 PudgeyPenguins ($9USD) + 40 ToughTurtles ((37 * $1USD) + (1 * $100USD) + (1 * $50USD) + (1 * $25USD) = $221USD)
         */
        vm.stopPrank();
        vm.startPrank(user2);
        applicationNFT.transferFrom(user2, user1, 1);

        /// adjust nft valuation limit to ensure we revert back to individual pricing
        switchToAppAdministrator();
        applicationNFTHandler.setNFTValuationLimit(50);

        vm.stopPrank();
        vm.startPrank(user1);
        applicationNFT.transferFrom(user1, user2, 1);
        /// fails because valuation now prices each individual token so user 1 has $221USD account value
        vm.stopPrank();
        vm.startPrank(user2);
        vm.expectRevert(0xdd76c810);
        applicationNFT.transferFrom(user2, user1, 1);

        /// test burn with rule active user 2
        applicationNFT.burn(1);
        /// test burns with user 1
        vm.stopPrank();
        vm.startPrank(user1);
        applicationNFT.burn(3);
        applicationNFT2.burn(36);
    }

    /// test batch mint and burn
    function testBatchMintAndBurn() public {
        /// create the batch capable NFT
        ApplicationERC721WithBatchMintBurn nftBurner = new ApplicationERC721WithBatchMintBurn("BeanBabyBurner", "THRK", address(applicationAppManager), "https://SampleApp.io");
        applicationNFTHandler = new ApplicationERC721Handler(address(ruleProcessor), address(applicationAppManager), address(nftBurner), false);
        nftBurner.connectHandlerToToken(address(applicationNFTHandler));
        /// cannot batch burn
        /// non admins cannot batch mint
        vm.stopPrank();
        vm.startPrank(user1);
        vm.expectRevert(0x46b2bfeb);
        nftBurner.mint(10);
        assertEq(nftBurner.balanceOf(user1), 0);
        vm.expectRevert(0x46b2bfeb);
        nftBurner.burn(10);
    }

    function testUpgradingHandlersERC721() public {
        ///deploy new modified appliction asset handler contract
        ApplicationERC721HandlerMod assetHandler = new ApplicationERC721HandlerMod(address(ruleProcessor), address(applicationAppManager), address(applicationNFT), true);
        ///connect to apptoken
        applicationNFT.connectHandlerToToken(address(assetHandler));
        /// in order to handle upgrades and handler registrations, deregister and re-register with new
        applicationAppManager.deregisterToken("FRANKENSTEIN");
        applicationAppManager.registerToken("FRANKENSTEIN", address(applicationNFT));
        assetHandler.setNFTPricingAddress(address(erc721Pricer));
        assetHandler.setERC20PricingAddress(address(erc20Pricer));

        ///Set transaction limit rule params
        uint8[] memory riskScores = new uint8[](5);
        uint48[] memory txnLimits = new uint48[](6);
        riskScores[0] = 1;
        riskScores[1] = 10;
        riskScores[2] = 40;
        riskScores[3] = 80;
        riskScores[4] = 99;
        txnLimits[0] = 20;
        txnLimits[1] = 17;
        txnLimits[2] = 15;
        txnLimits[3] = 12;
        txnLimits[4] = 11;
        txnLimits[5] = 10;
        switchToRuleAdmin();
        uint32 index = TaggedRuleDataFacet(address(ruleStorageDiamond)).addTransactionLimitByRiskScore(address(applicationAppManager), riskScores, txnLimits);
        switchToAppAdministrator();
        ///Mint NFT's (user1,2,3)
        applicationNFT.safeMint(user1); // tokenId = 0
        applicationNFT.safeMint(user1); // tokenId = 1
        applicationNFT.safeMint(user1); // tokenId = 2
        applicationNFT.safeMint(user1); // tokenId = 3
        applicationNFT.safeMint(user1); // tokenId = 4
        assertEq(applicationNFT.balanceOf(user1), 5);

        applicationNFT.safeMint(user2); // tokenId = 5
        applicationNFT.safeMint(user2); // tokenId = 6
        applicationNFT.safeMint(user2); // tokenId = 7
        assertEq(applicationNFT.balanceOf(user2), 3);

        ///Set Rule in NFTHandler
        switchToRuleAdmin();
        assetHandler.setTransactionLimitByRiskRuleId(index);
        ///Set Risk Scores for users
        switchToRiskAdmin();
        applicationAppManager.addRiskScore(user1, riskScores[0]);
        applicationAppManager.addRiskScore(user2, riskScores[1]);
        applicationAppManager.addRiskScore(user3, 49);

        ///Set Pricing for NFTs 0-7
        switchToAppAdministrator();
        erc721Pricer.setSingleNFTPrice(address(applicationNFT), 1, 11 * (10 ** 18));
        erc721Pricer.setSingleNFTPrice(address(applicationNFT), 0, 10 * (10 ** 18));
        erc721Pricer.setSingleNFTPrice(address(applicationNFT), 2, 12 * (10 ** 18));
        erc721Pricer.setSingleNFTPrice(address(applicationNFT), 3, 13 * (10 ** 18));
        erc721Pricer.setSingleNFTPrice(address(applicationNFT), 4, 15 * (10 ** 18));
        erc721Pricer.setSingleNFTPrice(address(applicationNFT), 5, 15 * (10 ** 18));
        erc721Pricer.setSingleNFTPrice(address(applicationNFT), 6, 17 * (10 ** 18));
        erc721Pricer.setSingleNFTPrice(address(applicationNFT), 7, 20 * (10 ** 18));

        ///Transfer NFT's
        ///Positive cases
        vm.stopPrank();
        vm.startPrank(user1);
        applicationNFT.safeTransferFrom(user1, user3, 0);

        vm.stopPrank();
        vm.startPrank(user3);
        applicationNFT.safeTransferFrom(user3, user1, 0);

        vm.stopPrank();
        vm.startPrank(user1);
        applicationNFT.safeTransferFrom(user1, user2, 4);
        applicationNFT.safeTransferFrom(user1, user2, 1);

        ///Fail cases
        vm.stopPrank();
        vm.startPrank(user2);
        vm.expectRevert();
        applicationNFT.safeTransferFrom(user2, user3, 7);

        vm.expectRevert();
        applicationNFT.safeTransferFrom(user2, user3, 6);

        vm.expectRevert();
        applicationNFT.safeTransferFrom(user2, user3, 5);

        vm.stopPrank();
        vm.startPrank(user2);
        vm.expectRevert();
        applicationNFT.safeTransferFrom(user2, user3, 4);

        ///simulate price changes
        switchToAppAdministrator();

        erc721Pricer.setSingleNFTPrice(address(applicationNFT), 4, 1050 * (10 ** 16)); // in cents
        erc721Pricer.setSingleNFTPrice(address(applicationNFT), 5, 1550 * (10 ** 16)); // in cents
        erc721Pricer.setSingleNFTPrice(address(applicationNFT), 6, 11 * (10 ** 18)); // in dollars
        erc721Pricer.setSingleNFTPrice(address(applicationNFT), 7, 9 * (10 ** 18)); // in dollars

        vm.stopPrank();
        vm.startPrank(user2);
        applicationNFT.safeTransferFrom(user2, user3, 7);
        applicationNFT.safeTransferFrom(user2, user3, 6);

        vm.expectRevert();
        applicationNFT.safeTransferFrom(user2, user3, 5);

        vm.stopPrank();
        vm.startPrank(user2);
        applicationNFT.safeTransferFrom(user2, user3, 4);

        address testAddress = assetHandler.newTestFunction();
        console.log(assetHandler.newTestFunction(), testAddress);
    }

    function testUpgradeAppManager721() public {
        address newAdmin = address(75);
        /// create a new app manager
        ApplicationAppManager applicationAppManager2 = new ApplicationAppManager(newAdmin, "Castlevania2", false);
        /// propose a new AppManager
        applicationNFT.proposeAppManagerAddress(address(applicationAppManager2));
        /// confirm the app manager
        vm.stopPrank();
        vm.startPrank(newAdmin);
        applicationAppManager2.confirmAppManager(address(applicationNFT));
        /// test to ensure it still works
        applicationNFT.safeMint(appAdministrator);
        vm.stopPrank();
        vm.startPrank(appAdministrator);
        applicationNFT.transferFrom(appAdministrator, user, 0);
        assertEq(applicationNFT.balanceOf(appAdministrator), 0);
        assertEq(applicationNFT.balanceOf(user), 1);

        /// Test fail scenarios
        vm.stopPrank();
        vm.startPrank(newAdmin);
        // zero address
        vm.expectRevert(0xd92e233d);
        applicationNFT.proposeAppManagerAddress(address(0));
        // no proposed address
        vm.expectRevert(0x821e0eeb);
        applicationAppManager2.confirmAppManager(address(applicationNFT));
        // non proposer tries to confirm
        applicationNFT.proposeAppManagerAddress(address(applicationAppManager2));
        ApplicationAppManager applicationAppManager3 = new ApplicationAppManager(newAdmin, "Castlevania3", false);
        vm.expectRevert(0x41284967);
        applicationAppManager3.confirmAppManager(address(applicationNFT));
    }
}<|MERGE_RESOLUTION|>--- conflicted
+++ resolved
@@ -12,17 +12,14 @@
     OracleRestricted oracleRestricted;
     OracleAllowed oracleAllowed;
     ApplicationERC721HandlerMod newAssetHandler;
-<<<<<<< HEAD
-
-=======
-    address user1 = address(11);
-    address user2 = address(22);
-    address user3 = address(33);
->>>>>>> 76a266e8
     address rich_user = address(44);
     address ac;
     address[] badBoys;
     address[] goodBoys;
+    address user1 = address(0x111);
+    address user2 = address(0x222);
+    address user3 = address(0x333);
+    address user4 = address(0x444);
 
     function setUp() public {
         vm.warp(Blocktime);

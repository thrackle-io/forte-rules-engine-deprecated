--- conflicted
+++ resolved
@@ -2,10 +2,6 @@
 pragma solidity ^0.8.17;
 
 import "forge-std/Test.sol";
-<<<<<<< HEAD
-import "src/example/ApplicationERC721UProxy.sol";
-import "src/example/ApplicationERC721U.sol";
-=======
 import "src/example/ERC721/upgradeable/ApplicationERC721UProxy.sol";
 import "src/example/ERC721/upgradeable/ApplicationERC721UpgAdminMint.sol";
 import "./helpers/ApplicationERC721UExtra.sol";
@@ -13,7 +9,6 @@
 import {TaggedRuleDataFacet} from "../src/economic/ruleStorage/TaggedRuleDataFacet.sol";
 import {RuleDataFacet} from "src/economic/ruleStorage/RuleDataFacet.sol";
 import {INonTaggedRules as NonTaggedRules} from "src/economic/ruleStorage/RuleDataInterfaces.sol";
->>>>>>> 76a266e8
 import "src/example/OracleRestricted.sol";
 import "src/example/OracleAllowed.sol";
 import {ApplicationERC721HandlerMod} from "./helpers/ApplicationERC721HandlerMod.sol";
@@ -33,6 +28,10 @@
     address rich_user = address(44);
     address[] badBoys;
     address[] goodBoys;
+    address user1 = address(0x111);
+    address user2 = address(0x222);
+    address user3 = address(0x333);
+    address user4 = address(0x444);
     address proxyOwner = address(787);
 
     function setUp() public {
@@ -46,7 +45,7 @@
 
         applicationNFTU = new ApplicationERC721Upgradeable();
         applicationNFTProxy = new ApplicationERC721UProxy(address(applicationNFTU), proxyOwner, "");
-        ApplicationERC721Upgradeable(address(applicationNFTProxy)).initialize("Prime Eternal", "CHAMP", address(applicationAppManager),"dummy.uri.io");
+        ApplicationERC721Upgradeable(address(applicationNFTProxy)).initialize("Prime Eternal", "CHAMP", address(applicationAppManager), "dummy.uri.io");
         applicationNFTHandler = new ApplicationERC721Handler(address(ruleProcessor), address(applicationAppManager), address(applicationNFTProxy), false);
         ApplicationERC721Upgradeable(address(applicationNFTProxy)).connectHandlerToToken(address(applicationNFTHandler));
         /// register the token
@@ -78,19 +77,19 @@
         /// since this is the default implementation, we only need to test the negative case
         switchToUser();
         vm.expectRevert(abi.encodeWithSignature("NotAppAdministrator()"));
-        nft.safeMint(appAdministrator); 
+        nft.safeMint(appAdministrator);
 
         switchToAccessLevelAdmin();
         vm.expectRevert(abi.encodeWithSignature("NotAppAdministrator()"));
-        nft.safeMint(appAdministrator);    
+        nft.safeMint(appAdministrator);
 
         switchToRuleAdmin();
         vm.expectRevert(abi.encodeWithSignature("NotAppAdministrator()"));
-        nft.safeMint(appAdministrator); 
+        nft.safeMint(appAdministrator);
 
         switchToRiskAdmin();
         vm.expectRevert(abi.encodeWithSignature("NotAppAdministrator()"));
-        nft.safeMint(appAdministrator);  
+        nft.safeMint(appAdministrator);
     }
 
     function testTransferUpgradeable() public {
@@ -193,7 +192,6 @@
         ApplicationERC721Upgradeable(address(applicationNFTProxy)).safeMint(user1); /// Id 8
         ApplicationERC721Upgradeable(address(applicationNFTProxy)).safeMint(user1); /// Id 9
         ApplicationERC721Upgradeable(address(applicationNFTProxy)).safeMint(user1); /// Id 10
-
 
         ApplicationERC721Upgradeable(address(applicationNFTProxy)).safeMint(user2);
         // transfer to user1 to exceed limit
@@ -1001,7 +999,7 @@
         // Create the upgradeable nft that has extra variables but points to the original ProtocolERC721U
         applicationNFTExtra = new ApplicationERC721UExtra();
         applicationNFTProxy = new ApplicationERC721UProxy(address(applicationNFTExtra), proxyOwner, "");
-        ApplicationERC721UExtra(address(applicationNFTProxy)).initialize("Extra", "CHAMP", address(applicationAppManager),"dummy.uri.io");
+        ApplicationERC721UExtra(address(applicationNFTProxy)).initialize("Extra", "CHAMP", address(applicationAppManager), "dummy.uri.io");
         applicationNFTHandler = new ApplicationERC721Handler(address(ruleProcessor), address(applicationAppManager), address(applicationNFTProxy), false);
         ApplicationERC721UExtra(address(applicationNFTProxy)).connectHandlerToToken(address(applicationNFTHandler));
         /// register the token

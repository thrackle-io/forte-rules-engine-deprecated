// SPDX-License-Identifier: UNLICENSED
pragma solidity ^0.8.17;

import "forge-std/Script.sol";
import "forge-std/Test.sol";
import "test/util/GenerateSelectors.sol";
import "test/util/TestArrays.sol";
/// common diamond imports 
import {IDiamondCut} from "diamond-std/core/DiamondCut/IDiamondCut.sol";
import {RuleProcessorDiamondArgs, RuleProcessorDiamond} from "src/protocol/economic/ruleProcessor/RuleProcessorDiamond.sol";
import {IDiamondInit} from "diamond-std/initializers/IDiamondInit.sol";
import {DiamondInit} from "diamond-std/initializers/DiamondInit.sol";
import {FacetCut, FacetCutAction} from "diamond-std/core/DiamondCut/DiamondCutLib.sol";
import {SampleFacet} from "diamond-std/core/test/SampleFacet.sol";
import {SampleUpgradeFacet} from "src/protocol/diamond/SampleUpgradeFacet.sol";
import {ERC173Facet} from "diamond-std/implementations/ERC173/ERC173Facet.sol";
import {VersionFacet} from "src/protocol/diamond/VersionFacet.sol";
/// Protocol Diamond imports 
import {ERC20RuleProcessorFacet} from "src/protocol/economic/ruleProcessor/ERC20RuleProcessorFacet.sol";
import {ERC20TaggedRuleProcessorFacet} from "src/protocol/economic/ruleProcessor/ERC20TaggedRuleProcessorFacet.sol";
import {ERC721TaggedRuleProcessorFacet} from "src/protocol/economic/ruleProcessor/ERC721TaggedRuleProcessorFacet.sol";
import {ApplicationAccessLevelProcessorFacet} from "src/protocol/economic/ruleProcessor/ApplicationAccessLevelProcessorFacet.sol";
import {TaggedRuleDataFacet} from "src/protocol/economic/ruleProcessor/TaggedRuleDataFacet.sol";
import {INonTaggedRules as NonTaggedRules, ITaggedRules as TaggedRules} from "src/protocol/economic/ruleProcessor/RuleDataInterfaces.sol";
import {RuleDataFacet} from "src/protocol/economic/ruleProcessor/RuleDataFacet.sol";
import {AppRuleDataFacet} from "src/protocol/economic/ruleProcessor/AppRuleDataFacet.sol";
import {FeeRuleDataFacet} from "src/protocol/economic/ruleProcessor/FeeRuleDataFacet.sol";

/// ERC721 Example test imports 
import {ApplicationERC721 as MintForAFeeERC721} from "src/example/ERC721/ApplicationERC721MintForAFee.sol";
import {ApplicationERC721 as WhitelistMintERC721} from "src/example/ERC721/ApplicationERC721WhitelistMint.sol";
import {ApplicationERC721 as FreeForAllERC721} from "src/example/ERC721/ApplicationERC721FreeMint.sol";
import {ApplicationERC721HandlerMod} from "test/util/ApplicationERC721HandlerMod.sol";
import {ApplicationERC721Upgradeable as MintForAFeeERC721Upgradeable} from "src/example/ERC721/upgradeable/ApplicationERC721UpgMintForAFee.sol";
import {ApplicationERC721Upgradeable as WhitelistMintERC721Upgradeable} from "src/example/ERC721/upgradeable/ApplicationERC721UpgWhitelistMint.sol";
import {ApplicationERC721Upgradeable as FreeForAllERC721Upgradeable} from "src/example/ERC721/upgradeable/ApplicationERC721UpgFreeMint.sol";
import {ApplicationERC721HandlerMod} from "test/util/ApplicationERC721HandlerMod.sol";

/// Client Contract imports 
import {ApplicationAssetHandlerMod} from "test/util/ApplicationAssetHandlerMod.sol";
import {ApplicationERC721HandlerMod} from "test/util/ApplicationERC721HandlerMod.sol";
import {ApplicationHandler} from "src/example/application/ApplicationHandler.sol";
import "src/example/application/ApplicationAppManager.sol";

import "src/example/ERC20/ApplicationERC20.sol";
import "src/example/ERC20/ApplicationERC20Handler.sol";

import "src/example/ERC721/ApplicationERC721AdminOrOwnerMint.sol";
import "src/example/ERC721/ApplicationERC721Handler.sol";
import "test/util/ApplicationERC721WithBatchMintBurn.sol";
import "src/example/ERC721/upgradeable/ApplicationERC721UProxy.sol";
import "src/example/ERC721/upgradeable/ApplicationERC721UpgAdminMint.sol";
import "test/util/ApplicationERC721UExtra.sol";
import "test/util/ApplicationERC721UExtra2.sol";

import "src/client/application/data/IPauseRules.sol";
import "src/client/token/data/Fees.sol";
import "src/client/application/data/GeneralTags.sol";
import "src/client/application/data/PauseRules.sol";
import "src/client/application/data/AccessLevels.sol";
import "src/client/application/data/RiskScores.sol";
import "src/client/application/data/Accounts.sol";
import "src/client/application/data/IDataModule.sol";
import "src/client/token/IAdminWithdrawalRuleCapable.sol";

import "src/client/liquidity/ProtocolERC20AMM.sol";
import "src/client/liquidity/ProtocolAMMFactory.sol";
import "src/client/liquidity/ProtocolAMMCalculatorFactory.sol";

/// common imports 
import "src/example/liquidity/ApplicationAMMHandler.sol";
import "src/example/pricing/ApplicationERC20Pricing.sol";
import "src/example/pricing/ApplicationERC721Pricing.sol";
import "src/example/OracleDenied.sol";
import "src/example/OracleAllowed.sol";
import "src/protocol/economic/ruleProcessor/ActionEnum.sol";


/**
 * @title Test Common
 * @author @ShaneDuncan602 @oscarsernarosero @TJ-Everett
 * @dev This contract is an abstract template to be reused by all the tests. NOTE: function prefixes and their usages are as follows:
 * setup = set to proper user, deploy contracts, set global variables, reset user
 * create = set to proper user, deploy contracts, reset user, return the contract
 * _create = deploy contract, return the contract
 */
abstract contract TestCommon is Test, GenerateSelectors, TestArrays {
    FacetCut[] _ruleProcessorFacetCuts;

    uint256 constant ATTO = 10 ** 18;

    // common addresses
    address superAdmin = address(0xDaBEEF);
    address appAdministrator = address(0xDEAD);
    address ruleBypassAccount = address(0xAAA);
    address ruleAdmin = address(0xACDC);
    address accessLevelAdmin = address(0xBBB);
    address riskAdmin = address(0xCCC);
    address user = address(0xDDD);
    address bob = address(0xB0B);
    address user1 = address(11);
    address user2 = address(22);
    address user3 = address(33);
    address user4 = address(44);
    address user5 = address(55);
    address user6 = address(66);
    address user7 = address(77);
    address user8 = address(88);
    address user9 = address(99);
    address user10 = address(100);
    address transferFromUser = address(110);
    address accessTier = address(3);
    address rich_user = address(45);
    address proxyOwner = address(787);
    address treasuryAddress = address(55);
    address priorAddress;
    address[] badBoys;
    address[] goodBoys;

    // shared objects
    RuleProcessorDiamond public ruleProcessor;

    ApplicationAppManager public applicationAppManager;
    ApplicationHandler public applicationHandler;
    ApplicationAppManager public applicationAppManager2;
    ApplicationHandler public applicationHandler2;
    ApplicationAssetHandlerMod public newAssetHandler;

    ApplicationERC20 public applicationCoin;
    ApplicationERC20 public applicationCoin2;
    ApplicationERC20Handler public applicationCoinHandler;
    ApplicationERC20Handler public applicationCoinHandler2;
    ApplicationERC20Handler public applicationCoinHandler3;
    ApplicationERC20Handler public applicationCoinHandlerSpecialOwner;
    ApplicationERC20Pricing public erc20Pricer;

    ApplicationERC721 public applicationNFT;
    ApplicationERC721Handler public applicationNFTHandler;
    ApplicationERC721Handler public applicationNFTHandler2;
    ApplicationERC721HandlerMod public ERC721AssetHandler;
    ApplicationERC721Pricing public erc721Pricer;

    ApplicationERC721Upgradeable public applicationNFTU;
    ApplicationERC721Upgradeable public applicationNFT2;
    ApplicationERC721UExtra public applicationNFTExtra;
    ApplicationERC721UExtra2 public applicationNFTExtra2;
    ApplicationERC721UProxy public applicationNFTProxy;

    OracleAllowed public oracleAllowed;
    OracleDenied public oracleDenied; 

    ApplicationERC721 public boredWhaleNFT;
    ApplicationERC721Handler public boredWhaleHandler;
    ApplicationERC721 public boredReptilianNFT;
    ApplicationERC721Handler public boredReptileHandler;
    ApplicationERC721Pricing public openOcean; 

    MintForAFeeERC721 public mintForAFeeNFT;
    WhitelistMintERC721 public whitelistMintNFT;
    FreeForAllERC721 public freeNFT;
    MintForAFeeERC721Upgradeable public mintForAFeeNFTUpImplementation;
    WhitelistMintERC721Upgradeable public whitelistMintNFTUpImplementation;
    FreeForAllERC721Upgradeable public freeNFTUpImplementation;
    ApplicationERC721UProxy public mintForAFeeNFTUp;
    ApplicationERC721UProxy public whitelistMintNFTUp;
    ApplicationERC721UProxy public freeNFTUp;
    ApplicationERC721Handler public MintForAFeeNFTHandler;
    ApplicationERC721Handler public WhitelistNFTHandler;
    ApplicationERC721Handler public FreeForAllnNFTHandler;
    ApplicationERC721Handler public MintForAFeeNFTHandlerUp;
    ApplicationERC721Handler public WhitelistNFTHandlerUp;
    ApplicationERC721Handler public FreeForAllnNFTHandlerUp;

    ProtocolAMMFactory public protocolAMMFactory;
    ProtocolAMMCalculatorFactory public protocolAMMCalculatorFactory;
    ProtocolERC20AMM public protocolAMM;
    ProtocolERC721AMM public dualLinearERC271AMM;
    ApplicationAMMHandler public applicationAMMHandler;
    ApplicationAMMHandler public handler;
    ProtocolAMMCalculatorFactory public factory;

    // common block time
    uint64 Blocktime = 1769924800;

    // common starting time 
    uint32 startTime = 12;

    // common starting supply 
    uint256 totalSupply = 100_000_000_000;

    address[] ADDRESSES = [address(0xFF1), address(0xFF2), address(0xFF3), address(0xFF4), address(0xFF5), address(0xFF6), address(0xFF7), address(0xFF8)];
    address[] addresses = [user1, user2, user3, rich_user];

    bytes32 public constant SUPER_ADMIN_ROLE = keccak256("SUPER_ADMIN_ROLE");
    bytes32 public constant RULE_BYPASS_ACCOUNT = keccak256("RULE_BYPASS_ACCOUNT");
    bytes32 public constant USER_ROLE = keccak256("USER");
    bytes32 public constant APP_ADMIN_ROLE = keccak256("APP_ADMIN_ROLE");
    bytes32 public constant ACCESS_TIER_ADMIN_ROLE = keccak256("ACCESS_TIER_ADMIN_ROLE");
    bytes32 public constant RISK_ADMIN_ROLE = keccak256("RISK_ADMIN_ROLE");
    bytes32 public constant PROPOSED_SUPER_ADMIN_ROLE = keccak256("PROPOSED_SUPER_ADMIN_ROLE");

    /**
     * @dev Deploy and set up an AppManager
     * @return _appManager fully configured app manager
     */
    function _createAppManager() public virtual returns (ApplicationAppManager _appManager) {
        _appManager = new ApplicationAppManager(superAdmin, "Castlevania", false);
        return _appManager;
    }

    /**
     * @dev Deploy and set up an AppHandler
     * @param _ruleProcessor rule processor
     * @param _appManager previously created appManager
     * @return _applicationHandler application handler
     */
    function _createAppHandler(RuleProcessorDiamond _ruleProcessor, ApplicationAppManager _appManager) public returns (ApplicationHandler _applicationHandler) {
        return new ApplicationHandler(address(_ruleProcessor), address(_appManager));
    }

    /**
     * @dev Deploy and set up an ERC20
     * @param _name token name
     * @param _symbol token symbol
     * @param _appManager previously created appManager
     * @return _token token
     */
    function _createERC20(string memory _name, string memory _symbol, ApplicationAppManager _appManager) public returns (ApplicationERC20 _token) {
        return new ApplicationERC20(_name, _symbol, address(_appManager));
    }

    /**
     * @dev Deploy and set up an ERC20Handler
     * @param _ruleProcessor rule processor
     * @param _appManager previously created appManager
     * @param _token ERC20
     * @return _handler ERC20 handler
     */
    function _createERC20Handler(RuleProcessorDiamond _ruleProcessor, ApplicationAppManager _appManager, ApplicationERC20 _token) public returns (ApplicationERC20Handler _handler) {
        _handler = new ApplicationERC20Handler(address(_ruleProcessor), address(_appManager), address(_token), false);
        _token.connectHandlerToToken(address(_handler));
        return _handler;
    }

    /**
     * @dev Deploy and set up an ERC20Handler specialized for Handler Testing 
     * @param _ruleProcessor rule processor
     * @param _appManager previously created appManager
     * @param _token ERC20
     * @param _appAdmin App Admin Address 
     * @return _handler ERC20 handler
     */
    function _createERC20HandlerSpecialized(RuleProcessorDiamond _ruleProcessor, ApplicationAppManager _appManager,ApplicationERC20 _token, address _appAdmin) public returns (ApplicationERC20Handler _handler) {
        _handler = new ApplicationERC20Handler(address(_ruleProcessor), address(_appManager), address(_appAdmin), false);
        _token.connectHandlerToToken(address(_handler));
        return _handler;
    }

    /**
     * @dev Deploy and set up an ERC20Handler
     * @return _pricer ERC20 pricer
     */
    function _createERC20Pricing() public returns (ApplicationERC20Pricing _pricer) {
        return new ApplicationERC20Pricing();
    }

    /**
     * @dev Deploy and set up an ERC721
     * @param _name token name
     * @param _symbol token symbol
     * @param _appManager previously created appManager
     * @return _token token
     */
    function _createERC721(string memory _name, string memory _symbol, ApplicationAppManager _appManager) public returns (ApplicationERC721 _token) {
        return new ApplicationERC721(_name, _symbol, address(_appManager), "https://SampleApp.io");
    }

    /**
     * @dev Deploy and set up an ERC721 Mint Fee 
     * @param _name token name
     * @param _symbol token symbol
     * @param _appManager previously created appManager
     * @return _token token
     */
    function _createERC721MintFee(string memory _name, string memory _symbol, ApplicationAppManager _appManager, uint256 price) public returns (MintForAFeeERC721 _token) {
        return new MintForAFeeERC721(_name, _symbol, address(_appManager), "blindsailers.com/iseeyou", price);
    }

    /**
     * @dev Deploy and set up an ERC721 free for all 
     * @param _name token name
     * @param _symbol token symbol
     * @param _appManager previously created appManager
     * @return _token token
     */
    function _createERC721Free(string memory _name, string memory _symbol, ApplicationAppManager _appManager) public returns (FreeForAllERC721 _token) {
        return new FreeForAllERC721(_name, _symbol, address(_appManager), "bloodinmyhands.com/bookyourcut");
    
    }
    /**
     * @dev Deploy and set up an ERC721 allowList 
     * @param _name token name
     * @param _symbol token symbol
     * @param _appManager previously created appManager
     * @return _token token
     */
    function _createERC721Whitelist(string memory _name, string memory _symbol, ApplicationAppManager _appManager, uint8 _mintsAllowed) public returns (WhitelistMintERC721 _token) {
        return new WhitelistMintERC721(_name, _symbol, address(_appManager), "monkeysdontknowwhattodo.com/havingfun", _mintsAllowed);
    }

    /**
     * @dev Deploy and set up an ERC721 Upgradeable
     * @return _token token
     */
    function _createERC721Upgradeable() public returns (ApplicationERC721Upgradeable _token) {
        return new ApplicationERC721Upgradeable();
    }

    /**
     * @dev Deploy and set up an ERC721 Upgradeable Fee Mint 
     * @return _token token
     */
    function _createERC721UpgradeableFeeMint() public returns (MintForAFeeERC721Upgradeable _token) {
        return new MintForAFeeERC721Upgradeable();
    }

    /**
     * @dev Deploy and set up an ERC721 Upgradeable AllowList
     * @return _token token
     */
    function _createERC721UpgradeableAllowList() public returns (WhitelistMintERC721Upgradeable _token) {
        return new WhitelistMintERC721Upgradeable();
    }

    /**
     * @dev Deploy and set up an ERC721 Upgradeable Free For All 
     * @return _token token
     */
    function _createERC721UpgradeableFreeForAll() public returns (FreeForAllERC721Upgradeable _token) {
        return new FreeForAllERC721Upgradeable();
    }

    /**
     * @dev Deploy and set up an ERC721 Upgradeable Proxy  
     * @param _applicationNFTU logic contract 
     * @param _proxyOwner address of the proxy owner 
     * @return _proxy token
     */
    function _createERC721UpgradeableProxy(address _applicationNFTU, address _proxyOwner) public returns (ApplicationERC721UProxy _proxy) {
        return new ApplicationERC721UProxy(address(_applicationNFTU), _proxyOwner, "");
        
    }

    /**
     * @dev Deploy and set up an ERC721Handler
     * @param _ruleProcessor rule processor
     * @param _appManager previously created appManager
     * @param _token ERC721
     * @return _handler ERC721 handler
     */
    function _createERC721Handler(RuleProcessorDiamond _ruleProcessor, ApplicationAppManager _appManager, ApplicationERC721 _token) public returns (ApplicationERC721Handler _handler) {
        _handler = new ApplicationERC721Handler(address(_ruleProcessor), address(_appManager), address(_token), false);
        _token.connectHandlerToToken(address(_handler));
        return _handler;
    }

    /**
     * @dev Deploy and set up an ERC721Handler Mint Fee 
     * @param _ruleProcessor rule processor
     * @param _appManager previously created appManager
     * @param _token ERC721
     * @return _handler ERC721 handler
     */
    function _createERC721HandlerMintFee(RuleProcessorDiamond _ruleProcessor, ApplicationAppManager _appManager, MintForAFeeERC721 _token) public returns (ApplicationERC721Handler _handler) {
        _handler = new ApplicationERC721Handler(address(_ruleProcessor), address(_appManager), address(_token), false);
        _token.connectHandlerToToken(address(_handler));
        return _handler;
    }

    /**
     * @dev Deploy and set up an ERC721Handler Allow List 
     * @param _ruleProcessor rule processor
     * @param _appManager previously created appManager
     * @param _token ERC721
     * @return _handler ERC721 handler
     */
    function _createERC721HandlerAllowList(RuleProcessorDiamond _ruleProcessor, ApplicationAppManager _appManager, WhitelistMintERC721 _token) public returns (ApplicationERC721Handler _handler) {
        _handler = new ApplicationERC721Handler(address(_ruleProcessor), address(_appManager), address(_token), false);
        _token.connectHandlerToToken(address(_handler));
        return _handler;
    }

    /**
     * @dev Deploy and set up an ERC721Handler Free Mint 
     * @param _ruleProcessor rule processor
     * @param _appManager previously created appManager
     * @param _token ERC721
     * @return _handler ERC721 handler
     */
    function _createERC721HandlerFreeMint(RuleProcessorDiamond _ruleProcessor, ApplicationAppManager _appManager, FreeForAllERC721 _token) public returns (ApplicationERC721Handler _handler) {
        _handler = new ApplicationERC721Handler(address(_ruleProcessor), address(_appManager), address(_token), false);
        _token.connectHandlerToToken(address(_handler));
        return _handler;
    }

    /**
     * @dev Deploy and set up an ERC721HandlerForProxy
     * @param _ruleProcessor rule processor
     * @param _appManager previously created appManager
     * @param _token ERC721
     * @return _handler ERC721 handler
     */
    function _createERC721HandlerForProxy(RuleProcessorDiamond _ruleProcessor, ApplicationAppManager _appManager, ApplicationERC721UProxy _token) public returns (ApplicationERC721Handler _handler) {
        _handler = new ApplicationERC721Handler(address(_ruleProcessor), address(_appManager), address(_token), false);
        ApplicationERC721Upgradeable(address(_token)).connectHandlerToToken(address(_handler));
        return _handler;
    }

    /**
     * @dev Deploy and set up an ERC721Handler
     * @return _pricer ERC721 pricer
     */
    function _createERC721Pricing() public returns (ApplicationERC721Pricing _pricer) {
        return new ApplicationERC721Pricing();
    }

    /** 
     * @dev Deploy Allowed Oracle 
     * @return _oracleAllowed address 
     */
    function _createOracleAllowed() public returns (OracleAllowed _oracleAllowed){
        return new OracleAllowed(); 
    }

    /** 
     * @dev Deploy Oracle contracts 
     * @return _oracleDenied address
     */
    function _createOracleDenied() public returns (OracleDenied _oracleDenied){
        return new OracleDenied(); 
    }

<<<<<<< HEAD
        /**
     * @dev Deploy and set up an ProtocolAMMFactory
     * @return _ammFactory ProtocolAMMFactory
     */
    function _createProtocolAMMFactory() public returns (ProtocolAMMFactory _ammFactory) {
        return new ProtocolAMMFactory(address(_createProtocolAMMCalculatorFactory()));
    }

    /**
     * @dev Deploy and set up an ProtocolAMMCalculatorFactory
     * @return _ammCalcFactory ProtocolAMMCalculatorFactory
     */
    function _createProtocolAMMCalculatorFactory() public returns (ProtocolAMMCalculatorFactory _ammCalcFactory) {
        return new ProtocolAMMCalculatorFactory();
    }
=======
    function _createActionsArray() public pure returns(ActionTypes[] memory){
        ActionTypes[] memory actionTypes = new ActionTypes[](1);
        actionTypes[0] = ActionTypes.P2P_TRANSFER;
        return actionTypes;
    }
    
>>>>>>> f9a4fd21
}<|MERGE_RESOLUTION|>--- conflicted
+++ resolved
@@ -440,7 +440,6 @@
         return new OracleDenied(); 
     }
 
-<<<<<<< HEAD
         /**
      * @dev Deploy and set up an ProtocolAMMFactory
      * @return _ammFactory ProtocolAMMFactory
@@ -456,12 +455,10 @@
     function _createProtocolAMMCalculatorFactory() public returns (ProtocolAMMCalculatorFactory _ammCalcFactory) {
         return new ProtocolAMMCalculatorFactory();
     }
-=======
     function _createActionsArray() public pure returns(ActionTypes[] memory){
         ActionTypes[] memory actionTypes = new ActionTypes[](1);
         actionTypes[0] = ActionTypes.P2P_TRANSFER;
         return actionTypes;
     }
     
->>>>>>> f9a4fd21
 }
--- conflicted
+++ resolved
@@ -63,19 +63,9 @@
 /// common imports 
 import "src/example/pricing/ApplicationERC20Pricing.sol";
 import "src/example/pricing/ApplicationERC721Pricing.sol";
-<<<<<<< HEAD
-import "src/client/liquidity/ProtocolERC20AMM.sol";
-import "src/client/liquidity/ProtocolAMMFactory.sol";
-import "src/client/liquidity/ProtocolAMMCalculatorFactory.sol";
-import {RuleProcessorDiamondArgs, RuleProcessorDiamond} from "src/protocol/economic/ruleProcessor/RuleProcessorDiamond.sol";
-import {IDiamondInit} from "diamond-std/initializers/IDiamondInit.sol";
-import {DiamondInit} from "diamond-std/initializers/DiamondInit.sol";
-import {FacetCut, FacetCutAction} from "diamond-std/core/DiamondCut/DiamondCutLib.sol";
-=======
 import "src/example/OracleDenied.sol";
 import "src/example/OracleAllowed.sol";
 
->>>>>>> cef16559
 
 /**
  * @title Test Common
@@ -96,9 +86,6 @@
     address ruleAdmin = address(0xACDC);
     address accessLevelAdmin = address(0xBBB);
     address riskAdmin = address(0xCCC);
-<<<<<<< HEAD
-    address user = address(0xAAA);
-=======
     address user = address(0xDDD);
     address bob = address(0xB0B);
     address user1 = address(11);
@@ -115,7 +102,6 @@
     address accessTier = address(3);
     address rich_user = address(45);
     address proxyOwner = address(787);
->>>>>>> cef16559
     address priorAddress;
     address[] badBoys;
     address[] goodBoys;
@@ -124,22 +110,6 @@
     RuleProcessorDiamond public ruleProcessor;
 
     ApplicationAppManager public applicationAppManager;
-<<<<<<< HEAD
-    RuleProcessorDiamond ruleProcessor;
-    ApplicationHandler applicationHandler;
-    ApplicationERC20 applicationCoin;
-    ApplicationERC20 applicationCoin2;
-    ApplicationERC20Handler applicationCoinHandler;
-    ApplicationERC20Handler applicationCoinHandler2;
-    ApplicationERC20Pricing erc20Pricer;
-    ApplicationERC721 applicationNFT;
-    ApplicationERC721Handler applicationNFTHandler;
-    ApplicationERC721Pricing erc721Pricer;
-    ProtocolAMMFactory protocolAMMFactory;
-    ProtocolAMMCalculatorFactory protocolAMMCalculatorFactory;
-    ProtocolERC20AMM protocolAMM;
-    ProtocolERC721AMM dualLinearERC271AMM;
-=======
     ApplicationHandler public applicationHandler;
     ApplicationAppManager public applicationAppManager2;
     ApplicationHandler public applicationHandler2;
@@ -188,7 +158,6 @@
     ApplicationERC721Handler public WhitelistNFTHandlerUp;
     ApplicationERC721Handler public FreeForAllnNFTHandlerUp;
 
->>>>>>> cef16559
     // common block time
     uint64 Blocktime = 1769924800;
 
@@ -432,22 +401,6 @@
         return new ApplicationERC721Pricing();
     }
 
-<<<<<<< HEAD
-    /**
-     * @dev Deploy and set up an ProtocolAMMFactory
-     * @return _ammFactory ProtocolAMMFactory
-     */
-    function _createProtocolAMMFactory() public returns (ProtocolAMMFactory _ammFactory) {
-        return new ProtocolAMMFactory(address(_createProtocolAMMCalculatorFactory()));
-    }
-
-    /**
-     * @dev Deploy and set up an ProtocolAMMCalculatorFactory
-     * @return _ammCalcFactory ProtocolAMMCalculatorFactory
-     */
-    function _createProtocolAMMCalculatorFactory() public returns (ProtocolAMMCalculatorFactory _ammCalcFactory) {
-        return new ProtocolAMMCalculatorFactory();
-=======
     /** 
      * @dev Deploy Allowed Oracle 
      * @return _oracleAllowed address 
@@ -462,6 +415,5 @@
      */
     function _createOracleDenied() public returns (OracleDenied _oracleDenied){
         return new OracleDenied(); 
->>>>>>> cef16559
     }
 }
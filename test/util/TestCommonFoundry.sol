--- conflicted
+++ resolved
@@ -258,29 +258,6 @@
         return a;
     }
 
-<<<<<<< HEAD
-    /**
-     * @dev Deploy and set up a ProtocolAMMFactory
-     * @return _ammFactory fully configured app manager
-     */
-    function createProtocolAMMFactory() public returns (ProtocolAMMFactory _ammFactory) {
-        switchToAppAdministrator();
-        _ammFactory = _createProtocolAMMFactory();
-        return _ammFactory;
-    }
-
-    /**
-     * @dev Deploy and set up a ProtocolAMMCalculatorFactory
-     * @return _ammCalcFactory fully configured app manager
-     */
-    function createProtocolAMMCalculatorFactory() public returns (ProtocolAMMCalculatorFactory _ammCalcFactory) {
-        switchToAppAdministrator();
-        _ammCalcFactory = _createProtocolAMMCalculatorFactory();
-        return _ammCalcFactory;
-    }
-
-
-=======
     ///--------------SPECIALIZED CREATE FUNCTIONS---------------
 
     /**
@@ -482,7 +459,6 @@
         switchToOriginalUser();
     }
 
->>>>>>> cef16559
     ///---------------USER SWITCHING--------------------
     function switchToAppAdministrator() public {
         vm.stopPrank();

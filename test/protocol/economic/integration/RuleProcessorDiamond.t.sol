// SPDX-License-Identifier: UNLICENSED
pragma solidity ^0.8.17;

import "test/util/TestCommonFoundry.sol";


contract RuleProcessorDiamondTest is Test, TestCommonFoundry {

    function setUp() public {
        vm.startPrank(superAdmin);
        setUpProtocolAndAppManagerAndTokens();
        vm.warp(Blocktime);
        switchToRuleAdmin();
    }

    /// Test to make sure that the Diamond will upgrade
    function testUpgradeRuleProcessor() public {
        // must be the owner for upgrade
        vm.stopPrank();
        vm.startPrank(superAdmin);
        SampleFacet _sampleFacet = new SampleFacet();
        //build cut struct
        FacetCut[] memory cut = new FacetCut[](1);
        cut[0] = (FacetCut({facetAddress: address(_sampleFacet), action: FacetCutAction.Add, functionSelectors: generateSelectors("SampleFacet")}));
        //upgrade diamond
        IDiamondCut(address(ruleProcessor)).diamondCut(cut, address(0x0), "");
        console.log("ERC173Facet owner: ");
        console.log(ERC173Facet(address(ruleProcessor)).owner());

        // call a function
        assertEq("good", SampleFacet(address(ruleProcessor)).sampleFunction());

        /// test transfer ownership
        address newOwner = address(0xB00B);
        ERC173Facet(address(ruleProcessor)).transferOwnership(newOwner);
        address retrievedOwner = ERC173Facet(address(ruleProcessor)).owner();
        assertEq(retrievedOwner, newOwner);

        /// test that an onlyOwner function will fail when called by not the owner
        vm.expectRevert("UNAUTHORIZED");
        SampleFacet(address(ruleProcessor)).sampleFunction();

        SampleUpgradeFacet testFacet = new SampleUpgradeFacet();
        //build new cut struct
        console.log("before generate selectors");
        cut[0] = (FacetCut({facetAddress: address(testFacet), action: FacetCutAction.Add, functionSelectors: generateSelectors("SampleUpgradeFacet")}));
        console.log("after generate selectors");

        // test that account that isn't the owner cannot upgrade
        vm.stopPrank();
        vm.startPrank(superAdmin);
        //upgrade diamond
        vm.expectRevert("UNAUTHORIZED");
        IDiamondCut(address(ruleProcessor)).diamondCut(cut, address(0x0), "");

        //test that the newOwner can upgrade
        vm.stopPrank();
        vm.startPrank(newOwner);
        IDiamondCut(address(ruleProcessor)).diamondCut(cut, address(0x0), "");
        retrievedOwner = ERC173Facet(address(ruleProcessor)).owner();
        assertEq(retrievedOwner, newOwner);

        // call a function
        assertEq("good", SampleFacet(address(ruleProcessor)).sampleFunction());
    }

    function testAddMinTransferRule() public {
        vm.stopPrank();
        vm.startPrank(ruleAdmin);
        uint32 index = RuleDataFacet(address(ruleProcessor)).addMinimumTransferRule(address(applicationAppManager), 1000);
        assertEq(ERC20RuleProcessorFacet(address(ruleProcessor)).getMinimumTransferRule(index).minTransferAmount, 1000);
    }

    function testRuleProcessorVersion() public {
        vm.stopPrank();
        vm.startPrank(superAdmin);
        // update version
        VersionFacet(address(ruleProcessor)).updateVersion("1,0,0"); // commas are used here to avoid upgrade_version-script replacements
        string memory version = VersionFacet(address(ruleProcessor)).version();
        console.log(version);
        assertEq(version, "1,0,0");
        // update version again
        VersionFacet(address(ruleProcessor)).updateVersion("1.1.0"); // upgrade_version script will replace this version
        version = VersionFacet(address(ruleProcessor)).version();
        console.log(version);
        assertEq(version, "1.1.0");
        // test that no other than the owner can update the version
        vm.stopPrank();
        vm.startPrank(appAdministrator);
        vm.expectRevert("UNAUTHORIZED");
        VersionFacet(address(ruleProcessor)).updateVersion("6,6,6"); // this is done to avoid upgrade_version-script replace this version
        version = VersionFacet(address(ruleProcessor)).version();
        console.log(version);
        // make sure that the version didn't change
        assertEq(version, "1.1.0");
    }

    function testFailAddMinTransferRuleByNonAdmin() public {
        vm.stopPrank();
        vm.startPrank(address(0xDEADfff));
        RuleDataFacet(address(ruleProcessor)).addMinimumTransferRule(address(applicationAppManager), 1000);
    }

    function testPassingMinTransferRule() public {
        vm.stopPrank();
        vm.startPrank(ruleAdmin);
        uint32 index = RuleDataFacet(address(ruleProcessor)).addMinimumTransferRule(address(applicationAppManager), 2222);

        ERC20RuleProcessorFacet(address(ruleProcessor)).checkMinTransferPasses(index, 2222);
    }

    function testNotPassingMinTransferRule() public {
        vm.stopPrank();
        vm.startPrank(ruleAdmin);
        uint32 index = RuleDataFacet(address(ruleProcessor)).addMinimumTransferRule(address(applicationAppManager), 420);
        vm.expectRevert(0x70311aa2);
        ERC20RuleProcessorFacet(address(ruleProcessor)).checkMinTransferPasses(index, 400);
    }

    function testMinAccountBalanceCheck() public {
        applicationCoin.mint(superAdmin, totalSupply);
        vm.stopPrank();
        vm.startPrank(ruleAdmin);
        bytes32[] memory accs = createBytes32Array("Oscar","Tayler","Shane");
        uint256[] memory min = createUint256Array(10, 20, 30);
        uint256[] memory max = createUint256Array(10000000000000000000000000, 10000000000000000000000000000, 1000000000000000000000000000000);
        // add rule at ruleId 0
        TaggedRuleDataFacet(address(ruleProcessor)).addMinMaxBalanceRule(address(applicationAppManager), accs, min, max);
        uint32 ruleId = TaggedRuleDataFacet(address(ruleProcessor)).addMinMaxBalanceRule(address(applicationAppManager), accs, min, max);
        vm.stopPrank();
        vm.startPrank(appAdministrator);
        applicationAppManager.addGeneralTag(superAdmin, "Oscar"); //add tag
        assertTrue(applicationAppManager.hasTag(superAdmin, "Oscar"));
        vm.stopPrank();
        vm.startPrank(superAdmin);
        uint256 amount = 1;
        assertEq(applicationCoin.balanceOf(superAdmin), totalSupply);
        bytes32[] memory tags = applicationAppManager.getAllTags(superAdmin);

        ERC20TaggedRuleProcessorFacet(address(ruleProcessor)).minAccountBalanceCheck(applicationCoin.balanceOf(superAdmin), tags, amount, ruleId);
    }

    function testMaxTagEnforcementThroughMinAccountBalanceCheck() public {
        applicationCoin.mint(superAdmin, totalSupply);
        vm.stopPrank();
        vm.startPrank(ruleAdmin);
        bytes32[] memory accs = createBytes32Array("Oscar","Tayler","Shane");
        uint256[] memory min = createUint256Array(10, 20, 30);
        uint256[] memory max = createUint256Array(10000000000000000000000000, 10000000000000000000000000000, 1000000000000000000000000000000);
        // add rule at ruleId 0
        TaggedRuleDataFacet(address(ruleProcessor)).addMinMaxBalanceRule(address(applicationAppManager), accs, min, max);
        uint32 ruleId = TaggedRuleDataFacet(address(ruleProcessor)).addMinMaxBalanceRule(address(applicationAppManager), accs, min, max);
        vm.stopPrank();
        vm.startPrank(appAdministrator);
        for (uint i = 1; i < 11; i++) {
            applicationAppManager.addGeneralTag(superAdmin, bytes32(i)); //add tag
        }
        vm.expectRevert(0xa3afb2e2);
        applicationAppManager.addGeneralTag(superAdmin, "xtra tag"); //add tag should fail
        vm.stopPrank();
        vm.startPrank(superAdmin);
        uint256 amount = 1;
        assertEq(applicationCoin.balanceOf(superAdmin), totalSupply);
        bytes32[] memory tags = new bytes32[](11);
        for (uint i = 1; i < 12; i++) {
            tags[i - 1] = bytes32(i); //add tag
        }
        console.log(uint(tags[10]));
        vm.expectRevert(0xa3afb2e2);
        ERC20TaggedRuleProcessorFacet(address(ruleProcessor)).minAccountBalanceCheck(totalSupply, tags, amount, ruleId);
    }

    function testFailsMinAccountBalanceCheck() public {
        vm.stopPrank();
        vm.startPrank(ruleAdmin);
        // add rule at ruleId 0
        bytes32[] memory accs = createBytes32Array("Oscar","Tayler","Shane");
        uint256[] memory min = createUint256Array(10, 20, 30);
        uint256[] memory max = createUint256Array(10000000000000000000000000, 10000000000000000000000000000, 1000000000000000000000000000000);
        TaggedRuleDataFacet(address(ruleProcessor)).addMinMaxBalanceRule(address(applicationAppManager), accs, min, max);
        uint32 ruleId = TaggedRuleDataFacet(address(ruleProcessor)).addMinMaxBalanceRule(address(applicationAppManager), accs, min, max);
        vm.stopPrank();
        vm.startPrank(appAdministrator);
        applicationAppManager.addGeneralTag(superAdmin, "Oscar"); //add tag
        assertTrue(applicationAppManager.hasTag(superAdmin, "Oscar"));
        vm.stopPrank();
        vm.startPrank(superAdmin);
        uint256 amount = 10000000000000000000000;
        assertEq(applicationCoin.balanceOf(superAdmin), totalSupply);
        bytes32[] memory tags = applicationAppManager.getAllTags(superAdmin);

        //vm.expectRevert(0xf1737570);
        ERC20TaggedRuleProcessorFacet(address(ruleProcessor)).minAccountBalanceCheck(applicationCoin.balanceOf(superAdmin), tags, amount, ruleId);
    }

    function testMaxAccountBalanceCheck() public {
        applicationCoin.mint(superAdmin, totalSupply);
        
        // add rule at ruleId 0
        bytes32[] memory accs = createBytes32Array("Oscar","Tayler","Shane");
        uint256[] memory min = createUint256Array(10, 20, 30);
        uint256[] memory max = createUint256Array(10000000000000000000000000, 10000000000000000000000000000, 1000000000000000000000000000000);
        TaggedRuleDataFacet(address(ruleProcessor)).addMinMaxBalanceRule(address(applicationAppManager), accs, min, max);
        uint32 ruleId = TaggedRuleDataFacet(address(ruleProcessor)).addMinMaxBalanceRule(address(applicationAppManager), accs, min, max);
        vm.stopPrank();
        vm.startPrank(appAdministrator);
        applicationAppManager.addGeneralTag(superAdmin, "Oscar"); //add tag
        assertTrue(applicationAppManager.hasTag(superAdmin, "Oscar"));
        vm.stopPrank();
        vm.startPrank(superAdmin);
        uint256 amount = 999;
        assertEq(applicationCoin.balanceOf(superAdmin), totalSupply);
        bytes32[] memory tags = applicationAppManager.getAllTags(superAdmin);

        ERC20TaggedRuleProcessorFacet(address(ruleProcessor)).maxAccountBalanceCheck(applicationCoin.balanceOf(superAdmin), tags, amount, ruleId);
    }

    function testFailsMaxAccountBalanceCheck() public {
        vm.stopPrank();
        vm.startPrank(ruleAdmin);
        // add rule at ruleId 0
        bytes32[] memory accs = createBytes32Array("Oscar","Tayler","Shane");
        uint256[] memory min = createUint256Array(10, 20, 30);
        uint256[] memory max = createUint256Array(10000000000000000000000000, 10000000000000000000000000000, 1000000000000000000000000000000);
        TaggedRuleDataFacet(address(ruleProcessor)).addMinMaxBalanceRule(address(applicationAppManager), accs, min, max);
        uint32 ruleId = TaggedRuleDataFacet(address(ruleProcessor)).addMinMaxBalanceRule(address(applicationAppManager), accs, min, max);
        vm.stopPrank();
        vm.startPrank(appAdministrator);
        applicationAppManager.addGeneralTag(superAdmin, "Oscar"); //add tag
        assertTrue(applicationAppManager.hasTag(superAdmin, "Oscar"));
        vm.stopPrank();
        vm.startPrank(superAdmin);
        uint256 amount = 10000000000000000000000000;
        assertEq(applicationCoin.balanceOf(superAdmin), 10000000000000000000000);
        bytes32[] memory tags = applicationAppManager.getAllTags(superAdmin);

        //vm.expectRevert(0x24691f6b);
        ERC20TaggedRuleProcessorFacet(address(ruleProcessor)).maxAccountBalanceCheck(applicationCoin.balanceOf(superAdmin), tags, amount, ruleId);
    }

    /***************** Test Setters and Getters Rule Storage *****************/

    /*********************** Purchase *******************/
    /// Simple setting and getting
    function testSettingPurchaseStorage() public {
        vm.stopPrank();
        vm.startPrank(ruleAdmin);
        vm.warp(Blocktime);
        bytes32[] memory accs = createBytes32Array("Oscar","Tayler","Shane");   
        uint256[] memory pAmounts = createUint256Array(1000, 2000, 3000);
        uint16[] memory pPeriods = createUint16Array(100, 101, 102);
<<<<<<< HEAD
=======
        uint64 sTime = 16;
>>>>>>> 95dc11cc
        vm.stopPrank();
        vm.startPrank(ruleAdmin);
        // uint32 _index = TaggedRuleDataFacet(address(ruleProcessor)).addPurchaseRule(address(applicationAppManager), accs, pAmounts, pPeriods, sTime);
        // assertEq(_index, 0);
        /// Uncomment lines after merge into internal

        // TaggedRules.PurchaseRule memory rule = ERC20TaggedRuleProcessorFacet(address(ruleProcessor)).getPurchaseRule(_index, "Oscar");
        // assertEq(rule.purchaseAmount, 1000);
        // assertEq(rule.purchasePeriod, 100);

        // accs[1] = bytes32("Tayler");
        // pAmounts[1] = uint192(20000000);
        // pPeriods[1] = uint16(2);
        // sTime[1] = uint8(23);

        // _index = TaggedRuleDataFacet(address(ruleProcessor)).addPurchaseRule(address(applicationAppManager), accs, pAmounts, pPeriods, sTime);
        // assertEq(_index, 1);
        // rule = TaggedRuleDataFacet(address(ruleProcessor)).getPurchaseRule(_index, "Tayler");
        // assertEq(rule.purchaseAmount, 20000000);
        // assertEq(rule.purchasePeriod, 2);

        /// test zero address check
        vm.expectRevert();
<<<<<<< HEAD
        TaggedRuleDataFacet(address(ruleProcessor)).addPurchaseRule(address(0), accs, pAmounts, pPeriods, uint64(Blocktime));
=======
        TaggedRuleDataFacet(address(ruleProcessor)).addPurchaseRule(address(0), accs, pAmounts, pPeriods, sTime);
>>>>>>> 95dc11cc
    }

    /// testing only appAdministrators can add Purchase Rule
    function testSettingPurchaseRuleWithoutAppAdministratorAccount() public {
        vm.warp(Blocktime);
        vm.stopPrank(); //stop interacting as the super admin
        vm.startPrank(address(0xDEAD)); //interact as a different user
        bytes32[] memory accs = createBytes32Array("Oscar","Tayler","Shane");   
        uint256[] memory pAmounts = createUint256Array(1000, 2000, 3000);
        uint16[] memory pPeriods = createUint16Array(100, 101, 102);
<<<<<<< HEAD
        uint64 sTimes = Blocktime;
=======
        uint64 sTime = 16;
>>>>>>> 95dc11cc
        // set user to the super admin
        vm.stopPrank();
        vm.startPrank(superAdmin);
        vm.expectRevert(0xd66c3008);
        TaggedRuleDataFacet(address(ruleProcessor)).addPurchaseRule(address(applicationAppManager), accs, pAmounts, pPeriods, sTime);
        vm.stopPrank(); //stop interacting as the super admin
        vm.startPrank(address(0xC0FFEE)); //interact as a different user
        vm.expectRevert(0xd66c3008);
        TaggedRuleDataFacet(address(ruleProcessor)).addPurchaseRule(address(applicationAppManager), accs, pAmounts, pPeriods, sTime);
        vm.stopPrank(); //stop interacting as the super admin
        vm.startPrank(ruleAdmin); //interact as the rule admin
        uint32 _index = TaggedRuleDataFacet(address(ruleProcessor)).addPurchaseRule(address(applicationAppManager), accs, pAmounts, pPeriods, sTime);
        assertEq(_index, 0);
    }

    /// testing check on input arrays with different sizes
    function testSettingPurchaseWithArraySizeMismatch() public {
        // set user to the rule admin
        vm.stopPrank();
        vm.startPrank(ruleAdmin);
        vm.warp(Blocktime);
        bytes32[] memory accs = createBytes32Array("Oscar","Tayler","Shane");   
        uint256[] memory pAmounts = createUint256Array(1000, 2000, 3000);
<<<<<<< HEAD
        uint16[] memory pPeriods = createUint16Array(100, 102);
        uint64 sTimes = Blocktime;
=======
        uint16[] memory pPeriods = createUint16Array(100, 101);
        uint64 sTime = 24;
>>>>>>> 95dc11cc

        vm.expectRevert(0x028a6c58);
        TaggedRuleDataFacet(address(ruleProcessor)).addPurchaseRule(address(applicationAppManager), accs, pAmounts, pPeriods, sTime);
    }

    /// test total rules
    function testTotalRulesOnPurchase() public {
        // set user to the rule admin
        vm.stopPrank();
        vm.startPrank(ruleAdmin);
        vm.warp(Blocktime);
        uint256[101] memory _indexes;
        bytes32[] memory accs = createBytes32Array("Oscar");   
        uint256[] memory pAmounts = createUint256Array(1000);
        uint16[] memory pPeriods = createUint16Array(100);
<<<<<<< HEAD
        uint64 sTimes = Blocktime;
=======
        uint64 sTime = 12;
>>>>>>> 95dc11cc
        for (uint8 i = 0; i < _indexes.length; i++) {
            _indexes[i] = TaggedRuleDataFacet(address(ruleProcessor)).addPurchaseRule(address(applicationAppManager), accs, pAmounts, pPeriods, sTime);
        }
        /// Uncomment lines after merge to internal 
        //assertEq(TaggedRuleDataFacet(address(ruleProcessor)).getTotalPurchaseRule(), _indexes.length);
    }

    /************************ Sell *************************/
    /// Simple setting and getting
    function testSettingSell() public {
        // set user to the rule admin
        vm.stopPrank();
        vm.startPrank(ruleAdmin);
        vm.warp(Blocktime);
        bytes32[] memory accs = createBytes32Array("Oscar","Tayler","Shane");   
        uint192[] memory sAmounts = createUint192Array(1000, 2000, 3000);
        uint16[] memory sPeriod = createUint16Array(24, 36, 48);
<<<<<<< HEAD
        uint64 sTimes = Blocktime;
        uint32 _index = TaggedRuleDataFacet(address(ruleProcessor)).addSellRule(address(applicationAppManager), accs, sAmounts, sPeriod, sTimes);
=======
        uint64 sTime = Blocktime;
        uint32 _index = TaggedRuleDataFacet(address(ruleProcessor)).addSellRule(address(applicationAppManager), accs, sAmounts, sPeriod, sTime);
>>>>>>> 95dc11cc
        assertEq(_index, 0);

        ///Uncomment lines after merge to internal
        // TaggedRules.SellRule memory rule = TaggedRuleDataFacet(address(ruleProcessor)).getSellRuleByIndex(_index, "Oscar");
        // assertEq(rule.sellAmount, 1000);
        // assertEq(rule.sellPeriod, 24);
        // bytes32[] memory accs = createBytes32Array("Oscar","Tayler","Shane");   
        // uint192[] memory pAmounts = createUint192Array(100000000, 20000000, 3000000);
        // uint16[] memory pPeriods = createUint16Array(11, 22, 33);
        // _index = TaggedRuleDataFacet(address(ruleProcessor)).addSellRule(address(applicationAppManager), accs, sAmounts, sPeriod, sTime);
        // assertEq(_index, 1);
        // rule = TaggedRuleDataFacet(address(ruleProcessor)).getSellRuleByIndex(_index, "Tayler");
        // assertEq(rule.sellAmount, 20000000);
        // assertEq(rule.sellPeriod, 22);
        vm.expectRevert();
<<<<<<< HEAD
        TaggedRuleDataFacet(address(ruleProcessor)).addSellRule(address(0), accs, sAmounts, sPeriod, uint64(Blocktime));
=======
        TaggedRuleDataFacet(address(ruleProcessor)).addSellRule(address(0), accs, sAmounts, sPeriod, sTime);
>>>>>>> 95dc11cc
    }

    /// testing only appAdministrators can add Purchase Rule
    function testSettingSellRuleWithoutAppAdministratorAccount() public {
        vm.warp(Blocktime);
        bytes32[] memory accs = createBytes32Array("Oscar","Tayler","Shane");   
        uint192[] memory sAmounts = createUint192Array(1000, 2000, 3000);
        uint16[] memory sPeriod = createUint16Array(24, 36, 48);
<<<<<<< HEAD
        uint64 sTimes = Blocktime;
=======
        uint64 sTime = Blocktime;
>>>>>>> 95dc11cc
        vm.stopPrank(); //stop interacting as the super admin
        vm.startPrank(address(0xDEAD)); //interact as a different user
        vm.expectRevert(0xd66c3008);
        TaggedRuleDataFacet(address(ruleProcessor)).addSellRule(address(applicationAppManager), accs, sAmounts, sPeriod, sTime);
        vm.stopPrank(); //stop interacting as the super admin
        vm.startPrank(address(0xC0FFEE)); //interact as a different user
        vm.expectRevert(0xd66c3008);
        TaggedRuleDataFacet(address(ruleProcessor)).addSellRule(address(applicationAppManager), accs, sAmounts, sPeriod, sTime);
        // set user to the rule admin
        vm.stopPrank();
        vm.startPrank(ruleAdmin);
        uint32 _index = TaggedRuleDataFacet(address(ruleProcessor)).addSellRule(address(applicationAppManager), accs, sAmounts, sPeriod, sTime);
        assertEq(_index, 0);
    }

    /// testing check on input arrays with different sizes
    function testSettingSellWithArraySizeMismatch() public {
        // set user to the rule admin
        vm.stopPrank();
        vm.startPrank(ruleAdmin);
        vm.warp(Blocktime);
        bytes32[] memory accs = createBytes32Array("Oscar","Tayler");   
        uint192[] memory sAmounts = createUint192Array(1000, 2000, 3000);
        uint16[] memory sPeriod = createUint16Array(24, 36, 48);
<<<<<<< HEAD
        uint64 sTimes = Blocktime;
=======
        uint64 sTime = Blocktime;
>>>>>>> 95dc11cc
        vm.expectRevert(0x028a6c58);
        TaggedRuleDataFacet(address(ruleProcessor)).addSellRule(address(applicationAppManager), accs, sAmounts, sPeriod, sTime);
    }

    /// test total rules
    function testTotalRulesOnSell() public {
        // set user to the rule admin
        vm.stopPrank();
        vm.startPrank(ruleAdmin);
        vm.warp(Blocktime);
        uint256[101] memory _indexes;
        bytes32[] memory accs = createBytes32Array("Oscar");
        uint192[] memory sAmounts = createUint192Array(1000);
        uint16[] memory sPeriod = createUint16Array(24);
<<<<<<< HEAD
        uint64 sTimes = Blocktime;
=======
        uint64 sTime = Blocktime;
>>>>>>> 95dc11cc
        for (uint8 i = 0; i < _indexes.length; i++) {
            _indexes[i] = TaggedRuleDataFacet(address(ruleProcessor)).addSellRule(address(applicationAppManager), accs, sAmounts, sPeriod, sTime);
        }
        ///Uncomment lines after merge to internal
        // assertEq(TaggedRuleDataFacet(address(ruleProcessor)).getTotalSellRule(), _indexes.length);
    }

    /************************ Token Purchase Fee By Volume Percentage **********************/
    /// Simple setting and getting
    function testSettingPurchaseFeeByVolume() public {
        // set user to the rule admin
        vm.stopPrank();
        vm.startPrank(ruleAdmin);
        uint32 _index = RuleDataFacet(address(ruleProcessor)).addPurchaseFeeByVolumeRule(address(applicationAppManager), 5000000000000000000000000000000000, 100);
        assertEq(_index, 0);
        NonTaggedRules.TokenPurchaseFeeByVolume memory rule = RuleDataFacet(address(ruleProcessor)).getPurchaseFeeByVolumeRule(_index);
        assertEq(rule.rateIncreased, 100);

        _index = RuleDataFacet(address(ruleProcessor)).addPurchaseFeeByVolumeRule(address(applicationAppManager), 10000000000000000000000000000000000, 200);
        assertEq(_index, 1);

        ///Uncomment lines after merge to internal
        // rule = RuleDataFacet(address(ruleProcessor)).getPurchaseFeeByVolumeRule(_index);
        // assertEq(rule.volume, 10000000000000000000000000000000000);
        // assertEq(rule.rateIncreased, 200);
    }

    /// testing only appAdministrators can add Purchase Fee By Volume Percentage Rule
    function testSettingPurchaseFeeVolumeRuleWithoutAppAdministratorAccount() public {
        vm.stopPrank(); //stop interacting as the super admin
        vm.startPrank(address(0xDEAD)); //interact as a different user
        vm.expectRevert(0xd66c3008);
        RuleDataFacet(address(ruleProcessor)).addPurchaseFeeByVolumeRule(address(applicationAppManager), 5000000000000000000000000000000000, 100);
        vm.stopPrank(); //stop interacting as the super admin
        vm.startPrank(address(0xC0FFEE)); //interact as a different user
        vm.expectRevert(0xd66c3008);
        RuleDataFacet(address(ruleProcessor)).addPurchaseFeeByVolumeRule(address(applicationAppManager), 5000000000000000000000000000000000, 100);
        // set user to the rule admin
        vm.stopPrank();
        vm.startPrank(ruleAdmin);
        uint32 _index = RuleDataFacet(address(ruleProcessor)).addPurchaseFeeByVolumeRule(address(applicationAppManager), 5000000000000000000000000000000000, 100);
        assertEq(_index, 0);

        _index = RuleDataFacet(address(ruleProcessor)).addPurchaseFeeByVolumeRule(address(applicationAppManager), 5000000000000000000000000000000000, 100);
        assertEq(_index, 1);
    }

    /// testing total rules
    function testTotalRulesOnPurchaseFeeByVolume() public {
        // set user to the rule admin
        vm.stopPrank();
        vm.startPrank(ruleAdmin);
        uint256[101] memory _indexes;
        for (uint8 i = 0; i < 101; i++) {
            _indexes[i] = RuleDataFacet(address(ruleProcessor)).addPurchaseFeeByVolumeRule(address(applicationAppManager), 500 + i, 1 + i);
        }

        ///Uncomment lines after merge to internal
        // assertEq(RuleDataFacet(address(ruleProcessor)).getTotalTokenPurchaseFeeByVolumeRules(), _indexes.length);
    }

    /*********************** Token Volatility ************************/
    /// Simple setting and getting
    function testSettingTokenVolatility() public {
        // set user to the rule admin
        vm.stopPrank();
        vm.startPrank(ruleAdmin);
        uint32 _index = RuleDataFacet(address(ruleProcessor)).addVolatilityRule(address(applicationAppManager), 5000, 60, 12, totalSupply);
        assertEq(_index, 0);
        NonTaggedRules.TokenVolatilityRule memory rule = RuleDataFacet(address(ruleProcessor)).getVolatilityRule(_index);
        assertEq(rule.hoursFrozen, 12);

        _index = RuleDataFacet(address(ruleProcessor)).addVolatilityRule(address(applicationAppManager), 666, 100, 16, totalSupply);
        assertEq(_index, 1);
        rule = RuleDataFacet(address(ruleProcessor)).getVolatilityRule(_index);
        assertEq(rule.hoursFrozen, 16);
        assertEq(rule.maxVolatility, 666);
        assertEq(rule.period, 100);
        vm.expectRevert();
        RuleDataFacet(address(ruleProcessor)).addVolatilityRule(address(0), 666, 100, 16, totalSupply);
    }

    /// testing only appAdministrators can add Purchase Fee By Volume Percentage Rule
    function testSettingVolatilityRuleWithoutAppAdministratorAccount() public {
        vm.stopPrank(); //stop interacting as the super admin
        vm.startPrank(address(0xDEAD)); //interact as a different user
        vm.expectRevert(0xd66c3008);
        RuleDataFacet(address(ruleProcessor)).addVolatilityRule(address(applicationAppManager), 5000, 60, 24, totalSupply);
        vm.stopPrank(); //stop interacting as the super admin
        vm.startPrank(address(0xC0FFEE)); //interact as a different user
        vm.expectRevert(0xd66c3008);
        RuleDataFacet(address(ruleProcessor)).addVolatilityRule(address(applicationAppManager), 5000, 60, 24, totalSupply);
        // set user to the rule admin
        vm.stopPrank();
        vm.startPrank(ruleAdmin);
        uint32 _index = RuleDataFacet(address(ruleProcessor)).addVolatilityRule(address(applicationAppManager), 5000, 60, 24, totalSupply);
        assertEq(_index, 0);

        _index = RuleDataFacet(address(ruleProcessor)).addVolatilityRule(address(applicationAppManager), 5000, 60, 24, totalSupply);
        assertEq(_index, 1);
    }

    /// testing total rules
    function testTotalRulesOnTokenVolatility() public {
        // set user to the rule admin
        vm.stopPrank();
        vm.startPrank(ruleAdmin);
        uint256[101] memory _indexes;
        for (uint8 i = 0; i < 101; i++) {
            _indexes[i] = RuleDataFacet(address(ruleProcessor)).addVolatilityRule(address(applicationAppManager), 5000 + i, 60 + i, 24 + i, totalSupply);
        }
        assertEq(RuleDataFacet(address(ruleProcessor)).getTotalVolatilityRules(), _indexes.length);
    }

    /*********************** Token Transfer Volume ************************/
    /// Simple setting and getting
    function testSettingTransferVolume() public {
        // set user to the rule admin
        vm.stopPrank();
        vm.startPrank(ruleAdmin);
        uint32 _index = RuleDataFacet(address(ruleProcessor)).addTransferVolumeRule(address(applicationAppManager), 1000, 2, Blocktime, 0);
        assertEq(_index, 0);
        NonTaggedRules.TokenTransferVolumeRule memory rule = ERC20RuleProcessorFacet(address(ruleProcessor)).getTransferVolumeRule(_index);
        assertEq(rule.startTime, Blocktime);

        _index = RuleDataFacet(address(ruleProcessor)).addTransferVolumeRule(address(applicationAppManager), 2000, 1, 12, 1_000_000_000_000_000 * 10 ** 18);
        assertEq(_index, 1);
        rule = ERC20RuleProcessorFacet(address(ruleProcessor)).getTransferVolumeRule(_index);
        assertEq(rule.maxVolume, 2000);
        assertEq(rule.period, 1);
        assertEq(rule.startTime, 12);
        assertEq(rule.totalSupply, 1_000_000_000_000_000 * 10 ** 18);
        vm.expectRevert();
        RuleDataFacet(address(ruleProcessor)).addTransferVolumeRule(address(0), 2000, 1, 12, 1_000_000_000_000_000 * 10 ** 18);
    }

    /// testing only appAdministrators can add Purchase Fee By Volume Percentage Rule
    function testSettingVolumeRuleWithoutappAdministratorAccount() public {
        vm.stopPrank(); //stop interacting as the super admin
        vm.startPrank(address(0xDEAD)); //interact as a different user
        vm.expectRevert(0xd66c3008);
        RuleDataFacet(address(ruleProcessor)).addTransferVolumeRule(address(applicationAppManager), 4000, 2, 23, 0);
        vm.stopPrank(); //stop interacting as the super admin
        vm.startPrank(address(0xC0FFEE)); //interact as a different user
        vm.expectRevert(0xd66c3008);
        RuleDataFacet(address(ruleProcessor)).addTransferVolumeRule(address(applicationAppManager), 4000, 2, 23, 0);
        // set user to the rule admin
        vm.stopPrank();
        vm.startPrank(ruleAdmin);
        uint32 _index = RuleDataFacet(address(ruleProcessor)).addTransferVolumeRule(address(applicationAppManager), 4000, 2, 23, 0);
        assertEq(_index, 0);

        _index = RuleDataFacet(address(ruleProcessor)).addTransferVolumeRule(address(applicationAppManager), 4000, 2, 23, 0);
        assertEq(_index, 1);
    }

    /// testing total rules
    function testTotalRulesOnTransferVolume() public {
        // set user to the rule admin
        vm.stopPrank();
        vm.startPrank(ruleAdmin);
        uint256[101] memory _indexes;
        for (uint8 i = 0; i < 101; i++) {
            _indexes[i] = RuleDataFacet(address(ruleProcessor)).addTransferVolumeRule(address(applicationAppManager), 5000 + i, 60 + i, Blocktime, 0);
        }
        assertEq(ERC20RuleProcessorFacet(address(ruleProcessor)).getTotalTransferVolumeRules(), _indexes.length);
    }

    /*********************** Minimum Transfer ************************/
    /// Simple setting and getting
    function testSettingMinTransfer() public {
        // set user to the rule admin
        vm.stopPrank();
        vm.startPrank(ruleAdmin);
        uint32 _index = RuleDataFacet(address(ruleProcessor)).addMinimumTransferRule(address(applicationAppManager), 500000000000000);
        assertEq(_index, 0);
        NonTaggedRules.TokenMinimumTransferRule memory rule = ERC20RuleProcessorFacet(address(ruleProcessor)).getMinimumTransferRule(_index);
        assertEq(rule.minTransferAmount, 500000000000000);

        _index = RuleDataFacet(address(ruleProcessor)).addMinimumTransferRule(address(applicationAppManager), 300000000000000);
        assertEq(_index, 1);
        rule = ERC20RuleProcessorFacet(address(ruleProcessor)).getMinimumTransferRule(_index);
        assertEq(rule.minTransferAmount, 300000000000000);
    }

    /// testing only appAdministrators can add Purchase Fee By Volume Percentage Rule
    function testSettingMinTransferRuleWithoutAppAdministratorAccount() public {
        vm.stopPrank(); //stop interacting as the super admin
        vm.startPrank(address(0xDEAD)); //interact as a different user
        vm.expectRevert(0xd66c3008);
        RuleDataFacet(address(ruleProcessor)).addMinimumTransferRule(address(applicationAppManager), 500000000000000);
        vm.stopPrank(); //stop interacting as the super admin
        vm.startPrank(address(0xC0FFEE)); //interact as a different user
        vm.expectRevert(0xd66c3008);
        RuleDataFacet(address(ruleProcessor)).addMinimumTransferRule(address(applicationAppManager), 500000000000000);
        // set user to the rule admin
        vm.stopPrank();
        vm.startPrank(ruleAdmin);
        uint32 _index = RuleDataFacet(address(ruleProcessor)).addMinimumTransferRule(address(applicationAppManager), 500000000000000);
        assertEq(_index, 0);
        _index = RuleDataFacet(address(ruleProcessor)).addMinimumTransferRule(address(applicationAppManager), 500000000000000);
        assertEq(_index, 1);
    }

    /// testing total rules
    function testTotalRulesOnMinTransfer() public {
        // set user to the rule admin
        vm.stopPrank();
        vm.startPrank(ruleAdmin);
        uint256[101] memory _indexes;
        for (uint8 i = 0; i < 101; i++) {
            _indexes[i] = RuleDataFacet(address(ruleProcessor)).addMinimumTransferRule(address(applicationAppManager), 5000 + i);
        }
        assertEq(ERC20RuleProcessorFacet(address(ruleProcessor)).getTotalMinimumTransferRules(), _indexes.length);
    }

    /*********************** Min Max Balance Rule Limits *******************/
    /// Simple setting and getting
    function testSettingMinMaxBalanceRules() public {
        // set user to the rule admin
        vm.stopPrank();
        vm.startPrank(ruleAdmin);
        bytes32[] memory accs = createBytes32Array("Oscar","Tayler","Shane");
        uint256[] memory min = createUint256Array(1000, 2000, 3000);
        uint256[] memory max = createUint256Array(
            10000000000000000000000000000000000000, 
            100000000000000000000000000000000000000000, 
            100000000000000000000000000000000000000000000000000000000000000000000000000
            );
        uint32 _index = TaggedRuleDataFacet(address(ruleProcessor)).addMinMaxBalanceRule(address(applicationAppManager), accs, min, max);
        assertEq(_index, 0);
        TaggedRules.MinMaxBalanceRule memory rule = ERC20TaggedRuleProcessorFacet(address(ruleProcessor)).getMinMaxBalanceRule(_index, "Oscar");
        assertEq(rule.minimum, 1000);
        assertEq(rule.maximum, 10000000000000000000000000000000000000);
        bytes32[] memory accs2 = createBytes32Array("Oscar","Tayler","Shane");
        uint256[] memory min2 = createUint256Array(100000000, 20000000, 3000000);
        uint256[] memory max2 = createUint256Array(
            100000000000000000000000000000000000000000000000000000000000000000000000000, 
            20000000000000000000000000000000000000, 
            900000000000000000000000000000000000000000000000000000000000000000000000000
            );
        _index = TaggedRuleDataFacet(address(ruleProcessor)).addMinMaxBalanceRule(address(applicationAppManager), accs2, min2, max2);
        assertEq(_index, 1);
        rule = ERC20TaggedRuleProcessorFacet(address(ruleProcessor)).getMinMaxBalanceRule(_index, "Tayler");
        assertEq(rule.minimum, 20000000);
        assertEq(rule.maximum, 20000000000000000000000000000000000000);
        vm.expectRevert();
        TaggedRuleDataFacet(address(ruleProcessor)).addMinMaxBalanceRule(address(0), accs, min, max);
    }

    /// testing only appAdministrators can add Balance Limit Rule
    function testSettingMinMaxBalanceRuleWithoutAppAdministratorAccount() public {
        bytes32[] memory accs = createBytes32Array("Oscar","Tayler","Shane");
        uint256[] memory min = createUint256Array(1000, 2000, 3000);
        uint256[] memory max = createUint256Array(
            10000000000000000000000000000000000000, 
            100000000000000000000000000000000000000000, 
            100000000000000000000000000000000000000000000000000000000000000000000000000
            );
        vm.stopPrank(); //stop interacting as the super admin
        vm.startPrank(address(0xDEAD)); //interact as a different user
        vm.expectRevert(0xd66c3008);
        TaggedRuleDataFacet(address(ruleProcessor)).addMinMaxBalanceRule(address(applicationAppManager), accs, min, max);
        vm.stopPrank(); //stop interacting as the super admin
        vm.startPrank(address(0xC0FFEE)); //interact as a different user
        vm.expectRevert(0xd66c3008);
        TaggedRuleDataFacet(address(ruleProcessor)).addMinMaxBalanceRule(address(applicationAppManager), accs, min, max);
        // set user to the rule admin
        vm.stopPrank();
        vm.startPrank(ruleAdmin);
        uint32 _index = TaggedRuleDataFacet(address(ruleProcessor)).addMinMaxBalanceRule(address(applicationAppManager), accs, min, max);
        assertEq(_index, 0);
        _index = TaggedRuleDataFacet(address(ruleProcessor)).addMinMaxBalanceRule(address(applicationAppManager), accs, min, max);
        assertEq(_index, 1);
    }

    /// testing check on input arrays with different sizes
    function testSettingBalanceLimitsWithArraySizeMismatch() public {
        // set user to the rule admin
        vm.stopPrank();
        vm.startPrank(ruleAdmin);
        bytes32[] memory accs = createBytes32Array("Oscar","Tayler","Shane");
        uint256[] memory min = createUint256Array(1000, 2000);
        uint256[] memory max = createUint256Array(
            10000000000000000000000000000000000000, 
            100000000000000000000000000000000000000000, 
            100000000000000000000000000000000000000000000000000000000000000000000000000
            );
        vm.expectRevert(0x028a6c58);
        TaggedRuleDataFacet(address(ruleProcessor)).addMinMaxBalanceRule(address(applicationAppManager), accs, min, max);
    }

    /// testing inverted limits
    function testAddBalanceLimitsWithInvertedLimits() public {
        // set user to the rule admin
        vm.stopPrank();
        vm.startPrank(ruleAdmin);
        bytes32[] memory accs = createBytes32Array("Oscar");
        uint256[] memory min = createUint256Array(999999000000000000000000000000000000000000000000000000000000000000000000000);
        uint256[] memory max = createUint256Array(100);
        vm.expectRevert(0xeeb9d4f7);
        TaggedRuleDataFacet(address(ruleProcessor)).addMinMaxBalanceRule(address(applicationAppManager), accs, min, max);
    }

    /// test total rules
    function testTotalRulesOnBalanceLimits() public {
        // set user to the rule admin
        vm.stopPrank();
        vm.startPrank(ruleAdmin);
        uint256[101] memory _indexes;
        bytes32[] memory accs = createBytes32Array("Oscar");
        uint256[] memory max = createUint256Array(999999000000000000000000000000000000000000000000000000000000000000000000000);
        uint256[] memory min = createUint256Array(100);
        for (uint8 i = 0; i < _indexes.length; i++) {
            _indexes[i] = TaggedRuleDataFacet(address(ruleProcessor)).addMinMaxBalanceRule(address(applicationAppManager), accs, min, max);
        }
        assertEq(ERC20TaggedRuleProcessorFacet(address(ruleProcessor)).getTotalMinMaxBalanceRules(), _indexes.length);
    }

    /*********************** Supply Volatility ************************/
    /// Simple setting and getting
    function testSettingSupplyVolatility() public {
        // set user to the rule admin
        vm.stopPrank();
        vm.startPrank(ruleAdmin);
        uint32 _index = RuleDataFacet(address(ruleProcessor)).addSupplyVolatilityRule(address(applicationAppManager), 6500, 24, Blocktime, totalSupply);
        assertEq(_index, 0);
        NonTaggedRules.SupplyVolatilityRule memory rule = ERC20RuleProcessorFacet(address(ruleProcessor)).getSupplyVolatilityRule(_index);
        assertEq(rule.startingTime, Blocktime);

        _index = RuleDataFacet(address(ruleProcessor)).addSupplyVolatilityRule(address(applicationAppManager), 5000, 24, Blocktime, totalSupply);
        assertEq(_index, 1);
        rule = ERC20RuleProcessorFacet(address(ruleProcessor)).getSupplyVolatilityRule(_index);
        assertEq(rule.startingTime, Blocktime);
    }

    /// testing only appAdministrators can add Purchase Fee By Volume Percentage Rule
    function testSettingSupplyRuleWithoutAppAdministratorAccount() public {
        vm.stopPrank(); //stop interacting as the super admin
        vm.startPrank(address(0xDEAD)); //interact as a different user
        vm.expectRevert(0xd66c3008);
        RuleDataFacet(address(ruleProcessor)).addSupplyVolatilityRule(address(applicationAppManager), 6500, 24, Blocktime, totalSupply);
        vm.stopPrank(); //stop interacting as the super admin
        vm.startPrank(address(0xC0FFEE)); //interact as a different user
        vm.expectRevert(0xd66c3008);
        RuleDataFacet(address(ruleProcessor)).addSupplyVolatilityRule(address(applicationAppManager), 6500, 24, Blocktime, totalSupply);
        // set user to the rule admin
        vm.stopPrank();
        vm.startPrank(ruleAdmin);
        uint32 _index = RuleDataFacet(address(ruleProcessor)).addSupplyVolatilityRule(address(applicationAppManager), 6500, 24, Blocktime, totalSupply);
        assertEq(_index, 0);
        _index = RuleDataFacet(address(ruleProcessor)).addSupplyVolatilityRule(address(applicationAppManager), 6500, 24, Blocktime, totalSupply);
        assertEq(_index, 1);
    }

    /// testing total rules
    function testTotalRulesOnSupplyVolatility() public {
        // set user to the rule admin
        vm.stopPrank();
        vm.startPrank(ruleAdmin);
        uint256[101] memory _indexes;
        for (uint8 i = 0; i < 101; i++) {
            _indexes[i] = RuleDataFacet(address(ruleProcessor)).addSupplyVolatilityRule(address(applicationAppManager), 6500 + i, 24 + i, 12, totalSupply);
        }
        assertEq(ERC20RuleProcessorFacet(address(ruleProcessor)).getTotalSupplyVolatilityRules(), _indexes.length);
    }

    /*********************** Oracle ************************/
    /// Simple setting and getting
    function testOracle() public {
        // set user to the rule admin
        vm.stopPrank();
        vm.startPrank(ruleAdmin);
        uint32 _index = RuleDataFacet(address(ruleProcessor)).addOracleRule(address(applicationAppManager), 0, address(69));
        assertEq(_index, 0);
        NonTaggedRules.OracleRule memory rule = ERC20RuleProcessorFacet(address(ruleProcessor)).getOracleRule(_index);
        assertEq(rule.oracleType, 0);
        assertEq(rule.oracleAddress, address(69));
        _index = RuleDataFacet(address(ruleProcessor)).addOracleRule(address(applicationAppManager), 1, address(79));
        assertEq(_index, 1);
        rule = ERC20RuleProcessorFacet(address(ruleProcessor)).getOracleRule(_index);
        assertEq(rule.oracleType, 1);
    }

    /// testing only appAdministrators can add Oracle Rule
    function testSettingOracleRuleWithoutAppAdministratorAccount() public {
        vm.stopPrank(); //stop interacting as the super admin
        vm.startPrank(address(0xDEAD)); //interact as a different user
        vm.expectRevert(0xd66c3008);
        RuleDataFacet(address(ruleProcessor)).addOracleRule(address(applicationAppManager), 0, address(69));
        vm.stopPrank(); //stop interacting as the super admin
        vm.startPrank(address(0xC0FFEE)); //interact as a different user
        vm.expectRevert(0xd66c3008);
        RuleDataFacet(address(ruleProcessor)).addOracleRule(address(applicationAppManager), 0, address(69));
        // set user to the rule admin
        vm.stopPrank();
        vm.startPrank(ruleAdmin);
        uint32 _index = RuleDataFacet(address(ruleProcessor)).addOracleRule(address(applicationAppManager), 0, address(69));
        assertEq(_index, 0);

        _index = RuleDataFacet(address(ruleProcessor)).addOracleRule(address(applicationAppManager), 1, address(79));
        assertEq(_index, 1);
    }

    /// testing total rules
    function testTotalRulesOnOracle() public {
        // set user to the rule admin
        vm.stopPrank();
        vm.startPrank(ruleAdmin);
        uint256[101] memory _indexes;
        for (uint8 i = 0; i < 101; i++) {
            _indexes[i] = RuleDataFacet(address(ruleProcessor)).addOracleRule(address(applicationAppManager), 0, address(69));
        }
        assertEq(ERC20RuleProcessorFacet(address(ruleProcessor)).getTotalOracleRules(), _indexes.length);
    }

    /*********************** NFT Trade Counter ************************/
    /// Simple setting and getting
    function testNFTTransferCounterRule() public {
        // set user to the rule admin
        vm.stopPrank();
        vm.startPrank(ruleAdmin);
        bytes32[] memory nftTags = createBytes32Array("BoredGrape", "DiscoPunk"); 
        uint8[] memory tradesAllowed = createUint8Array(1, 5);
        uint32 _index = TaggedRuleDataFacet(address(ruleProcessor)).addNFTTransferCounterRule(address(applicationAppManager), nftTags, tradesAllowed, Blocktime);
        assertEq(_index, 0);
        TaggedRules.NFTTradeCounterRule memory rule = ERC721TaggedRuleProcessorFacet(address(ruleProcessor)).getNFTTransferCounterRule(_index, nftTags[0]);
        assertEq(rule.tradesAllowedPerDay, 1);
        rule = ERC721TaggedRuleProcessorFacet(address(ruleProcessor)).getNFTTransferCounterRule(_index, nftTags[1]);
        assertEq(rule.tradesAllowedPerDay, 5);
    }

    /// testing only appAdministrators can add NFT Trade Counter Rule
    function testSettingNFTCounterRuleWithoutAppAdministratorAccount() public {
        bytes32[] memory nftTags = createBytes32Array("BoredGrape", "DiscoPunk"); 
        uint8[] memory tradesAllowed = createUint8Array(1, 5);
        vm.stopPrank(); //stop interacting as the super admin
        vm.startPrank(address(0xDEAD)); //interact as a different user
        vm.expectRevert(0xd66c3008);
        TaggedRuleDataFacet(address(ruleProcessor)).addNFTTransferCounterRule(address(applicationAppManager), nftTags, tradesAllowed, Blocktime);
        vm.stopPrank(); //stop interacting as the super admin
        vm.startPrank(address(0xC0FFEE)); //interact as a different user
        vm.expectRevert(0xd66c3008);
        TaggedRuleDataFacet(address(ruleProcessor)).addNFTTransferCounterRule(address(applicationAppManager), nftTags, tradesAllowed, Blocktime);
        // set user to the rule admin
        vm.stopPrank();
        vm.startPrank(ruleAdmin);
        uint32 _index = TaggedRuleDataFacet(address(ruleProcessor)).addNFTTransferCounterRule(address(applicationAppManager), nftTags, tradesAllowed, Blocktime);
        assertEq(_index, 0);

        _index = TaggedRuleDataFacet(address(ruleProcessor)).addNFTTransferCounterRule(address(applicationAppManager), nftTags, tradesAllowed, Blocktime);
        assertEq(_index, 1);
    }

    /// testing total rules
    function testTotalRulesOnNFTCounter() public {
        // set user to the rule admin
        vm.stopPrank();
        vm.startPrank(ruleAdmin);
        bytes32[] memory nftTags = createBytes32Array("BoredGrape", "DiscoPunk"); 
        uint8[] memory tradesAllowed = createUint8Array(1, 5);
        uint256[101] memory _indexes;
        for (uint8 i = 0; i < 101; i++) {
            _indexes[i] = TaggedRuleDataFacet(address(ruleProcessor)).addNFTTransferCounterRule(address(applicationAppManager), nftTags, tradesAllowed, Blocktime);
        }
        assertEq(ERC721TaggedRuleProcessorFacet(address(ruleProcessor)).getTotalNFTTransferCounterRules(), _indexes.length);
    }
    

    /**************** Balance by AccessLevel Rule Testing  ****************/

    /// Test Adding Balance by AccessLevel Rule
    function testBalanceByAccessLevelRule() public {
        // set user to the rule admin
        vm.stopPrank();
        vm.startPrank(ruleAdmin);
        uint48[] memory balanceAmounts = createUint48Array(10, 100, 500, 1000, 1000);
        uint32 _index = AppRuleDataFacet(address(ruleProcessor)).addAccessLevelBalanceRule(address(applicationAppManager), balanceAmounts);
        uint256 testBalance = ApplicationAccessLevelProcessorFacet(address(ruleProcessor)).getAccessLevelBalanceRule(_index, 2);
        assertEq(testBalance, 500);
    }

    function testAddBalanceByAccessLevelRulenotAdmin() public {
        // set user to the rule admin
        vm.stopPrank();
        vm.startPrank(ruleAdmin);
        uint48[] memory balanceAmounts;
        vm.stopPrank(); //stop interacting as the super admin
        vm.startPrank(address(0xDEAD)); //interact as a different user
        vm.expectRevert(0xd66c3008);
        AppRuleDataFacet(address(ruleProcessor)).addAccessLevelBalanceRule(address(applicationAppManager), balanceAmounts);
    }

    ///Get Total Balance by AccessLevel Rules
    function testTotalBalanceByAccessLevelRules() public {
        // set user to the rule admin
        vm.stopPrank();
        vm.startPrank(ruleAdmin);
        uint256[101] memory _indexes;
        uint48[] memory balanceAmounts = createUint48Array(10, 100, 500, 1000, 1000);
        for (uint8 i = 0; i < _indexes.length; i++) {
            _indexes[i] = AppRuleDataFacet(address(ruleProcessor)).addAccessLevelBalanceRule(address(applicationAppManager), balanceAmounts);
        }
        uint256 result = ApplicationAccessLevelProcessorFacet(address(ruleProcessor)).getTotalAccessLevelBalanceRules();
        assertEq(result, _indexes.length);
    }

    /**************** Tagged Admin Withdrawal Rule Testing  ****************/

    /// Test Adding Admin Withdrawal Rule releaseDate: block.timestamp + 10000
    function testAddAdminWithdrawalRuleAppAdministratorStorage() public {
        vm.stopPrank();
        vm.startPrank(superAdmin);
        applicationAppManager.addAppAdministrator(address(22));
        // set user to the rule admin
        vm.stopPrank();
        vm.startPrank(ruleAdmin);
        assertEq(applicationAppManager.isAppAdministrator(address(22)), true);
        uint32 _index = TaggedRuleDataFacet(address(ruleProcessor)).addAdminWithdrawalRule(address(applicationAppManager), 5000, block.timestamp + 10000);
        TaggedRules.AdminWithdrawalRule memory rule = ERC20TaggedRuleProcessorFacet(address(ruleProcessor)).getAdminWithdrawalRule(_index);
        assertEq(rule.amount, 5000);
        assertEq(rule.releaseDate, block.timestamp + 10000);
    }

    function testFailAddAdminWithdrawalRulenotAdmin() public {
        // set user to the rule admin
        vm.stopPrank();
        vm.startPrank(ruleAdmin);
        TaggedRuleDataFacet(superAdmin).addAdminWithdrawalRule(address(applicationAppManager), 6500, 1669748600);
    }

    ///Get Total Admin Withdrawal Rules
    function testTotalAdminWithdrawalRules() public {
        // set user to the rule admin
        vm.stopPrank();
        vm.startPrank(ruleAdmin);
        uint256[101] memory _indexes;
        uint256 amount = 1000;
        uint256 releaseDate = block.timestamp + 10000;
        for (uint8 i = 0; i < _indexes.length; i++) {
            _indexes[i] = TaggedRuleDataFacet(address(ruleProcessor)).addAdminWithdrawalRule(address(applicationAppManager), amount, releaseDate);
        }
        uint256 result;
        result = ERC20TaggedRuleProcessorFacet(address(ruleProcessor)).getTotalAdminWithdrawalRules();
        assertEq(result, _indexes.length);
    }

    /*********************** Minimum Balance By Date *******************/
    /// Simple setting and getting
    function testSettingMinBalByDate() public {
        // set user to the rule admin
        vm.stopPrank();
        vm.startPrank(ruleAdmin);
        vm.warp(Blocktime);
        bytes32[] memory accs = createBytes32Array("Oscar","Tayler","Shane");
        uint256[] memory holdAmounts = createUint256Array(1000, 2000, 3000);
        uint16[] memory holdPeriods = createUint16Array(100, 101, 102);
        uint32 _index = TaggedRuleDataFacet(address(ruleProcessor)).addMinBalByDateRule(address(applicationAppManager), accs, holdAmounts, holdPeriods, uint64(Blocktime));
        assertEq(_index, 0);
        TaggedRules.MinBalByDateRule memory rule = ERC20TaggedRuleProcessorFacet(address(ruleProcessor)).getMinBalByDateRule(_index, "Oscar");
        assertEq(rule.holdAmount, 1000);
        assertEq(rule.holdPeriod, 100);

        bytes32[] memory accs2 = createBytes32Array("Oscar","Tayler","Shane");
        uint256[] memory holdAmounts2 = createUint256Array(1000, 20000000, 3000);
        uint16[] memory holdPeriods2 = createUint16Array(100, 2, 102);

        _index = TaggedRuleDataFacet(address(ruleProcessor)).addMinBalByDateRule(address(applicationAppManager), accs2, holdAmounts2, holdPeriods2, uint64(Blocktime));
        assertEq(_index, 1);
        rule = ERC20TaggedRuleProcessorFacet(address(ruleProcessor)).getMinBalByDateRule(_index, "Tayler");
        assertEq(rule.holdAmount, 20000000);
        assertEq(rule.holdPeriod, 2);
    }

    function testSettingMinBalByDateNotAdmin() public {
        vm.warp(Blocktime);
        vm.stopPrank();
        vm.startPrank(address(0xDEAD));
        bytes32[] memory accs = createBytes32Array("Oscar","Tayler","Shane");
        uint256[] memory holdAmounts = createUint256Array(1000, 2000, 3000);
        uint16[] memory holdPeriods = createUint16Array(100, 101, 102);
        vm.expectRevert(0xd66c3008);
        TaggedRuleDataFacet(address(ruleProcessor)).addMinBalByDateRule(address(applicationAppManager), accs, holdAmounts, holdPeriods, uint64(Blocktime));
    }

    /// Test for proper array size mismatch error
    function testSettingMinBalByDateSizeMismatch() public {
        // set user to the rule admin
        vm.stopPrank();
        vm.startPrank(ruleAdmin);
        vm.warp(Blocktime);
        bytes32[] memory accs = createBytes32Array("Oscar","Tayler","Shane");
        uint256[] memory holdAmounts = createUint256Array(1000, 2000, 3000);
        uint16[] memory holdPeriods = createUint16Array(100, 101);
        vm.expectRevert(0x028a6c58);
        TaggedRuleDataFacet(address(ruleProcessor)).addMinBalByDateRule(address(applicationAppManager), accs, holdAmounts, holdPeriods, uint64(Blocktime));
    }
}<|MERGE_RESOLUTION|>--- conflicted
+++ resolved
@@ -249,10 +249,7 @@
         bytes32[] memory accs = createBytes32Array("Oscar","Tayler","Shane");   
         uint256[] memory pAmounts = createUint256Array(1000, 2000, 3000);
         uint16[] memory pPeriods = createUint16Array(100, 101, 102);
-<<<<<<< HEAD
-=======
         uint64 sTime = 16;
->>>>>>> 95dc11cc
         vm.stopPrank();
         vm.startPrank(ruleAdmin);
         // uint32 _index = TaggedRuleDataFacet(address(ruleProcessor)).addPurchaseRule(address(applicationAppManager), accs, pAmounts, pPeriods, sTime);
@@ -276,11 +273,7 @@
 
         /// test zero address check
         vm.expectRevert();
-<<<<<<< HEAD
-        TaggedRuleDataFacet(address(ruleProcessor)).addPurchaseRule(address(0), accs, pAmounts, pPeriods, uint64(Blocktime));
-=======
         TaggedRuleDataFacet(address(ruleProcessor)).addPurchaseRule(address(0), accs, pAmounts, pPeriods, sTime);
->>>>>>> 95dc11cc
     }
 
     /// testing only appAdministrators can add Purchase Rule
@@ -291,11 +284,7 @@
         bytes32[] memory accs = createBytes32Array("Oscar","Tayler","Shane");   
         uint256[] memory pAmounts = createUint256Array(1000, 2000, 3000);
         uint16[] memory pPeriods = createUint16Array(100, 101, 102);
-<<<<<<< HEAD
-        uint64 sTimes = Blocktime;
-=======
         uint64 sTime = 16;
->>>>>>> 95dc11cc
         // set user to the super admin
         vm.stopPrank();
         vm.startPrank(superAdmin);
@@ -319,13 +308,8 @@
         vm.warp(Blocktime);
         bytes32[] memory accs = createBytes32Array("Oscar","Tayler","Shane");   
         uint256[] memory pAmounts = createUint256Array(1000, 2000, 3000);
-<<<<<<< HEAD
-        uint16[] memory pPeriods = createUint16Array(100, 102);
-        uint64 sTimes = Blocktime;
-=======
         uint16[] memory pPeriods = createUint16Array(100, 101);
         uint64 sTime = 24;
->>>>>>> 95dc11cc
 
         vm.expectRevert(0x028a6c58);
         TaggedRuleDataFacet(address(ruleProcessor)).addPurchaseRule(address(applicationAppManager), accs, pAmounts, pPeriods, sTime);
@@ -341,11 +325,7 @@
         bytes32[] memory accs = createBytes32Array("Oscar");   
         uint256[] memory pAmounts = createUint256Array(1000);
         uint16[] memory pPeriods = createUint16Array(100);
-<<<<<<< HEAD
-        uint64 sTimes = Blocktime;
-=======
         uint64 sTime = 12;
->>>>>>> 95dc11cc
         for (uint8 i = 0; i < _indexes.length; i++) {
             _indexes[i] = TaggedRuleDataFacet(address(ruleProcessor)).addPurchaseRule(address(applicationAppManager), accs, pAmounts, pPeriods, sTime);
         }
@@ -363,13 +343,8 @@
         bytes32[] memory accs = createBytes32Array("Oscar","Tayler","Shane");   
         uint192[] memory sAmounts = createUint192Array(1000, 2000, 3000);
         uint16[] memory sPeriod = createUint16Array(24, 36, 48);
-<<<<<<< HEAD
-        uint64 sTimes = Blocktime;
-        uint32 _index = TaggedRuleDataFacet(address(ruleProcessor)).addSellRule(address(applicationAppManager), accs, sAmounts, sPeriod, sTimes);
-=======
         uint64 sTime = Blocktime;
         uint32 _index = TaggedRuleDataFacet(address(ruleProcessor)).addSellRule(address(applicationAppManager), accs, sAmounts, sPeriod, sTime);
->>>>>>> 95dc11cc
         assertEq(_index, 0);
 
         ///Uncomment lines after merge to internal
@@ -385,11 +360,7 @@
         // assertEq(rule.sellAmount, 20000000);
         // assertEq(rule.sellPeriod, 22);
         vm.expectRevert();
-<<<<<<< HEAD
-        TaggedRuleDataFacet(address(ruleProcessor)).addSellRule(address(0), accs, sAmounts, sPeriod, uint64(Blocktime));
-=======
         TaggedRuleDataFacet(address(ruleProcessor)).addSellRule(address(0), accs, sAmounts, sPeriod, sTime);
->>>>>>> 95dc11cc
     }
 
     /// testing only appAdministrators can add Purchase Rule
@@ -398,11 +369,7 @@
         bytes32[] memory accs = createBytes32Array("Oscar","Tayler","Shane");   
         uint192[] memory sAmounts = createUint192Array(1000, 2000, 3000);
         uint16[] memory sPeriod = createUint16Array(24, 36, 48);
-<<<<<<< HEAD
-        uint64 sTimes = Blocktime;
-=======
         uint64 sTime = Blocktime;
->>>>>>> 95dc11cc
         vm.stopPrank(); //stop interacting as the super admin
         vm.startPrank(address(0xDEAD)); //interact as a different user
         vm.expectRevert(0xd66c3008);
@@ -427,11 +394,7 @@
         bytes32[] memory accs = createBytes32Array("Oscar","Tayler");   
         uint192[] memory sAmounts = createUint192Array(1000, 2000, 3000);
         uint16[] memory sPeriod = createUint16Array(24, 36, 48);
-<<<<<<< HEAD
-        uint64 sTimes = Blocktime;
-=======
         uint64 sTime = Blocktime;
->>>>>>> 95dc11cc
         vm.expectRevert(0x028a6c58);
         TaggedRuleDataFacet(address(ruleProcessor)).addSellRule(address(applicationAppManager), accs, sAmounts, sPeriod, sTime);
     }
@@ -446,11 +409,7 @@
         bytes32[] memory accs = createBytes32Array("Oscar");
         uint192[] memory sAmounts = createUint192Array(1000);
         uint16[] memory sPeriod = createUint16Array(24);
-<<<<<<< HEAD
-        uint64 sTimes = Blocktime;
-=======
         uint64 sTime = Blocktime;
->>>>>>> 95dc11cc
         for (uint8 i = 0; i < _indexes.length; i++) {
             _indexes[i] = TaggedRuleDataFacet(address(ruleProcessor)).addSellRule(address(applicationAppManager), accs, sAmounts, sPeriod, sTime);
         }

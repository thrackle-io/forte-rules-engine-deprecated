// SPDX-License-Identifier: UNLICENSED
pragma solidity ^0.8.17;

import "test/util/TestCommonFoundry.sol";


contract RuleProcessorDiamondTest is Test, TestCommonFoundry {

    function setUp() public {
        vm.startPrank(superAdmin);
        setUpProtocolAndAppManagerAndTokens();
        vm.warp(Blocktime);
        switchToRuleAdmin();
    }

    /// Test to make sure that the Diamond will upgrade
    function testUpgradeRuleProcessor() public {
        // must be the owner for upgrade
        vm.stopPrank();
        vm.startPrank(superAdmin);
        SampleFacet _sampleFacet = new SampleFacet();
        //build cut struct
        FacetCut[] memory cut = new FacetCut[](1);
        cut[0] = (FacetCut({facetAddress: address(_sampleFacet), action: FacetCutAction.Add, functionSelectors: generateSelectors("SampleFacet")}));
        //upgrade diamond
        IDiamondCut(address(ruleProcessor)).diamondCut(cut, address(0x0), "");
        console.log("ERC173Facet owner: ");
        console.log(ERC173Facet(address(ruleProcessor)).owner());

        // call a function
        assertEq("good", SampleFacet(address(ruleProcessor)).sampleFunction());

        /// test transfer ownership
        address newOwner = address(0xB00B);
        ERC173Facet(address(ruleProcessor)).transferOwnership(newOwner);
        address retrievedOwner = ERC173Facet(address(ruleProcessor)).owner();
        assertEq(retrievedOwner, newOwner);

        /// test that an onlyOwner function will fail when called by not the owner
        vm.expectRevert("UNAUTHORIZED");
        SampleFacet(address(ruleProcessor)).sampleFunction();

        SampleUpgradeFacet testFacet = new SampleUpgradeFacet();
        //build new cut struct
        console.log("before generate selectors");
        cut[0] = (FacetCut({facetAddress: address(testFacet), action: FacetCutAction.Add, functionSelectors: generateSelectors("SampleUpgradeFacet")}));
        console.log("after generate selectors");

        // test that account that isn't the owner cannot upgrade
        vm.stopPrank();
        vm.startPrank(superAdmin);
        //upgrade diamond
        vm.expectRevert("UNAUTHORIZED");
        IDiamondCut(address(ruleProcessor)).diamondCut(cut, address(0x0), "");

        //test that the newOwner can upgrade
        vm.stopPrank();
        vm.startPrank(newOwner);
        IDiamondCut(address(ruleProcessor)).diamondCut(cut, address(0x0), "");
        retrievedOwner = ERC173Facet(address(ruleProcessor)).owner();
        assertEq(retrievedOwner, newOwner);

        // call a function
        assertEq("good", SampleFacet(address(ruleProcessor)).sampleFunction());
    }

    function testAddMinTransferRule() public {
        vm.stopPrank();
        vm.startPrank(ruleAdmin);
        uint32 index = RuleDataFacet(address(ruleProcessor)).addMinimumTransferRule(address(applicationAppManager), 1000);
        assertEq(ERC20RuleProcessorFacet(address(ruleProcessor)).getMinimumTransferRule(index).minTransferAmount, 1000);
    }

    function testRuleProcessorVersion() public {
        vm.stopPrank();
        vm.startPrank(superAdmin);
        // update version
        VersionFacet(address(ruleProcessor)).updateVersion("1,0,0"); // commas are used here to avoid upgrade_version-script replacements
        string memory version = VersionFacet(address(ruleProcessor)).version();
        console.log(version);
        assertEq(version, "1,0,0");
        // update version again
        VersionFacet(address(ruleProcessor)).updateVersion("1.1.0"); // upgrade_version script will replace this version
        version = VersionFacet(address(ruleProcessor)).version();
        console.log(version);
        assertEq(version, "1.1.0");
        // test that no other than the owner can update the version
        vm.stopPrank();
        vm.startPrank(appAdministrator);
        vm.expectRevert("UNAUTHORIZED");
        VersionFacet(address(ruleProcessor)).updateVersion("6,6,6"); // this is done to avoid upgrade_version-script replace this version
        version = VersionFacet(address(ruleProcessor)).version();
        console.log(version);
        // make sure that the version didn't change
        assertEq(version, "1.1.0");
    }

    function testFailAddMinTransferRuleByNonAdmin() public {
        vm.stopPrank();
        vm.startPrank(address(0xDEADfff));
        RuleDataFacet(address(ruleProcessor)).addMinimumTransferRule(address(applicationAppManager), 1000);
    }

    function testPassingMinTransferRule() public {
        vm.stopPrank();
        vm.startPrank(ruleAdmin);
        uint32 index = RuleDataFacet(address(ruleProcessor)).addMinimumTransferRule(address(applicationAppManager), 2222);

        ERC20RuleProcessorFacet(address(ruleProcessor)).checkMinTransferPasses(index, 2222);
    }

    function testNotPassingMinTransferRule() public {
        vm.stopPrank();
        vm.startPrank(ruleAdmin);
        uint32 index = RuleDataFacet(address(ruleProcessor)).addMinimumTransferRule(address(applicationAppManager), 420);
        vm.expectRevert(0x70311aa2);
        ERC20RuleProcessorFacet(address(ruleProcessor)).checkMinTransferPasses(index, 400);
    }

    function testMinAccountBalanceCheck() public {
        applicationCoin.mint(superAdmin, totalSupply);
        vm.stopPrank();
        vm.startPrank(ruleAdmin);
        bytes32[] memory accs = createBytes32Array("Oscar","Tayler","Shane");
        uint256[] memory min = createUint256Array(10, 20, 30);
        uint256[] memory max = createUint256Array(10000000000000000000000000, 10000000000000000000000000000, 1000000000000000000000000000000);
        // add rule at ruleId 0
        TaggedRuleDataFacet(address(ruleProcessor)).addMinMaxBalanceRule(address(applicationAppManager), accs, min, max);
        uint32 ruleId = TaggedRuleDataFacet(address(ruleProcessor)).addMinMaxBalanceRule(address(applicationAppManager), accs, min, max);
        vm.stopPrank();
        vm.startPrank(appAdministrator);
        applicationAppManager.addGeneralTag(superAdmin, "Oscar"); //add tag
        assertTrue(applicationAppManager.hasTag(superAdmin, "Oscar"));
        vm.stopPrank();
        vm.startPrank(superAdmin);
        uint256 amount = 1;
        assertEq(applicationCoin.balanceOf(superAdmin), totalSupply);
        bytes32[] memory tags = applicationAppManager.getAllTags(superAdmin);

        ERC20TaggedRuleProcessorFacet(address(ruleProcessor)).minAccountBalanceCheck(applicationCoin.balanceOf(superAdmin), tags, amount, ruleId);
    }

    function testMaxTagEnforcementThroughMinAccountBalanceCheck() public {
        applicationCoin.mint(superAdmin, totalSupply);
        vm.stopPrank();
        vm.startPrank(ruleAdmin);
        bytes32[] memory accs = createBytes32Array("Oscar","Tayler","Shane");
        uint256[] memory min = createUint256Array(10, 20, 30);
        uint256[] memory max = createUint256Array(10000000000000000000000000, 10000000000000000000000000000, 1000000000000000000000000000000);
        // add rule at ruleId 0
        TaggedRuleDataFacet(address(ruleProcessor)).addMinMaxBalanceRule(address(applicationAppManager), accs, min, max);
        uint32 ruleId = TaggedRuleDataFacet(address(ruleProcessor)).addMinMaxBalanceRule(address(applicationAppManager), accs, min, max);
        vm.stopPrank();
        vm.startPrank(appAdministrator);
        for (uint i = 1; i < 11; i++) {
            applicationAppManager.addGeneralTag(superAdmin, bytes32(i)); //add tag
        }
        vm.expectRevert(0xa3afb2e2);
        applicationAppManager.addGeneralTag(superAdmin, "xtra tag"); //add tag should fail
        vm.stopPrank();
        vm.startPrank(superAdmin);
        uint256 amount = 1;
        assertEq(applicationCoin.balanceOf(superAdmin), totalSupply);
        bytes32[] memory tags = new bytes32[](11);
        for (uint i = 1; i < 12; i++) {
            tags[i - 1] = bytes32(i); //add tag
        }
        console.log(uint(tags[10]));
        vm.expectRevert(0xa3afb2e2);
        ERC20TaggedRuleProcessorFacet(address(ruleProcessor)).minAccountBalanceCheck(totalSupply, tags, amount, ruleId);
    }

    function testFailsMinAccountBalanceCheck() public {
        vm.stopPrank();
        vm.startPrank(ruleAdmin);
        // add rule at ruleId 0
        bytes32[] memory accs = createBytes32Array("Oscar","Tayler","Shane");
        uint256[] memory min = createUint256Array(10, 20, 30);
        uint256[] memory max = createUint256Array(10000000000000000000000000, 10000000000000000000000000000, 1000000000000000000000000000000);
        TaggedRuleDataFacet(address(ruleProcessor)).addMinMaxBalanceRule(address(applicationAppManager), accs, min, max);
        uint32 ruleId = TaggedRuleDataFacet(address(ruleProcessor)).addMinMaxBalanceRule(address(applicationAppManager), accs, min, max);
        vm.stopPrank();
        vm.startPrank(appAdministrator);
        applicationAppManager.addGeneralTag(superAdmin, "Oscar"); //add tag
        assertTrue(applicationAppManager.hasTag(superAdmin, "Oscar"));
        vm.stopPrank();
        vm.startPrank(superAdmin);
        uint256 amount = 10000000000000000000000;
        assertEq(applicationCoin.balanceOf(superAdmin), totalSupply);
        bytes32[] memory tags = applicationAppManager.getAllTags(superAdmin);

        //vm.expectRevert(0xf1737570);
        ERC20TaggedRuleProcessorFacet(address(ruleProcessor)).minAccountBalanceCheck(applicationCoin.balanceOf(superAdmin), tags, amount, ruleId);
    }

    function testMaxAccountBalanceCheck() public {
        applicationCoin.mint(superAdmin, totalSupply);
        
        // add rule at ruleId 0
        bytes32[] memory accs = createBytes32Array("Oscar","Tayler","Shane");
        uint256[] memory min = createUint256Array(10, 20, 30);
        uint256[] memory max = createUint256Array(10000000000000000000000000, 10000000000000000000000000000, 1000000000000000000000000000000);
        TaggedRuleDataFacet(address(ruleProcessor)).addMinMaxBalanceRule(address(applicationAppManager), accs, min, max);
        uint32 ruleId = TaggedRuleDataFacet(address(ruleProcessor)).addMinMaxBalanceRule(address(applicationAppManager), accs, min, max);
        vm.stopPrank();
        vm.startPrank(appAdministrator);
        applicationAppManager.addGeneralTag(superAdmin, "Oscar"); //add tag
        assertTrue(applicationAppManager.hasTag(superAdmin, "Oscar"));
        vm.stopPrank();
        vm.startPrank(superAdmin);
        uint256 amount = 999;
        assertEq(applicationCoin.balanceOf(superAdmin), totalSupply);
        bytes32[] memory tags = applicationAppManager.getAllTags(superAdmin);

        ERC20TaggedRuleProcessorFacet(address(ruleProcessor)).maxAccountBalanceCheck(applicationCoin.balanceOf(superAdmin), tags, amount, ruleId);
    }

    function testFailsMaxAccountBalanceCheck() public {
        vm.stopPrank();
        vm.startPrank(ruleAdmin);
        // add rule at ruleId 0
        bytes32[] memory accs = createBytes32Array("Oscar","Tayler","Shane");
        uint256[] memory min = createUint256Array(10, 20, 30);
        uint256[] memory max = createUint256Array(10000000000000000000000000, 10000000000000000000000000000, 1000000000000000000000000000000);
        TaggedRuleDataFacet(address(ruleProcessor)).addMinMaxBalanceRule(address(applicationAppManager), accs, min, max);
        uint32 ruleId = TaggedRuleDataFacet(address(ruleProcessor)).addMinMaxBalanceRule(address(applicationAppManager), accs, min, max);
        vm.stopPrank();
        vm.startPrank(appAdministrator);
        applicationAppManager.addGeneralTag(superAdmin, "Oscar"); //add tag
        assertTrue(applicationAppManager.hasTag(superAdmin, "Oscar"));
        vm.stopPrank();
        vm.startPrank(superAdmin);
        uint256 amount = 10000000000000000000000000;
        assertEq(applicationCoin.balanceOf(superAdmin), 10000000000000000000000);
        bytes32[] memory tags = applicationAppManager.getAllTags(superAdmin);

        //vm.expectRevert(0x24691f6b);
        ERC20TaggedRuleProcessorFacet(address(ruleProcessor)).maxAccountBalanceCheck(applicationCoin.balanceOf(superAdmin), tags, amount, ruleId);
    }

    /***************** Test Setters and Getters Rule Storage *****************/

    /*********************** Purchase *******************/
    /// Simple setting and getting
    function testSettingPurchaseStorage() public {
        vm.stopPrank();
        vm.startPrank(ruleAdmin);
        vm.warp(Blocktime);
<<<<<<< HEAD
        bytes32[] memory accs = new bytes32[](3);
        accs[0] = bytes32("Oscar");
        accs[1] = bytes32("Tayler");
        accs[2] = bytes32("Shane");
        uint256[] memory pAmounts = new uint256[](3);
        pAmounts[0] = uint256(1000);
        pAmounts[1] = uint256(2000);
        pAmounts[2] = uint256(3000);
        uint16[] memory pPeriods = new uint16[](3);
        pPeriods[0] = uint16(100);
        pPeriods[1] = uint16(101);
        pPeriods[2] = uint16(102);
=======
        bytes32[] memory accs = createBytes32Array("Oscar","Tayler","Shane");   
        uint256[] memory pAmounts = createUint256Array(1000, 2000, 3000);
        uint16[] memory pPeriods = createUint16Array(100, 101, 102);
        uint64[] memory sTimes = createUint64Array(8, 12, 16);
>>>>>>> cef16559
        vm.stopPrank();
        vm.startPrank(ruleAdmin);
        // uint32 _index = TaggedRuleDataFacet(address(ruleProcessor)).addPurchaseRule(address(applicationAppManager), accs, pAmounts, pPeriods, sTimes);
        // assertEq(_index, 0);
        /// Uncomment lines after merge into internal

        // TaggedRules.PurchaseRule memory rule = ERC20TaggedRuleProcessorFacet(address(ruleProcessor)).getPurchaseRule(_index, "Oscar");
        // assertEq(rule.purchaseAmount, 1000);
        // assertEq(rule.purchasePeriod, 100);

        // accs[1] = bytes32("Tayler");
        // pAmounts[1] = uint192(20000000);
        // pPeriods[1] = uint16(2);
        // sTimes[1] = uint8(23);

        // _index = TaggedRuleDataFacet(address(ruleProcessor)).addPurchaseRule(address(applicationAppManager), accs, pAmounts, pPeriods, sTimes);
        // assertEq(_index, 1);
        // rule = TaggedRuleDataFacet(address(ruleProcessor)).getPurchaseRule(_index, "Tayler");
        // assertEq(rule.purchaseAmount, 20000000);
        // assertEq(rule.purchasePeriod, 2);

        /// test zero address check
        vm.expectRevert();
        TaggedRuleDataFacet(address(ruleProcessor)).addPurchaseRule(address(0), accs, pAmounts, pPeriods, uint64(Blocktime));
    }

    /// testing only appAdministrators can add Purchase Rule
    function testSettingPurchaseRuleWithoutAppAdministratorAccount() public {
        vm.warp(Blocktime);
        vm.stopPrank(); //stop interacting as the super admin
        vm.startPrank(address(0xDEAD)); //interact as a different user
<<<<<<< HEAD
        bytes32[] memory accs = new bytes32[](3);
        accs[0] = bytes32("Oscar");
        accs[1] = bytes32("Tayler");
        accs[2] = bytes32("Shane");
        uint256[] memory pAmounts = new uint256[](3);
        pAmounts[0] = uint256(1000);
        pAmounts[1] = uint256(2000);
        pAmounts[2] = uint256(3000);
        uint16[] memory pPeriods = new uint16[](3);
        pPeriods[0] = uint16(100);
        pPeriods[1] = uint16(101);
        pPeriods[2] = uint16(102);
=======
        bytes32[] memory accs = createBytes32Array("Oscar","Tayler","Shane");   
        uint256[] memory pAmounts = createUint256Array(1000, 2000, 3000);
        uint16[] memory pPeriods = createUint16Array(100, 101, 102);
        uint64[] memory sTimes = createUint64Array(8, 12, 16);
>>>>>>> cef16559
        // set user to the super admin
        vm.stopPrank();
        vm.startPrank(superAdmin);
        vm.expectRevert(0xd66c3008);
<<<<<<< HEAD
        TaggedRuleDataFacet(address(ruleProcessor)).addPurchaseRule(ac, accs, pAmounts, pPeriods, uint64(Blocktime));
        vm.stopPrank(); //stop interacting as the super admin
        vm.startPrank(address(0xC0FFEE)); //interact as a different user
        vm.expectRevert(0xd66c3008);
        TaggedRuleDataFacet(address(ruleProcessor)).addPurchaseRule(ac, accs, pAmounts, pPeriods, uint64(Blocktime));
        vm.stopPrank(); //stop interacting as the super admin
        vm.startPrank(ruleAdmin); //interact as the rule admin
        uint32 _index = TaggedRuleDataFacet(address(ruleProcessor)).addPurchaseRule(ac, accs, pAmounts, pPeriods, uint64(Blocktime));
=======
        TaggedRuleDataFacet(address(ruleProcessor)).addPurchaseRule(address(applicationAppManager), accs, pAmounts, pPeriods, sTimes);
        vm.stopPrank(); //stop interacting as the super admin
        vm.startPrank(address(0xC0FFEE)); //interact as a different user
        vm.expectRevert(0xd66c3008);
        TaggedRuleDataFacet(address(ruleProcessor)).addPurchaseRule(address(applicationAppManager), accs, pAmounts, pPeriods, sTimes);
        vm.stopPrank(); //stop interacting as the super admin
        vm.startPrank(ruleAdmin); //interact as the rule admin
        uint32 _index = TaggedRuleDataFacet(address(ruleProcessor)).addPurchaseRule(address(applicationAppManager), accs, pAmounts, pPeriods, sTimes);
>>>>>>> cef16559
        assertEq(_index, 0);
    }

    /// testing check on input arrays with different sizes
    function testSettingPurchaseWithArraySizeMismatch() public {
        // set user to the rule admin
        vm.stopPrank();
        vm.startPrank(ruleAdmin);
        vm.warp(Blocktime);
<<<<<<< HEAD
        bytes32[] memory accs = new bytes32[](3);
        accs[0] = bytes32("Oscar");
        accs[1] = bytes32("Tayler");
        accs[2] = bytes32("Tayler");
        uint256[] memory pAmounts = new uint256[](3);
        pAmounts[0] = uint256(1000);
        pAmounts[1] = uint256(2000);
        pAmounts[2] = uint256(3000);
        uint16[] memory pPeriods = new uint16[](2);
        pPeriods[0] = uint16(100);
        pPeriods[1] = uint16(101);

        vm.expectRevert(0x028a6c58);
        TaggedRuleDataFacet(address(ruleProcessor)).addPurchaseRule(ac, accs, pAmounts, pPeriods, uint64(Blocktime));
=======
        bytes32[] memory accs = createBytes32Array("Oscar","Tayler","Shane");   
        uint256[] memory pAmounts = createUint256Array(1000, 2000, 3000);
        uint16[] memory pPeriods = createUint16Array(100, 101, 102);
        uint64[] memory sTimes = createUint64Array(24, 36);

        vm.expectRevert(0x028a6c58);
        TaggedRuleDataFacet(address(ruleProcessor)).addPurchaseRule(address(applicationAppManager), accs, pAmounts, pPeriods, sTimes);
>>>>>>> cef16559
    }

    /// test total rules
    function testTotalRulesOnPurchase() public {
        // set user to the rule admin
        vm.stopPrank();
        vm.startPrank(ruleAdmin);
        vm.warp(Blocktime);
        uint256[101] memory _indexes;
<<<<<<< HEAD
        bytes32[] memory accs = new bytes32[](1);
        accs[0] = bytes32("Oscar");
        uint256[] memory pAmounts = new uint256[](1);
        pAmounts[0] = uint192(1000);
        uint16[] memory pPeriods = new uint16[](1);
        pPeriods[0] = uint16(100);
        for (uint8 i = 0; i < _indexes.length; i++) {
            _indexes[i] = TaggedRuleDataFacet(address(ruleProcessor)).addPurchaseRule(ac, accs, pAmounts, pPeriods, uint64(Blocktime));
=======
        bytes32[] memory accs = createBytes32Array("Oscar");   
        uint256[] memory pAmounts = createUint256Array(1000);
        uint16[] memory pPeriods = createUint16Array(100);
        uint64[] memory sTimes = createUint64Array(12);
        for (uint8 i = 0; i < _indexes.length; i++) {
            _indexes[i] = TaggedRuleDataFacet(address(ruleProcessor)).addPurchaseRule(address(applicationAppManager), accs, pAmounts, pPeriods, sTimes);
>>>>>>> cef16559
        }
        /// Uncomment lines after merge to internal 
        //assertEq(TaggedRuleDataFacet(address(ruleProcessor)).getTotalPurchaseRule(), _indexes.length);
    }

    /************************ Sell *************************/
    /// Simple setting and getting
    function testSettingSell() public {
        // set user to the rule admin
        vm.stopPrank();
        vm.startPrank(ruleAdmin);
        vm.warp(Blocktime);
<<<<<<< HEAD
        bytes32[] memory accs = new bytes32[](3);
        accs[0] = bytes32("Oscar");
        accs[1] = bytes32("Tayler");
        accs[2] = bytes32("Shane");
        uint192[] memory sAmounts = new uint192[](3);
        sAmounts[0] = uint192(1000);
        sAmounts[1] = uint192(2000);
        sAmounts[2] = uint192(3000);
        uint16[] memory sPeriod = new uint16[](3);
        sPeriod[0] = uint16(24);
        sPeriod[1] = uint16(36);
        sPeriod[2] = uint16(48);

        uint32 _index = TaggedRuleDataFacet(address(ruleProcessor)).addSellRule(ac, accs, sAmounts, sPeriod, uint64(Blocktime));
=======
        bytes32[] memory accs = createBytes32Array("Oscar","Tayler","Shane");   
        uint192[] memory sAmounts = createUint192Array(1000, 2000, 3000);
        uint16[] memory sPeriod = createUint16Array(24, 36, 48);
        uint64[] memory sTimes = createUint64Array(Blocktime, Blocktime, Blocktime);
        uint32 _index = TaggedRuleDataFacet(address(ruleProcessor)).addSellRule(address(applicationAppManager), accs, sAmounts, sPeriod, sTimes);
>>>>>>> cef16559
        assertEq(_index, 0);

        ///Uncomment lines after merge to internal
        // TaggedRules.SellRule memory rule = TaggedRuleDataFacet(address(ruleProcessor)).getSellRuleByIndex(_index, "Oscar");
        // assertEq(rule.sellAmount, 1000);
        // assertEq(rule.sellPeriod, 24);
        // bytes32[] memory accs = createBytes32Array("Oscar","Tayler","Shane");   
        // uint192[] memory pAmounts = createUint192Array(100000000, 20000000, 3000000);
        // uint16[] memory pPeriods = createUint16Array(11, 22, 33);
        // _index = TaggedRuleDataFacet(address(ruleProcessor)).addSellRule(address(applicationAppManager), accs, sAmounts, sPeriod, sTimes);
        // assertEq(_index, 1);
        // rule = TaggedRuleDataFacet(address(ruleProcessor)).getSellRuleByIndex(_index, "Tayler");
        // assertEq(rule.sellAmount, 20000000);
        // assertEq(rule.sellPeriod, 22);
        vm.expectRevert();
        TaggedRuleDataFacet(address(ruleProcessor)).addSellRule(address(0), accs, sAmounts, sPeriod, uint64(Blocktime));
    }

    /// testing only appAdministrators can add Purchase Rule
    function testSettingSellRuleWithoutAppAdministratorAccount() public {
        vm.warp(Blocktime);
<<<<<<< HEAD
        bytes32[] memory accs = new bytes32[](3);
        accs[0] = bytes32("Oscar");
        accs[1] = bytes32("Tayler");
        accs[2] = bytes32("Shane");
        uint192[] memory sAmounts = new uint192[](3);
        sAmounts[0] = uint192(1000);
        sAmounts[1] = uint192(2000);
        sAmounts[2] = uint192(3000);
        uint16[] memory sPeriod = new uint16[](3);
        sPeriod[0] = uint16(24);
        sPeriod[1] = uint16(36);
        sPeriod[2] = uint16(48);
        vm.stopPrank(); //stop interacting as the super admin
        vm.startPrank(address(0xDEAD)); //interact as a different user
        vm.expectRevert(0xd66c3008);
        TaggedRuleDataFacet(address(ruleProcessor)).addSellRule(ac, accs, sAmounts, sPeriod, uint64(Blocktime));
        vm.stopPrank(); //stop interacting as the super admin
        vm.startPrank(address(0xC0FFEE)); //interact as a different user
        vm.expectRevert(0xd66c3008);
        TaggedRuleDataFacet(address(ruleProcessor)).addSellRule(ac, accs, sAmounts, sPeriod, uint64(Blocktime));
        // set user to the rule admin
        vm.stopPrank();
        vm.startPrank(ruleAdmin);
        uint32 _index = TaggedRuleDataFacet(address(ruleProcessor)).addSellRule(ac, accs, sAmounts, sPeriod, uint64(Blocktime));
=======
        bytes32[] memory accs = createBytes32Array("Oscar","Tayler","Shane");   
        uint192[] memory sAmounts = createUint192Array(1000, 2000, 3000);
        uint16[] memory sPeriod = createUint16Array(24, 36, 48);
        uint64[] memory sTimes = createUint64Array(Blocktime, Blocktime, Blocktime);
        vm.stopPrank(); //stop interacting as the super admin
        vm.startPrank(address(0xDEAD)); //interact as a different user
        vm.expectRevert(0xd66c3008);
        TaggedRuleDataFacet(address(ruleProcessor)).addSellRule(address(applicationAppManager), accs, sAmounts, sPeriod, sTimes);
        vm.stopPrank(); //stop interacting as the super admin
        vm.startPrank(address(0xC0FFEE)); //interact as a different user
        vm.expectRevert(0xd66c3008);
        TaggedRuleDataFacet(address(ruleProcessor)).addSellRule(address(applicationAppManager), accs, sAmounts, sPeriod, sTimes);
        // set user to the rule admin
        vm.stopPrank();
        vm.startPrank(ruleAdmin);
        uint32 _index = TaggedRuleDataFacet(address(ruleProcessor)).addSellRule(address(applicationAppManager), accs, sAmounts, sPeriod, sTimes);
>>>>>>> cef16559
        assertEq(_index, 0);
    }

    /// testing check on input arrays with different sizes
    function testSettingSellWithArraySizeMismatch() public {
        // set user to the rule admin
        vm.stopPrank();
        vm.startPrank(ruleAdmin);
        vm.warp(Blocktime);
<<<<<<< HEAD
        bytes32[] memory accs = new bytes32[](2);
        accs[0] = bytes32("Oscar");
        accs[1] = bytes32("Tayler");
        uint192[] memory sAmounts = new uint192[](3);
        sAmounts[0] = uint192(1000);
        sAmounts[1] = uint192(2000);
        sAmounts[2] = uint192(3000);
        uint16[] memory sPeriod = new uint16[](3);
        sPeriod[0] = uint16(24);
        sPeriod[1] = uint16(36);
        sPeriod[2] = uint16(48);
        vm.expectRevert(0x028a6c58);
        TaggedRuleDataFacet(address(ruleProcessor)).addSellRule(ac, accs, sAmounts, sPeriod, uint64(Blocktime));
=======
        bytes32[] memory accs = createBytes32Array("Oscar","Tayler");   
        uint192[] memory sAmounts = createUint192Array(1000, 2000, 3000);
        uint16[] memory sPeriod = createUint16Array(24, 36, 48);
        uint64[] memory sTimes = createUint64Array(Blocktime, Blocktime, Blocktime);
        vm.expectRevert(0x028a6c58);
        TaggedRuleDataFacet(address(ruleProcessor)).addSellRule(address(applicationAppManager), accs, sAmounts, sPeriod, sTimes);
>>>>>>> cef16559
    }

    /// test total rules
    function testTotalRulesOnSell() public {
        // set user to the rule admin
        vm.stopPrank();
        vm.startPrank(ruleAdmin);
        vm.warp(Blocktime);
        uint256[101] memory _indexes;
<<<<<<< HEAD
        bytes32[] memory accs = new bytes32[](1);
        accs[0] = bytes32("Oscar");
        uint192[] memory sAmounts = new uint192[](1);
        sAmounts[0] = uint192(1000);
        uint32[] memory pPeriods = new uint32[](1);
        pPeriods[0] = uint32(100);
        uint16[] memory sPeriod = new uint16[](1);
        sPeriod[0] = uint16(24);
        for (uint8 i = 0; i < _indexes.length; i++) {
            _indexes[i] = TaggedRuleDataFacet(address(ruleProcessor)).addSellRule(ac, accs, sAmounts, sPeriod, uint64(Blocktime));
=======
        bytes32[] memory accs = createBytes32Array("Oscar");
        uint192[] memory sAmounts = createUint192Array(1000);
        uint16[] memory sPeriod = createUint16Array(24);
        uint64[] memory sTimes = createUint64Array(Blocktime);
        for (uint8 i = 0; i < _indexes.length; i++) {
            _indexes[i] = TaggedRuleDataFacet(address(ruleProcessor)).addSellRule(address(applicationAppManager), accs, sAmounts, sPeriod, sTimes);
>>>>>>> cef16559
        }
        ///Uncomment lines after merge to internal
        // assertEq(TaggedRuleDataFacet(address(ruleProcessor)).getTotalSellRule(), _indexes.length);
    }

    /************************ Token Purchase Fee By Volume Percentage **********************/
    /// Simple setting and getting
    function testSettingPurchaseFeeByVolume() public {
        // set user to the rule admin
        vm.stopPrank();
        vm.startPrank(ruleAdmin);
        uint32 _index = RuleDataFacet(address(ruleProcessor)).addPurchaseFeeByVolumeRule(address(applicationAppManager), 5000000000000000000000000000000000, 100);
        assertEq(_index, 0);
        NonTaggedRules.TokenPurchaseFeeByVolume memory rule = RuleDataFacet(address(ruleProcessor)).getPurchaseFeeByVolumeRule(_index);
        assertEq(rule.rateIncreased, 100);

        _index = RuleDataFacet(address(ruleProcessor)).addPurchaseFeeByVolumeRule(address(applicationAppManager), 10000000000000000000000000000000000, 200);
        assertEq(_index, 1);

        ///Uncomment lines after merge to internal
        // rule = RuleDataFacet(address(ruleProcessor)).getPurchaseFeeByVolumeRule(_index);
        // assertEq(rule.volume, 10000000000000000000000000000000000);
        // assertEq(rule.rateIncreased, 200);
    }

    /// testing only appAdministrators can add Purchase Fee By Volume Percentage Rule
    function testSettingPurchaseFeeVolumeRuleWithoutAppAdministratorAccount() public {
        vm.stopPrank(); //stop interacting as the super admin
        vm.startPrank(address(0xDEAD)); //interact as a different user
        vm.expectRevert(0xd66c3008);
        RuleDataFacet(address(ruleProcessor)).addPurchaseFeeByVolumeRule(address(applicationAppManager), 5000000000000000000000000000000000, 100);
        vm.stopPrank(); //stop interacting as the super admin
        vm.startPrank(address(0xC0FFEE)); //interact as a different user
        vm.expectRevert(0xd66c3008);
        RuleDataFacet(address(ruleProcessor)).addPurchaseFeeByVolumeRule(address(applicationAppManager), 5000000000000000000000000000000000, 100);
        // set user to the rule admin
        vm.stopPrank();
        vm.startPrank(ruleAdmin);
        uint32 _index = RuleDataFacet(address(ruleProcessor)).addPurchaseFeeByVolumeRule(address(applicationAppManager), 5000000000000000000000000000000000, 100);
        assertEq(_index, 0);

        _index = RuleDataFacet(address(ruleProcessor)).addPurchaseFeeByVolumeRule(address(applicationAppManager), 5000000000000000000000000000000000, 100);
        assertEq(_index, 1);
    }

    /// testing total rules
    function testTotalRulesOnPurchaseFeeByVolume() public {
        // set user to the rule admin
        vm.stopPrank();
        vm.startPrank(ruleAdmin);
        uint256[101] memory _indexes;
        for (uint8 i = 0; i < 101; i++) {
            _indexes[i] = RuleDataFacet(address(ruleProcessor)).addPurchaseFeeByVolumeRule(address(applicationAppManager), 500 + i, 1 + i);
        }

        ///Uncomment lines after merge to internal
        // assertEq(RuleDataFacet(address(ruleProcessor)).getTotalTokenPurchaseFeeByVolumeRules(), _indexes.length);
    }

    /*********************** Token Volatility ************************/
    /// Simple setting and getting
    function testSettingTokenVolatility() public {
        // set user to the rule admin
        vm.stopPrank();
        vm.startPrank(ruleAdmin);
        uint32 _index = RuleDataFacet(address(ruleProcessor)).addVolatilityRule(address(applicationAppManager), 5000, 60, 12, totalSupply);
        assertEq(_index, 0);
        NonTaggedRules.TokenVolatilityRule memory rule = RuleDataFacet(address(ruleProcessor)).getVolatilityRule(_index);
        assertEq(rule.hoursFrozen, 12);

        _index = RuleDataFacet(address(ruleProcessor)).addVolatilityRule(address(applicationAppManager), 666, 100, 16, totalSupply);
        assertEq(_index, 1);
        rule = RuleDataFacet(address(ruleProcessor)).getVolatilityRule(_index);
        assertEq(rule.hoursFrozen, 16);
        assertEq(rule.maxVolatility, 666);
        assertEq(rule.period, 100);
        vm.expectRevert();
        RuleDataFacet(address(ruleProcessor)).addVolatilityRule(address(0), 666, 100, 16, totalSupply);
    }

    /// testing only appAdministrators can add Purchase Fee By Volume Percentage Rule
    function testSettingVolatilityRuleWithoutAppAdministratorAccount() public {
        vm.stopPrank(); //stop interacting as the super admin
        vm.startPrank(address(0xDEAD)); //interact as a different user
        vm.expectRevert(0xd66c3008);
        RuleDataFacet(address(ruleProcessor)).addVolatilityRule(address(applicationAppManager), 5000, 60, 24, totalSupply);
        vm.stopPrank(); //stop interacting as the super admin
        vm.startPrank(address(0xC0FFEE)); //interact as a different user
        vm.expectRevert(0xd66c3008);
        RuleDataFacet(address(ruleProcessor)).addVolatilityRule(address(applicationAppManager), 5000, 60, 24, totalSupply);
        // set user to the rule admin
        vm.stopPrank();
        vm.startPrank(ruleAdmin);
        uint32 _index = RuleDataFacet(address(ruleProcessor)).addVolatilityRule(address(applicationAppManager), 5000, 60, 24, totalSupply);
        assertEq(_index, 0);

        _index = RuleDataFacet(address(ruleProcessor)).addVolatilityRule(address(applicationAppManager), 5000, 60, 24, totalSupply);
        assertEq(_index, 1);
    }

    /// testing total rules
    function testTotalRulesOnTokenVolatility() public {
        // set user to the rule admin
        vm.stopPrank();
        vm.startPrank(ruleAdmin);
        uint256[101] memory _indexes;
        for (uint8 i = 0; i < 101; i++) {
            _indexes[i] = RuleDataFacet(address(ruleProcessor)).addVolatilityRule(address(applicationAppManager), 5000 + i, 60 + i, 24 + i, totalSupply);
        }
        assertEq(RuleDataFacet(address(ruleProcessor)).getTotalVolatilityRules(), _indexes.length);
    }

    /*********************** Token Transfer Volume ************************/
    /// Simple setting and getting
    function testSettingTransferVolume() public {
        // set user to the rule admin
        vm.stopPrank();
        vm.startPrank(ruleAdmin);
        uint32 _index = RuleDataFacet(address(ruleProcessor)).addTransferVolumeRule(address(applicationAppManager), 1000, 2, Blocktime, 0);
        assertEq(_index, 0);
        NonTaggedRules.TokenTransferVolumeRule memory rule = ERC20RuleProcessorFacet(address(ruleProcessor)).getTransferVolumeRule(_index);
        assertEq(rule.startTime, Blocktime);

        _index = RuleDataFacet(address(ruleProcessor)).addTransferVolumeRule(address(applicationAppManager), 2000, 1, 12, 1_000_000_000_000_000 * 10 ** 18);
        assertEq(_index, 1);
        rule = ERC20RuleProcessorFacet(address(ruleProcessor)).getTransferVolumeRule(_index);
        assertEq(rule.maxVolume, 2000);
        assertEq(rule.period, 1);
        assertEq(rule.startTime, 12);
        assertEq(rule.totalSupply, 1_000_000_000_000_000 * 10 ** 18);
        vm.expectRevert();
        RuleDataFacet(address(ruleProcessor)).addTransferVolumeRule(address(0), 2000, 1, 12, 1_000_000_000_000_000 * 10 ** 18);
    }

    /// testing only appAdministrators can add Purchase Fee By Volume Percentage Rule
    function testSettingVolumeRuleWithoutappAdministratorAccount() public {
        vm.stopPrank(); //stop interacting as the super admin
        vm.startPrank(address(0xDEAD)); //interact as a different user
        vm.expectRevert(0xd66c3008);
        RuleDataFacet(address(ruleProcessor)).addTransferVolumeRule(address(applicationAppManager), 4000, 2, 23, 0);
        vm.stopPrank(); //stop interacting as the super admin
        vm.startPrank(address(0xC0FFEE)); //interact as a different user
        vm.expectRevert(0xd66c3008);
        RuleDataFacet(address(ruleProcessor)).addTransferVolumeRule(address(applicationAppManager), 4000, 2, 23, 0);
        // set user to the rule admin
        vm.stopPrank();
        vm.startPrank(ruleAdmin);
        uint32 _index = RuleDataFacet(address(ruleProcessor)).addTransferVolumeRule(address(applicationAppManager), 4000, 2, 23, 0);
        assertEq(_index, 0);

        _index = RuleDataFacet(address(ruleProcessor)).addTransferVolumeRule(address(applicationAppManager), 4000, 2, 23, 0);
        assertEq(_index, 1);
    }

    /// testing total rules
    function testTotalRulesOnTransferVolume() public {
        // set user to the rule admin
        vm.stopPrank();
        vm.startPrank(ruleAdmin);
        uint256[101] memory _indexes;
        for (uint8 i = 0; i < 101; i++) {
            _indexes[i] = RuleDataFacet(address(ruleProcessor)).addTransferVolumeRule(address(applicationAppManager), 5000 + i, 60 + i, Blocktime, 0);
        }
        assertEq(ERC20RuleProcessorFacet(address(ruleProcessor)).getTotalTransferVolumeRules(), _indexes.length);
    }

    /*********************** Minimum Transfer ************************/
    /// Simple setting and getting
    function testSettingMinTransfer() public {
        // set user to the rule admin
        vm.stopPrank();
        vm.startPrank(ruleAdmin);
        uint32 _index = RuleDataFacet(address(ruleProcessor)).addMinimumTransferRule(address(applicationAppManager), 500000000000000);
        assertEq(_index, 0);
        NonTaggedRules.TokenMinimumTransferRule memory rule = ERC20RuleProcessorFacet(address(ruleProcessor)).getMinimumTransferRule(_index);
        assertEq(rule.minTransferAmount, 500000000000000);

        _index = RuleDataFacet(address(ruleProcessor)).addMinimumTransferRule(address(applicationAppManager), 300000000000000);
        assertEq(_index, 1);
        rule = ERC20RuleProcessorFacet(address(ruleProcessor)).getMinimumTransferRule(_index);
        assertEq(rule.minTransferAmount, 300000000000000);
    }

    /// testing only appAdministrators can add Purchase Fee By Volume Percentage Rule
    function testSettingMinTransferRuleWithoutAppAdministratorAccount() public {
        vm.stopPrank(); //stop interacting as the super admin
        vm.startPrank(address(0xDEAD)); //interact as a different user
        vm.expectRevert(0xd66c3008);
        RuleDataFacet(address(ruleProcessor)).addMinimumTransferRule(address(applicationAppManager), 500000000000000);
        vm.stopPrank(); //stop interacting as the super admin
        vm.startPrank(address(0xC0FFEE)); //interact as a different user
        vm.expectRevert(0xd66c3008);
        RuleDataFacet(address(ruleProcessor)).addMinimumTransferRule(address(applicationAppManager), 500000000000000);
        // set user to the rule admin
        vm.stopPrank();
        vm.startPrank(ruleAdmin);
        uint32 _index = RuleDataFacet(address(ruleProcessor)).addMinimumTransferRule(address(applicationAppManager), 500000000000000);
        assertEq(_index, 0);
        _index = RuleDataFacet(address(ruleProcessor)).addMinimumTransferRule(address(applicationAppManager), 500000000000000);
        assertEq(_index, 1);
    }

    /// testing total rules
    function testTotalRulesOnMinTransfer() public {
        // set user to the rule admin
        vm.stopPrank();
        vm.startPrank(ruleAdmin);
        uint256[101] memory _indexes;
        for (uint8 i = 0; i < 101; i++) {
            _indexes[i] = RuleDataFacet(address(ruleProcessor)).addMinimumTransferRule(address(applicationAppManager), 5000 + i);
        }
        assertEq(ERC20RuleProcessorFacet(address(ruleProcessor)).getTotalMinimumTransferRules(), _indexes.length);
    }

    /*********************** Min Max Balance Rule Limits *******************/
    /// Simple setting and getting
    function testSettingMinMaxBalanceRules() public {
        // set user to the rule admin
        vm.stopPrank();
        vm.startPrank(ruleAdmin);
        bytes32[] memory accs = createBytes32Array("Oscar","Tayler","Shane");
        uint256[] memory min = createUint256Array(1000, 2000, 3000);
        uint256[] memory max = createUint256Array(
            10000000000000000000000000000000000000, 
            100000000000000000000000000000000000000000, 
            100000000000000000000000000000000000000000000000000000000000000000000000000
            );
        uint32 _index = TaggedRuleDataFacet(address(ruleProcessor)).addMinMaxBalanceRule(address(applicationAppManager), accs, min, max);
        assertEq(_index, 0);
        TaggedRules.MinMaxBalanceRule memory rule = ERC20TaggedRuleProcessorFacet(address(ruleProcessor)).getMinMaxBalanceRule(_index, "Oscar");
        assertEq(rule.minimum, 1000);
        assertEq(rule.maximum, 10000000000000000000000000000000000000);
        bytes32[] memory accs2 = createBytes32Array("Oscar","Tayler","Shane");
        uint256[] memory min2 = createUint256Array(100000000, 20000000, 3000000);
        uint256[] memory max2 = createUint256Array(
            100000000000000000000000000000000000000000000000000000000000000000000000000, 
            20000000000000000000000000000000000000, 
            900000000000000000000000000000000000000000000000000000000000000000000000000
            );
        _index = TaggedRuleDataFacet(address(ruleProcessor)).addMinMaxBalanceRule(address(applicationAppManager), accs2, min2, max2);
        assertEq(_index, 1);
        rule = ERC20TaggedRuleProcessorFacet(address(ruleProcessor)).getMinMaxBalanceRule(_index, "Tayler");
        assertEq(rule.minimum, 20000000);
        assertEq(rule.maximum, 20000000000000000000000000000000000000);
        vm.expectRevert();
        TaggedRuleDataFacet(address(ruleProcessor)).addMinMaxBalanceRule(address(0), accs, min, max);
    }

    /// testing only appAdministrators can add Balance Limit Rule
    function testSettingMinMaxBalanceRuleWithoutAppAdministratorAccount() public {
        bytes32[] memory accs = createBytes32Array("Oscar","Tayler","Shane");
        uint256[] memory min = createUint256Array(1000, 2000, 3000);
        uint256[] memory max = createUint256Array(
            10000000000000000000000000000000000000, 
            100000000000000000000000000000000000000000, 
            100000000000000000000000000000000000000000000000000000000000000000000000000
            );
        vm.stopPrank(); //stop interacting as the super admin
        vm.startPrank(address(0xDEAD)); //interact as a different user
        vm.expectRevert(0xd66c3008);
        TaggedRuleDataFacet(address(ruleProcessor)).addMinMaxBalanceRule(address(applicationAppManager), accs, min, max);
        vm.stopPrank(); //stop interacting as the super admin
        vm.startPrank(address(0xC0FFEE)); //interact as a different user
        vm.expectRevert(0xd66c3008);
        TaggedRuleDataFacet(address(ruleProcessor)).addMinMaxBalanceRule(address(applicationAppManager), accs, min, max);
        // set user to the rule admin
        vm.stopPrank();
        vm.startPrank(ruleAdmin);
        uint32 _index = TaggedRuleDataFacet(address(ruleProcessor)).addMinMaxBalanceRule(address(applicationAppManager), accs, min, max);
        assertEq(_index, 0);
        _index = TaggedRuleDataFacet(address(ruleProcessor)).addMinMaxBalanceRule(address(applicationAppManager), accs, min, max);
        assertEq(_index, 1);
    }

    /// testing check on input arrays with different sizes
    function testSettingBalanceLimitsWithArraySizeMismatch() public {
        // set user to the rule admin
        vm.stopPrank();
        vm.startPrank(ruleAdmin);
        bytes32[] memory accs = createBytes32Array("Oscar","Tayler","Shane");
        uint256[] memory min = createUint256Array(1000, 2000);
        uint256[] memory max = createUint256Array(
            10000000000000000000000000000000000000, 
            100000000000000000000000000000000000000000, 
            100000000000000000000000000000000000000000000000000000000000000000000000000
            );
        vm.expectRevert(0x028a6c58);
        TaggedRuleDataFacet(address(ruleProcessor)).addMinMaxBalanceRule(address(applicationAppManager), accs, min, max);
    }

    /// testing inverted limits
    function testAddBalanceLimitsWithInvertedLimits() public {
        // set user to the rule admin
        vm.stopPrank();
        vm.startPrank(ruleAdmin);
        bytes32[] memory accs = createBytes32Array("Oscar");
        uint256[] memory min = createUint256Array(999999000000000000000000000000000000000000000000000000000000000000000000000);
        uint256[] memory max = createUint256Array(100);
        vm.expectRevert(0xeeb9d4f7);
        TaggedRuleDataFacet(address(ruleProcessor)).addMinMaxBalanceRule(address(applicationAppManager), accs, min, max);
    }

    /// test total rules
    function testTotalRulesOnBalanceLimits() public {
        // set user to the rule admin
        vm.stopPrank();
        vm.startPrank(ruleAdmin);
        uint256[101] memory _indexes;
        bytes32[] memory accs = createBytes32Array("Oscar");
        uint256[] memory max = createUint256Array(999999000000000000000000000000000000000000000000000000000000000000000000000);
        uint256[] memory min = createUint256Array(100);
        for (uint8 i = 0; i < _indexes.length; i++) {
            _indexes[i] = TaggedRuleDataFacet(address(ruleProcessor)).addMinMaxBalanceRule(address(applicationAppManager), accs, min, max);
        }
        assertEq(ERC20TaggedRuleProcessorFacet(address(ruleProcessor)).getTotalMinMaxBalanceRules(), _indexes.length);
    }

    /*********************** Supply Volatility ************************/
    /// Simple setting and getting
    function testSettingSupplyVolatility() public {
        // set user to the rule admin
        vm.stopPrank();
        vm.startPrank(ruleAdmin);
        uint32 _index = RuleDataFacet(address(ruleProcessor)).addSupplyVolatilityRule(address(applicationAppManager), 6500, 24, Blocktime, totalSupply);
        assertEq(_index, 0);
        NonTaggedRules.SupplyVolatilityRule memory rule = ERC20RuleProcessorFacet(address(ruleProcessor)).getSupplyVolatilityRule(_index);
        assertEq(rule.startingTime, Blocktime);

        _index = RuleDataFacet(address(ruleProcessor)).addSupplyVolatilityRule(address(applicationAppManager), 5000, 24, Blocktime, totalSupply);
        assertEq(_index, 1);
        rule = ERC20RuleProcessorFacet(address(ruleProcessor)).getSupplyVolatilityRule(_index);
        assertEq(rule.startingTime, Blocktime);
    }

    /// testing only appAdministrators can add Purchase Fee By Volume Percentage Rule
    function testSettingSupplyRuleWithoutAppAdministratorAccount() public {
        vm.stopPrank(); //stop interacting as the super admin
        vm.startPrank(address(0xDEAD)); //interact as a different user
        vm.expectRevert(0xd66c3008);
        RuleDataFacet(address(ruleProcessor)).addSupplyVolatilityRule(address(applicationAppManager), 6500, 24, Blocktime, totalSupply);
        vm.stopPrank(); //stop interacting as the super admin
        vm.startPrank(address(0xC0FFEE)); //interact as a different user
        vm.expectRevert(0xd66c3008);
        RuleDataFacet(address(ruleProcessor)).addSupplyVolatilityRule(address(applicationAppManager), 6500, 24, Blocktime, totalSupply);
        // set user to the rule admin
        vm.stopPrank();
        vm.startPrank(ruleAdmin);
        uint32 _index = RuleDataFacet(address(ruleProcessor)).addSupplyVolatilityRule(address(applicationAppManager), 6500, 24, Blocktime, totalSupply);
        assertEq(_index, 0);
        _index = RuleDataFacet(address(ruleProcessor)).addSupplyVolatilityRule(address(applicationAppManager), 6500, 24, Blocktime, totalSupply);
        assertEq(_index, 1);
    }

    /// testing total rules
    function testTotalRulesOnSupplyVolatility() public {
        // set user to the rule admin
        vm.stopPrank();
        vm.startPrank(ruleAdmin);
        uint256[101] memory _indexes;
        for (uint8 i = 0; i < 101; i++) {
            _indexes[i] = RuleDataFacet(address(ruleProcessor)).addSupplyVolatilityRule(address(applicationAppManager), 6500 + i, 24 + i, 12, totalSupply);
        }
        assertEq(ERC20RuleProcessorFacet(address(ruleProcessor)).getTotalSupplyVolatilityRules(), _indexes.length);
    }

    /*********************** Oracle ************************/
    /// Simple setting and getting
    function testOracle() public {
        // set user to the rule admin
        vm.stopPrank();
        vm.startPrank(ruleAdmin);
        uint32 _index = RuleDataFacet(address(ruleProcessor)).addOracleRule(address(applicationAppManager), 0, address(69));
        assertEq(_index, 0);
        NonTaggedRules.OracleRule memory rule = ERC20RuleProcessorFacet(address(ruleProcessor)).getOracleRule(_index);
        assertEq(rule.oracleType, 0);
        assertEq(rule.oracleAddress, address(69));
        _index = RuleDataFacet(address(ruleProcessor)).addOracleRule(address(applicationAppManager), 1, address(79));
        assertEq(_index, 1);
        rule = ERC20RuleProcessorFacet(address(ruleProcessor)).getOracleRule(_index);
        assertEq(rule.oracleType, 1);
    }

    /// testing only appAdministrators can add Oracle Rule
    function testSettingOracleRuleWithoutAppAdministratorAccount() public {
        vm.stopPrank(); //stop interacting as the super admin
        vm.startPrank(address(0xDEAD)); //interact as a different user
        vm.expectRevert(0xd66c3008);
        RuleDataFacet(address(ruleProcessor)).addOracleRule(address(applicationAppManager), 0, address(69));
        vm.stopPrank(); //stop interacting as the super admin
        vm.startPrank(address(0xC0FFEE)); //interact as a different user
        vm.expectRevert(0xd66c3008);
        RuleDataFacet(address(ruleProcessor)).addOracleRule(address(applicationAppManager), 0, address(69));
        // set user to the rule admin
        vm.stopPrank();
        vm.startPrank(ruleAdmin);
        uint32 _index = RuleDataFacet(address(ruleProcessor)).addOracleRule(address(applicationAppManager), 0, address(69));
        assertEq(_index, 0);

        _index = RuleDataFacet(address(ruleProcessor)).addOracleRule(address(applicationAppManager), 1, address(79));
        assertEq(_index, 1);
    }

    /// testing total rules
    function testTotalRulesOnOracle() public {
        // set user to the rule admin
        vm.stopPrank();
        vm.startPrank(ruleAdmin);
        uint256[101] memory _indexes;
        for (uint8 i = 0; i < 101; i++) {
            _indexes[i] = RuleDataFacet(address(ruleProcessor)).addOracleRule(address(applicationAppManager), 0, address(69));
        }
        assertEq(ERC20RuleProcessorFacet(address(ruleProcessor)).getTotalOracleRules(), _indexes.length);
    }

    /*********************** NFT Trade Counter ************************/
    /// Simple setting and getting
    function testNFTTransferCounterRule() public {
        // set user to the rule admin
        vm.stopPrank();
        vm.startPrank(ruleAdmin);
        bytes32[] memory nftTags = createBytes32Array("BoredGrape", "DiscoPunk"); 
        uint8[] memory tradesAllowed = createUint8Array(1, 5);
        uint32 _index = TaggedRuleDataFacet(address(ruleProcessor)).addNFTTransferCounterRule(address(applicationAppManager), nftTags, tradesAllowed, Blocktime);
        assertEq(_index, 0);
        TaggedRules.NFTTradeCounterRule memory rule = ERC721TaggedRuleProcessorFacet(address(ruleProcessor)).getNFTTransferCounterRule(_index, nftTags[0]);
        assertEq(rule.tradesAllowedPerDay, 1);
        rule = ERC721TaggedRuleProcessorFacet(address(ruleProcessor)).getNFTTransferCounterRule(_index, nftTags[1]);
        assertEq(rule.tradesAllowedPerDay, 5);
    }

    /// testing only appAdministrators can add NFT Trade Counter Rule
    function testSettingNFTCounterRuleWithoutAppAdministratorAccount() public {
        bytes32[] memory nftTags = createBytes32Array("BoredGrape", "DiscoPunk"); 
        uint8[] memory tradesAllowed = createUint8Array(1, 5);
        vm.stopPrank(); //stop interacting as the super admin
        vm.startPrank(address(0xDEAD)); //interact as a different user
        vm.expectRevert(0xd66c3008);
        TaggedRuleDataFacet(address(ruleProcessor)).addNFTTransferCounterRule(address(applicationAppManager), nftTags, tradesAllowed, Blocktime);
        vm.stopPrank(); //stop interacting as the super admin
        vm.startPrank(address(0xC0FFEE)); //interact as a different user
        vm.expectRevert(0xd66c3008);
        TaggedRuleDataFacet(address(ruleProcessor)).addNFTTransferCounterRule(address(applicationAppManager), nftTags, tradesAllowed, Blocktime);
        // set user to the rule admin
        vm.stopPrank();
        vm.startPrank(ruleAdmin);
        uint32 _index = TaggedRuleDataFacet(address(ruleProcessor)).addNFTTransferCounterRule(address(applicationAppManager), nftTags, tradesAllowed, Blocktime);
        assertEq(_index, 0);

        _index = TaggedRuleDataFacet(address(ruleProcessor)).addNFTTransferCounterRule(address(applicationAppManager), nftTags, tradesAllowed, Blocktime);
        assertEq(_index, 1);
    }

    /// testing total rules
    function testTotalRulesOnNFTCounter() public {
        // set user to the rule admin
        vm.stopPrank();
        vm.startPrank(ruleAdmin);
        bytes32[] memory nftTags = createBytes32Array("BoredGrape", "DiscoPunk"); 
        uint8[] memory tradesAllowed = createUint8Array(1, 5);
        uint256[101] memory _indexes;
        for (uint8 i = 0; i < 101; i++) {
            _indexes[i] = TaggedRuleDataFacet(address(ruleProcessor)).addNFTTransferCounterRule(address(applicationAppManager), nftTags, tradesAllowed, Blocktime);
        }
        assertEq(ERC721TaggedRuleProcessorFacet(address(ruleProcessor)).getTotalNFTTransferCounterRules(), _indexes.length);
    }

    /**************** Tagged Withdrawal Rule Testing  ****************/
    //Test Adding Withdrawal Rule
    function testSettingWithdrawalRule() public {
        // set user to the rule admin
        vm.stopPrank();
        vm.startPrank(ruleAdmin);
        bytes32[] memory accs = createBytes32Array("Oscar","Tayler","Shane");
        uint256[] memory amounts = createUint256Array(1000, 5000, 9000);
        uint256[] memory releaseDate = createUint256Array((block.timestamp + 222), (block.timestamp + 444), (block.timestamp + 888));
        uint32 _index = TaggedRuleDataFacet(address(ruleProcessor)).addWithdrawalRule(address(applicationAppManager), accs, amounts, releaseDate);
        assertEq(_index, 0);

        /// Withdrawal rule getter no longer exists until rule is written 
        // TaggedRules.WithdrawalRule memory rule = ERC20TaggedRuleProcessorFacet(address(ruleProcessor)).getWithdrawalRule(_index, "Tayler");
        // assertEq(rule.amount, 5000);
        // assertEq(rule.releaseDate, block.timestamp + 444);
        // bytes32[] memory accs2 = bytes32[] memory accs = createBytes32Array("Oscar","Tayler","Shane");
        // uint256[] memory amounts2 = createUint256Array(500, 1500, 3000);
        // uint256[] memory releaseDate2 = createUint256Array((block.timestamp + 10000), (block.timestamp + 888), (block.timestamp + 666));
        // _index = TaggedRuleDataFacet(address(ruleProcessor)).addWithdrawalRule(address(applicationAppManager), accs2, amounts2, releaseDate2);
        // assertEq(_index, 1);
        // rule = ERC721TaggedRuleProcessorFacet(address(ruleProcessor)).getWithdrawalRule(_index, "Oscar");
        // assertEq(rule.amount, 500);
        // assertEq(rule.releaseDate, block.timestamp + 10000);
    }

    //Test Get Withdrawal Rule
    function testGetWithdrawalRuleUpdate() public {
        // set user to the rule admin
        vm.stopPrank();
        vm.startPrank(ruleAdmin);
        //Set Rule
        bytes32[] memory accs = createBytes32Array("Shane");
        uint256[] memory amounts = createUint256Array(1000);
        uint256[] memory releaseDate = createUint256Array((block.timestamp + 10000));
        uint32 _index = TaggedRuleDataFacet(address(ruleProcessor)).addWithdrawalRule(address(applicationAppManager), accs, amounts, releaseDate);
        assertEq(_index, 0);
        // TaggedRules.WithdrawalRule memory rule = TaggedRuleDataFacet(address(ruleProcessor)).getWithdrawalRule(_index, "Shane");
        // assertEq(rule.amount, 1000);
        // assertEq(rule.releaseDate, block.timestamp + 10000);
    }

    //Test Get Total Withdrawal Rules
    function testGetTotalWithdrawalRules() public {
        // set user to the rule admin
        vm.stopPrank();
        vm.startPrank(ruleAdmin);
        uint256[3] memory _indexes;
        bytes32[] memory accs = createBytes32Array("Oscar","Tayler","Shane");
        uint256[] memory amounts = createUint256Array(1000, 5000, 9000);
        uint256[] memory releaseDate = createUint256Array((block.timestamp + 222), (block.timestamp + 444), (block.timestamp + 888));
        for (uint8 i = 0; i < _indexes.length; i++) {
            _indexes[i] = TaggedRuleDataFacet(address(ruleProcessor)).addWithdrawalRule(address(applicationAppManager), accs, amounts, releaseDate);
        }
        /// Withdrawal getter no longer exists until rule is written 
        //assertEq(TaggedRuleDataFacet(address(ruleProcessor)).getTotalWithdrawalRule(), _indexes.length);
    }

    /**************** Balance by AccessLevel Rule Testing  ****************/

    /// Test Adding Balance by AccessLevel Rule
    function testBalanceByAccessLevelRule() public {
        // set user to the rule admin
        vm.stopPrank();
        vm.startPrank(ruleAdmin);
        uint48[] memory balanceAmounts = createUint48Array(10, 100, 500, 1000, 1000);
        uint32 _index = AppRuleDataFacet(address(ruleProcessor)).addAccessLevelBalanceRule(address(applicationAppManager), balanceAmounts);
        uint256 testBalance = ApplicationAccessLevelProcessorFacet(address(ruleProcessor)).getAccessLevelBalanceRule(_index, 2);
        assertEq(testBalance, 500);
    }

    function testAddBalanceByAccessLevelRulenotAdmin() public {
        // set user to the rule admin
        vm.stopPrank();
        vm.startPrank(ruleAdmin);
        uint48[] memory balanceAmounts;
        vm.stopPrank(); //stop interacting as the super admin
        vm.startPrank(address(0xDEAD)); //interact as a different user
        vm.expectRevert(0xd66c3008);
        AppRuleDataFacet(address(ruleProcessor)).addAccessLevelBalanceRule(address(applicationAppManager), balanceAmounts);
    }

    ///Get Total Balance by AccessLevel Rules
    function testTotalBalanceByAccessLevelRules() public {
        // set user to the rule admin
        vm.stopPrank();
        vm.startPrank(ruleAdmin);
        uint256[101] memory _indexes;
        uint48[] memory balanceAmounts = createUint48Array(10, 100, 500, 1000, 1000);
        for (uint8 i = 0; i < _indexes.length; i++) {
            _indexes[i] = AppRuleDataFacet(address(ruleProcessor)).addAccessLevelBalanceRule(address(applicationAppManager), balanceAmounts);
        }
        uint256 result = ApplicationAccessLevelProcessorFacet(address(ruleProcessor)).getTotalAccessLevelBalanceRules();
        assertEq(result, _indexes.length);
    }

    /**************** Tagged Admin Withdrawal Rule Testing  ****************/

    /// Test Adding Admin Withdrawal Rule releaseDate: block.timestamp + 10000
    function testAddAdminWithdrawalRuleAppAdministratorStorage() public {
        vm.stopPrank();
        vm.startPrank(superAdmin);
        applicationAppManager.addAppAdministrator(address(22));
        // set user to the rule admin
        vm.stopPrank();
        vm.startPrank(ruleAdmin);
        assertEq(applicationAppManager.isAppAdministrator(address(22)), true);
        uint32 _index = TaggedRuleDataFacet(address(ruleProcessor)).addAdminWithdrawalRule(address(applicationAppManager), 5000, block.timestamp + 10000);
        TaggedRules.AdminWithdrawalRule memory rule = ERC20TaggedRuleProcessorFacet(address(ruleProcessor)).getAdminWithdrawalRule(_index);
        assertEq(rule.amount, 5000);
        assertEq(rule.releaseDate, block.timestamp + 10000);
    }

    function testFailAddAdminWithdrawalRulenotAdmin() public {
        // set user to the rule admin
        vm.stopPrank();
        vm.startPrank(ruleAdmin);
        TaggedRuleDataFacet(superAdmin).addAdminWithdrawalRule(address(applicationAppManager), 6500, 1669748600);
    }

    ///Get Total Admin Withdrawal Rules
    function testTotalAdminWithdrawalRules() public {
        // set user to the rule admin
        vm.stopPrank();
        vm.startPrank(ruleAdmin);
        uint256[101] memory _indexes;
        uint256 amount = 1000;
        uint256 releaseDate = block.timestamp + 10000;
        for (uint8 i = 0; i < _indexes.length; i++) {
            _indexes[i] = TaggedRuleDataFacet(address(ruleProcessor)).addAdminWithdrawalRule(address(applicationAppManager), amount, releaseDate);
        }
        uint256 result;
        result = ERC20TaggedRuleProcessorFacet(address(ruleProcessor)).getTotalAdminWithdrawalRules();
        assertEq(result, _indexes.length);
    }

    /*********************** Minimum Balance By Date *******************/
    /// Simple setting and getting
    function testSettingMinBalByDate() public {
        // set user to the rule admin
        vm.stopPrank();
        vm.startPrank(ruleAdmin);
        vm.warp(Blocktime);
        bytes32[] memory accs = createBytes32Array("Oscar","Tayler","Shane");
        uint256[] memory holdAmounts = createUint256Array(1000, 2000, 3000);
        uint16[] memory holdPeriods = createUint16Array(100, 101, 102);
        uint32 _index = TaggedRuleDataFacet(address(ruleProcessor)).addMinBalByDateRule(address(applicationAppManager), accs, holdAmounts, holdPeriods, uint64(Blocktime));
        assertEq(_index, 0);
        TaggedRules.MinBalByDateRule memory rule = ERC20TaggedRuleProcessorFacet(address(ruleProcessor)).getMinBalByDateRule(_index, "Oscar");
        assertEq(rule.holdAmount, 1000);
        assertEq(rule.holdPeriod, 100);

        bytes32[] memory accs2 = createBytes32Array("Oscar","Tayler","Shane");
        uint256[] memory holdAmounts2 = createUint256Array(1000, 20000000, 3000);
        uint16[] memory holdPeriods2 = createUint16Array(100, 2, 102);

        _index = TaggedRuleDataFacet(address(ruleProcessor)).addMinBalByDateRule(address(applicationAppManager), accs2, holdAmounts2, holdPeriods2, uint64(Blocktime));
        assertEq(_index, 1);
        rule = ERC20TaggedRuleProcessorFacet(address(ruleProcessor)).getMinBalByDateRule(_index, "Tayler");
        assertEq(rule.holdAmount, 20000000);
        assertEq(rule.holdPeriod, 2);
    }

    function testSettingMinBalByDateNotAdmin() public {
        vm.warp(Blocktime);
        vm.stopPrank();
        vm.startPrank(address(0xDEAD));
        bytes32[] memory accs = createBytes32Array("Oscar","Tayler","Shane");
        uint256[] memory holdAmounts = createUint256Array(1000, 2000, 3000);
        uint16[] memory holdPeriods = createUint16Array(100, 101, 102);
        vm.expectRevert(0xd66c3008);
        TaggedRuleDataFacet(address(ruleProcessor)).addMinBalByDateRule(address(applicationAppManager), accs, holdAmounts, holdPeriods, uint64(Blocktime));
    }

    /// Test for proper array size mismatch error
    function testSettingMinBalByDateSizeMismatch() public {
        // set user to the rule admin
        vm.stopPrank();
        vm.startPrank(ruleAdmin);
        vm.warp(Blocktime);
        bytes32[] memory accs = createBytes32Array("Oscar","Tayler","Shane");
        uint256[] memory holdAmounts = createUint256Array(1000, 2000, 3000);
        uint16[] memory holdPeriods = createUint16Array(100, 101);
        vm.expectRevert(0x028a6c58);
        TaggedRuleDataFacet(address(ruleProcessor)).addMinBalByDateRule(address(applicationAppManager), accs, holdAmounts, holdPeriods, uint64(Blocktime));
    }
}<|MERGE_RESOLUTION|>--- conflicted
+++ resolved
@@ -246,25 +246,10 @@
         vm.stopPrank();
         vm.startPrank(ruleAdmin);
         vm.warp(Blocktime);
-<<<<<<< HEAD
-        bytes32[] memory accs = new bytes32[](3);
-        accs[0] = bytes32("Oscar");
-        accs[1] = bytes32("Tayler");
-        accs[2] = bytes32("Shane");
-        uint256[] memory pAmounts = new uint256[](3);
-        pAmounts[0] = uint256(1000);
-        pAmounts[1] = uint256(2000);
-        pAmounts[2] = uint256(3000);
-        uint16[] memory pPeriods = new uint16[](3);
-        pPeriods[0] = uint16(100);
-        pPeriods[1] = uint16(101);
-        pPeriods[2] = uint16(102);
-=======
         bytes32[] memory accs = createBytes32Array("Oscar","Tayler","Shane");   
         uint256[] memory pAmounts = createUint256Array(1000, 2000, 3000);
         uint16[] memory pPeriods = createUint16Array(100, 101, 102);
         uint64[] memory sTimes = createUint64Array(8, 12, 16);
->>>>>>> cef16559
         vm.stopPrank();
         vm.startPrank(ruleAdmin);
         // uint32 _index = TaggedRuleDataFacet(address(ruleProcessor)).addPurchaseRule(address(applicationAppManager), accs, pAmounts, pPeriods, sTimes);
@@ -296,39 +281,14 @@
         vm.warp(Blocktime);
         vm.stopPrank(); //stop interacting as the super admin
         vm.startPrank(address(0xDEAD)); //interact as a different user
-<<<<<<< HEAD
-        bytes32[] memory accs = new bytes32[](3);
-        accs[0] = bytes32("Oscar");
-        accs[1] = bytes32("Tayler");
-        accs[2] = bytes32("Shane");
-        uint256[] memory pAmounts = new uint256[](3);
-        pAmounts[0] = uint256(1000);
-        pAmounts[1] = uint256(2000);
-        pAmounts[2] = uint256(3000);
-        uint16[] memory pPeriods = new uint16[](3);
-        pPeriods[0] = uint16(100);
-        pPeriods[1] = uint16(101);
-        pPeriods[2] = uint16(102);
-=======
         bytes32[] memory accs = createBytes32Array("Oscar","Tayler","Shane");   
         uint256[] memory pAmounts = createUint256Array(1000, 2000, 3000);
         uint16[] memory pPeriods = createUint16Array(100, 101, 102);
         uint64[] memory sTimes = createUint64Array(8, 12, 16);
->>>>>>> cef16559
         // set user to the super admin
         vm.stopPrank();
         vm.startPrank(superAdmin);
         vm.expectRevert(0xd66c3008);
-<<<<<<< HEAD
-        TaggedRuleDataFacet(address(ruleProcessor)).addPurchaseRule(ac, accs, pAmounts, pPeriods, uint64(Blocktime));
-        vm.stopPrank(); //stop interacting as the super admin
-        vm.startPrank(address(0xC0FFEE)); //interact as a different user
-        vm.expectRevert(0xd66c3008);
-        TaggedRuleDataFacet(address(ruleProcessor)).addPurchaseRule(ac, accs, pAmounts, pPeriods, uint64(Blocktime));
-        vm.stopPrank(); //stop interacting as the super admin
-        vm.startPrank(ruleAdmin); //interact as the rule admin
-        uint32 _index = TaggedRuleDataFacet(address(ruleProcessor)).addPurchaseRule(ac, accs, pAmounts, pPeriods, uint64(Blocktime));
-=======
         TaggedRuleDataFacet(address(ruleProcessor)).addPurchaseRule(address(applicationAppManager), accs, pAmounts, pPeriods, sTimes);
         vm.stopPrank(); //stop interacting as the super admin
         vm.startPrank(address(0xC0FFEE)); //interact as a different user
@@ -337,7 +297,6 @@
         vm.stopPrank(); //stop interacting as the super admin
         vm.startPrank(ruleAdmin); //interact as the rule admin
         uint32 _index = TaggedRuleDataFacet(address(ruleProcessor)).addPurchaseRule(address(applicationAppManager), accs, pAmounts, pPeriods, sTimes);
->>>>>>> cef16559
         assertEq(_index, 0);
     }
 
@@ -347,22 +306,6 @@
         vm.stopPrank();
         vm.startPrank(ruleAdmin);
         vm.warp(Blocktime);
-<<<<<<< HEAD
-        bytes32[] memory accs = new bytes32[](3);
-        accs[0] = bytes32("Oscar");
-        accs[1] = bytes32("Tayler");
-        accs[2] = bytes32("Tayler");
-        uint256[] memory pAmounts = new uint256[](3);
-        pAmounts[0] = uint256(1000);
-        pAmounts[1] = uint256(2000);
-        pAmounts[2] = uint256(3000);
-        uint16[] memory pPeriods = new uint16[](2);
-        pPeriods[0] = uint16(100);
-        pPeriods[1] = uint16(101);
-
-        vm.expectRevert(0x028a6c58);
-        TaggedRuleDataFacet(address(ruleProcessor)).addPurchaseRule(ac, accs, pAmounts, pPeriods, uint64(Blocktime));
-=======
         bytes32[] memory accs = createBytes32Array("Oscar","Tayler","Shane");   
         uint256[] memory pAmounts = createUint256Array(1000, 2000, 3000);
         uint16[] memory pPeriods = createUint16Array(100, 101, 102);
@@ -370,7 +313,6 @@
 
         vm.expectRevert(0x028a6c58);
         TaggedRuleDataFacet(address(ruleProcessor)).addPurchaseRule(address(applicationAppManager), accs, pAmounts, pPeriods, sTimes);
->>>>>>> cef16559
     }
 
     /// test total rules
@@ -380,23 +322,12 @@
         vm.startPrank(ruleAdmin);
         vm.warp(Blocktime);
         uint256[101] memory _indexes;
-<<<<<<< HEAD
-        bytes32[] memory accs = new bytes32[](1);
-        accs[0] = bytes32("Oscar");
-        uint256[] memory pAmounts = new uint256[](1);
-        pAmounts[0] = uint192(1000);
-        uint16[] memory pPeriods = new uint16[](1);
-        pPeriods[0] = uint16(100);
-        for (uint8 i = 0; i < _indexes.length; i++) {
-            _indexes[i] = TaggedRuleDataFacet(address(ruleProcessor)).addPurchaseRule(ac, accs, pAmounts, pPeriods, uint64(Blocktime));
-=======
         bytes32[] memory accs = createBytes32Array("Oscar");   
         uint256[] memory pAmounts = createUint256Array(1000);
         uint16[] memory pPeriods = createUint16Array(100);
         uint64[] memory sTimes = createUint64Array(12);
         for (uint8 i = 0; i < _indexes.length; i++) {
             _indexes[i] = TaggedRuleDataFacet(address(ruleProcessor)).addPurchaseRule(address(applicationAppManager), accs, pAmounts, pPeriods, sTimes);
->>>>>>> cef16559
         }
         /// Uncomment lines after merge to internal 
         //assertEq(TaggedRuleDataFacet(address(ruleProcessor)).getTotalPurchaseRule(), _indexes.length);
@@ -409,28 +340,11 @@
         vm.stopPrank();
         vm.startPrank(ruleAdmin);
         vm.warp(Blocktime);
-<<<<<<< HEAD
-        bytes32[] memory accs = new bytes32[](3);
-        accs[0] = bytes32("Oscar");
-        accs[1] = bytes32("Tayler");
-        accs[2] = bytes32("Shane");
-        uint192[] memory sAmounts = new uint192[](3);
-        sAmounts[0] = uint192(1000);
-        sAmounts[1] = uint192(2000);
-        sAmounts[2] = uint192(3000);
-        uint16[] memory sPeriod = new uint16[](3);
-        sPeriod[0] = uint16(24);
-        sPeriod[1] = uint16(36);
-        sPeriod[2] = uint16(48);
-
-        uint32 _index = TaggedRuleDataFacet(address(ruleProcessor)).addSellRule(ac, accs, sAmounts, sPeriod, uint64(Blocktime));
-=======
         bytes32[] memory accs = createBytes32Array("Oscar","Tayler","Shane");   
         uint192[] memory sAmounts = createUint192Array(1000, 2000, 3000);
         uint16[] memory sPeriod = createUint16Array(24, 36, 48);
         uint64[] memory sTimes = createUint64Array(Blocktime, Blocktime, Blocktime);
         uint32 _index = TaggedRuleDataFacet(address(ruleProcessor)).addSellRule(address(applicationAppManager), accs, sAmounts, sPeriod, sTimes);
->>>>>>> cef16559
         assertEq(_index, 0);
 
         ///Uncomment lines after merge to internal
@@ -452,32 +366,6 @@
     /// testing only appAdministrators can add Purchase Rule
     function testSettingSellRuleWithoutAppAdministratorAccount() public {
         vm.warp(Blocktime);
-<<<<<<< HEAD
-        bytes32[] memory accs = new bytes32[](3);
-        accs[0] = bytes32("Oscar");
-        accs[1] = bytes32("Tayler");
-        accs[2] = bytes32("Shane");
-        uint192[] memory sAmounts = new uint192[](3);
-        sAmounts[0] = uint192(1000);
-        sAmounts[1] = uint192(2000);
-        sAmounts[2] = uint192(3000);
-        uint16[] memory sPeriod = new uint16[](3);
-        sPeriod[0] = uint16(24);
-        sPeriod[1] = uint16(36);
-        sPeriod[2] = uint16(48);
-        vm.stopPrank(); //stop interacting as the super admin
-        vm.startPrank(address(0xDEAD)); //interact as a different user
-        vm.expectRevert(0xd66c3008);
-        TaggedRuleDataFacet(address(ruleProcessor)).addSellRule(ac, accs, sAmounts, sPeriod, uint64(Blocktime));
-        vm.stopPrank(); //stop interacting as the super admin
-        vm.startPrank(address(0xC0FFEE)); //interact as a different user
-        vm.expectRevert(0xd66c3008);
-        TaggedRuleDataFacet(address(ruleProcessor)).addSellRule(ac, accs, sAmounts, sPeriod, uint64(Blocktime));
-        // set user to the rule admin
-        vm.stopPrank();
-        vm.startPrank(ruleAdmin);
-        uint32 _index = TaggedRuleDataFacet(address(ruleProcessor)).addSellRule(ac, accs, sAmounts, sPeriod, uint64(Blocktime));
-=======
         bytes32[] memory accs = createBytes32Array("Oscar","Tayler","Shane");   
         uint192[] memory sAmounts = createUint192Array(1000, 2000, 3000);
         uint16[] memory sPeriod = createUint16Array(24, 36, 48);
@@ -494,7 +382,6 @@
         vm.stopPrank();
         vm.startPrank(ruleAdmin);
         uint32 _index = TaggedRuleDataFacet(address(ruleProcessor)).addSellRule(address(applicationAppManager), accs, sAmounts, sPeriod, sTimes);
->>>>>>> cef16559
         assertEq(_index, 0);
     }
 
@@ -504,28 +391,12 @@
         vm.stopPrank();
         vm.startPrank(ruleAdmin);
         vm.warp(Blocktime);
-<<<<<<< HEAD
-        bytes32[] memory accs = new bytes32[](2);
-        accs[0] = bytes32("Oscar");
-        accs[1] = bytes32("Tayler");
-        uint192[] memory sAmounts = new uint192[](3);
-        sAmounts[0] = uint192(1000);
-        sAmounts[1] = uint192(2000);
-        sAmounts[2] = uint192(3000);
-        uint16[] memory sPeriod = new uint16[](3);
-        sPeriod[0] = uint16(24);
-        sPeriod[1] = uint16(36);
-        sPeriod[2] = uint16(48);
-        vm.expectRevert(0x028a6c58);
-        TaggedRuleDataFacet(address(ruleProcessor)).addSellRule(ac, accs, sAmounts, sPeriod, uint64(Blocktime));
-=======
         bytes32[] memory accs = createBytes32Array("Oscar","Tayler");   
         uint192[] memory sAmounts = createUint192Array(1000, 2000, 3000);
         uint16[] memory sPeriod = createUint16Array(24, 36, 48);
         uint64[] memory sTimes = createUint64Array(Blocktime, Blocktime, Blocktime);
         vm.expectRevert(0x028a6c58);
         TaggedRuleDataFacet(address(ruleProcessor)).addSellRule(address(applicationAppManager), accs, sAmounts, sPeriod, sTimes);
->>>>>>> cef16559
     }
 
     /// test total rules
@@ -535,25 +406,12 @@
         vm.startPrank(ruleAdmin);
         vm.warp(Blocktime);
         uint256[101] memory _indexes;
-<<<<<<< HEAD
-        bytes32[] memory accs = new bytes32[](1);
-        accs[0] = bytes32("Oscar");
-        uint192[] memory sAmounts = new uint192[](1);
-        sAmounts[0] = uint192(1000);
-        uint32[] memory pPeriods = new uint32[](1);
-        pPeriods[0] = uint32(100);
-        uint16[] memory sPeriod = new uint16[](1);
-        sPeriod[0] = uint16(24);
-        for (uint8 i = 0; i < _indexes.length; i++) {
-            _indexes[i] = TaggedRuleDataFacet(address(ruleProcessor)).addSellRule(ac, accs, sAmounts, sPeriod, uint64(Blocktime));
-=======
         bytes32[] memory accs = createBytes32Array("Oscar");
         uint192[] memory sAmounts = createUint192Array(1000);
         uint16[] memory sPeriod = createUint16Array(24);
         uint64[] memory sTimes = createUint64Array(Blocktime);
         for (uint8 i = 0; i < _indexes.length; i++) {
             _indexes[i] = TaggedRuleDataFacet(address(ruleProcessor)).addSellRule(address(applicationAppManager), accs, sAmounts, sPeriod, sTimes);
->>>>>>> cef16559
         }
         ///Uncomment lines after merge to internal
         // assertEq(TaggedRuleDataFacet(address(ruleProcessor)).getTotalSellRule(), _indexes.length);

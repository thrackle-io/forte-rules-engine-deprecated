--- conflicted
+++ resolved
@@ -122,25 +122,6 @@
     function testSettingPurchaseStorage() public {
         switchToRuleAdmin();
         vm.warp(Blocktime);
-<<<<<<< HEAD
-        bytes32[] memory accs = new bytes32[](3);
-        accs[0] = bytes32("Oscar");
-        accs[1] = bytes32("Tayler");
-        accs[2] = bytes32("Shane");
-        uint256[] memory pAmounts = new uint256[](3);
-        pAmounts[0] = uint256(1000);
-        pAmounts[1] = uint256(2000);
-        pAmounts[2] = uint256(3000);
-        uint16[] memory pPeriods = new uint16[](3);
-        pPeriods[0] = uint16(100);
-        pPeriods[1] = uint16(101);
-        pPeriods[2] = uint16(102);
-        switchToRuleAdmin();
-        uint32 _index = TaggedRuleDataFacet(address(ruleProcessor)).addPurchaseRule(address(applicationAppManager), accs, pAmounts, pPeriods, uint64(Blocktime));
-        assertEq(_index, 0);
-        /// TODO Uncomment once merged into internal branch - get functions no longer live in this facet and need to be built in internal
-        // TaggedRules.PurchaseRule memory rule = TaggedRuleDataFacet(address(ruleProcessor)).getPurchaseRule(_index, "Oscar");
-=======
         bytes32[] memory accs = createBytes32Array("Oscar","Tayler","Shane");   
         uint256[] memory pAmounts = createUint256Array(1000, 2000, 3000);
         uint16[] memory pPeriods = createUint16Array(100, 101, 102);
@@ -152,7 +133,6 @@
         /// Uncomment lines after merge into internal
 
         // TaggedRules.PurchaseRule memory rule = ERC20TaggedRuleProcessorFacet(address(ruleProcessor)).getPurchaseRule(_index, "Oscar");
->>>>>>> cef16559
         // assertEq(rule.purchaseAmount, 1000);
         // assertEq(rule.purchasePeriod, 100);
 
@@ -176,25 +156,10 @@
     function testSettingPurchaseRuleWithoutAppAdministratorAccount() public {
         vm.warp(Blocktime);
         switchToRuleAdmin();
-<<<<<<< HEAD
-        bytes32[] memory accs = new bytes32[](3);
-        accs[0] = bytes32("Oscar");
-        accs[1] = bytes32("Tayler");
-        accs[2] = bytes32("Shane");
-        uint256[] memory pAmounts = new uint256[](3);
-        pAmounts[0] = uint256(1000);
-        pAmounts[1] = uint256(2000);
-        pAmounts[2] = uint256(3000);
-        uint16[] memory pPeriods = new uint16[](3);
-        pPeriods[0] = uint16(100);
-        pPeriods[1] = uint16(101);
-        pPeriods[2] = uint16(102);
-=======
         bytes32[] memory accs = createBytes32Array("Oscar","Tayler","Shane");   
         uint256[] memory pAmounts = createUint256Array(1000, 2000, 3000);
         uint16[] memory pPeriods = createUint16Array(100, 101, 102);
         uint64[] memory sTimes = createUint64Array(8, 12, 16);
->>>>>>> cef16559
         // set user to the super admin
         vm.stopPrank();
         vm.startPrank(superAdmin);
@@ -213,24 +178,10 @@
     function testSettingPurchaseWithArraySizeMismatch() public {
         switchToRuleAdmin();
         vm.warp(Blocktime);
-<<<<<<< HEAD
-        bytes32[] memory accs = new bytes32[](3);
-        accs[0] = bytes32("Oscar");
-        accs[1] = bytes32("Tayler");
-        accs[2] = bytes32("Tayler");
-        uint256[] memory pAmounts = new uint256[](3);
-        pAmounts[0] = uint256(1000);
-        pAmounts[1] = uint256(2000);
-        pAmounts[2] = uint256(3000);
-        uint16[] memory pPeriods = new uint16[](2);
-        pPeriods[0] = uint16(100);
-        pPeriods[1] = uint16(101);
-=======
         bytes32[] memory accs = createBytes32Array("Oscar","Tayler","Shane");   
         uint256[] memory pAmounts = createUint256Array(1000, 2000, 3000);
         uint16[] memory pPeriods = createUint16Array(100, 101, 102);
         uint64[] memory sTimes = createUint64Array(24, 36);
->>>>>>> cef16559
         vm.expectRevert(0x028a6c58);
         TaggedRuleDataFacet(address(ruleProcessor)).addPurchaseRule(address(applicationAppManager), accs, pAmounts, pPeriods, uint64(Blocktime));
     }
@@ -240,19 +191,10 @@
         switchToRuleAdmin();
         vm.warp(Blocktime);
         uint256[101] memory _indexes;
-<<<<<<< HEAD
-        bytes32[] memory accs = new bytes32[](1);
-        accs[0] = bytes32("Oscar");
-        uint256[] memory pAmounts = new uint256[](1);
-        pAmounts[0] = uint192(1000);
-        uint16[] memory pPeriods = new uint16[](1);
-        pPeriods[0] = uint16(100);
-=======
         bytes32[] memory accs = createBytes32Array("Oscar");   
         uint256[] memory pAmounts = createUint256Array(1000);
         uint16[] memory pPeriods = createUint16Array(100);
         uint64[] memory sTimes = createUint64Array(12);
->>>>>>> cef16559
         for (uint8 i = 0; i < _indexes.length; i++) {
             _indexes[i] = TaggedRuleDataFacet(address(ruleProcessor)).addPurchaseRule(address(applicationAppManager), accs, pAmounts, pPeriods, uint64(Blocktime));
         }
@@ -265,28 +207,11 @@
     function testSettingSell() public {
         switchToRuleAdmin();
         vm.warp(Blocktime);
-<<<<<<< HEAD
-        bytes32[] memory accs = new bytes32[](3);
-        accs[0] = bytes32("Oscar");
-        accs[1] = bytes32("Tayler");
-        accs[2] = bytes32("Shane");
-        uint192[] memory sAmounts = new uint192[](3);
-        sAmounts[0] = uint192(1000);
-        sAmounts[1] = uint192(2000);
-        sAmounts[2] = uint192(3000);
-        uint16[] memory sPeriod = new uint16[](3);
-        sPeriod[0] = uint16(24);
-        sPeriod[1] = uint16(36);
-        sPeriod[2] = uint16(48);
-
-        uint32 _index = TaggedRuleDataFacet(address(ruleProcessor)).addSellRule(address(applicationAppManager), accs, sAmounts, sPeriod, uint64(Blocktime));
-=======
         bytes32[] memory accs = createBytes32Array("Oscar","Tayler","Shane");   
         uint192[] memory sAmounts = createUint192Array(1000, 2000, 3000);
         uint16[] memory sPeriod = createUint16Array(24, 36, 48);
         uint64[] memory sTimes = createUint64Array(Blocktime, Blocktime, Blocktime);
         uint32 _index = TaggedRuleDataFacet(address(ruleProcessor)).addSellRule(address(applicationAppManager), accs, sAmounts, sPeriod, sTimes);
->>>>>>> cef16559
         assertEq(_index, 0);
 
         ///Uncomment lines after merge to internal
@@ -309,25 +234,10 @@
     function testSettingSellRuleWithoutAppAdministratorAccount() public {
         vm.warp(Blocktime);
         switchToRuleAdmin();
-<<<<<<< HEAD
-        bytes32[] memory accs = new bytes32[](3);
-        accs[0] = bytes32("Oscar");
-        accs[1] = bytes32("Tayler");
-        accs[2] = bytes32("Shane");
-        uint192[] memory sAmounts = new uint192[](3);
-        sAmounts[0] = uint192(1000);
-        sAmounts[1] = uint192(2000);
-        sAmounts[2] = uint192(3000);
-        uint16[] memory sPeriod = new uint16[](3);
-        sPeriod[0] = uint16(24);
-        sPeriod[1] = uint16(36);
-        sPeriod[2] = uint16(48);
-=======
         bytes32[] memory accs = createBytes32Array("Oscar","Tayler","Shane");   
         uint192[] memory sAmounts = createUint192Array(1000, 2000, 3000);
         uint16[] memory sPeriod = createUint16Array(24, 36, 48);
         uint64[] memory sTimes = createUint64Array(Blocktime, Blocktime, Blocktime);
->>>>>>> cef16559
         vm.stopPrank(); //stop interacting as the super admin
         vm.startPrank(address(0xDEAD)); //interact as a different user
         vm.expectRevert(0xd66c3008);
@@ -345,24 +255,10 @@
     function testSettingSellWithArraySizeMismatch() public {
         switchToRuleAdmin();
         vm.warp(Blocktime);
-<<<<<<< HEAD
-        bytes32[] memory accs = new bytes32[](2);
-        accs[0] = bytes32("Oscar");
-        accs[1] = bytes32("Tayler");
-        uint192[] memory sAmounts = new uint192[](3);
-        sAmounts[0] = uint192(1000);
-        sAmounts[1] = uint192(2000);
-        sAmounts[2] = uint192(3000);
-        uint16[] memory sPeriod = new uint16[](3);
-        sPeriod[0] = uint16(24);
-        sPeriod[1] = uint16(36);
-        sPeriod[2] = uint16(48);
-=======
         bytes32[] memory accs = createBytes32Array("Oscar","Tayler");   
         uint192[] memory sAmounts = createUint192Array(1000, 2000, 3000);
         uint16[] memory sPeriod = createUint16Array(24, 36, 48);
         uint64[] memory sTimes = createUint64Array(Blocktime, Blocktime, Blocktime);
->>>>>>> cef16559
         vm.expectRevert(0x028a6c58);
         TaggedRuleDataFacet(address(ruleProcessor)).addSellRule(address(applicationAppManager), accs, sAmounts, sPeriod, uint64(Blocktime));
     }
@@ -372,21 +268,10 @@
         switchToRuleAdmin();
         vm.warp(Blocktime);
         uint256[101] memory _indexes;
-<<<<<<< HEAD
-        bytes32[] memory accs = new bytes32[](1);
-        accs[0] = bytes32("Oscar");
-        uint192[] memory sAmounts = new uint192[](1);
-        sAmounts[0] = uint192(1000);
-        uint32[] memory pPeriods = new uint32[](1);
-        pPeriods[0] = uint32(100);
-        uint16[] memory sPeriod = new uint16[](1);
-        sPeriod[0] = uint16(24);
-=======
         bytes32[] memory accs = createBytes32Array("Oscar");
         uint192[] memory sAmounts = createUint192Array(1000);
         uint16[] memory sPeriod = createUint16Array(24);
         uint64[] memory sTimes = createUint64Array(Blocktime);
->>>>>>> cef16559
         for (uint8 i = 0; i < _indexes.length; i++) {
             _indexes[i] = TaggedRuleDataFacet(address(ruleProcessor)).addSellRule(address(applicationAppManager), accs, sAmounts, sPeriod, uint64(Blocktime));
         }

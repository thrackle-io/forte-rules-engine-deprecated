// SPDX-License-Identifier: UNLICENSED
pragma solidity ^0.8.17;

import "test/util/TestCommonFoundry.sol";

contract ApplicationERC721Test is TestCommonFoundry {
<<<<<<< HEAD
    OracleDenied oracleDenied;
    OracleAllowed oracleAllowed;
    ApplicationERC721HandlerMod newAssetHandler;
    address rich_user = address(44);
    address ac;
    address[] badBoys;
    address[] goodBoys;
    address user1 = address(0x111);
    address user2 = address(0x222);
    address user3 = address(0x333);
    address user4 = address(0x444);
=======
>>>>>>> cef16559

    function setUp() public {
        vm.warp(Blocktime);
        vm.startPrank(appAdministrator);
        setUpProtocolAndAppManagerAndTokens();
        switchToAppAdministrator();
    }

    function testERC721AndHandlerVersions() public {
        string memory version = applicationNFTHandler.version();
        assertEq(version, "1.1.0");
    }

    function testMint() public {
        /// Owner Mints new tokenId
        applicationNFT.safeMint(appAdministrator);
        console.log(applicationNFT.balanceOf(appAdministrator));
        /// Owner Mints a second new tokenId
        applicationNFT.safeMint(appAdministrator);
        console.log(applicationNFT.balanceOf(appAdministrator));
        assertEq(applicationNFT.balanceOf(appAdministrator), 2);
    }

    function testTransfer() public {
        applicationNFT.safeMint(appAdministrator);
        applicationNFT.transferFrom(appAdministrator, user, 0);
        assertEq(applicationNFT.balanceOf(appAdministrator), 0);
        assertEq(applicationNFT.balanceOf(user), 1);
    }

    function testBurn() public {
        ///Mint and transfer tokenId 0
        applicationNFT.safeMint(appAdministrator);
        applicationNFT.transferFrom(appAdministrator, appAdministrator, 0);
        ///Mint tokenId 1
        applicationNFT.safeMint(appAdministrator);
        ///Test token burn of token 0 and token 1
        applicationNFT.burn(1);
        ///Switch to app administrator account for burn

        /// Burn appAdministrator token
        applicationNFT.burn(0);
        ///Return to app admin account
        switchToAppAdministrator();
        assertEq(applicationNFT.balanceOf(appAdministrator), 0);
        assertEq(applicationNFT.balanceOf(appAdministrator), 0);
    }

    function testFailBurnERC721() public {
        ///Mint and transfer tokenId 0
        applicationNFT.safeMint(appAdministrator);
        switchToUser();
        ///attempt to burn token that user does not own
        applicationNFT.burn(0);
    }

    function testZeroAddressChecksERC721() public {
        vm.expectRevert();
        new ApplicationERC721("FRANK", "FRANK", address(0x0), "https://SampleApp.io");
        vm.expectRevert();
        applicationNFT.connectHandlerToToken(address(0));

        /// test both address checks in constructor
        vm.expectRevert();
        new ApplicationERC721Handler(address(0x0), address(applicationAppManager), address(applicationNFT), false);
        vm.expectRevert();
        new ApplicationERC721Handler(address(ruleProcessor), address(0x0), address(applicationNFT), false);
        vm.expectRevert();
        new ApplicationERC721Handler(address(ruleProcessor), address(0x0), address(0x0), false);

        vm.expectRevert();
        applicationNFTHandler.setNFTPricingAddress(address(0x00));
        vm.expectRevert();
        applicationNFTHandler.setERC20PricingAddress(address(0x00));
    }

    function testPassMinMaxAccountBalanceRule() public {
        /// mint 6 NFTs to appAdministrator for transfer
        applicationNFT.safeMint(appAdministrator);
        applicationNFT.safeMint(appAdministrator);
        applicationNFT.safeMint(appAdministrator);
        applicationNFT.safeMint(appAdministrator);
        applicationNFT.safeMint(appAdministrator);
        applicationNFT.safeMint(appAdministrator);

        bytes32[] memory accs = createBytes32Array("Oscar");
        uint256[] memory min = createUint256Array(1);
        uint256[] memory max = createUint256Array(6);

        /// set up a non admin user with tokens
        switchToAppAdministrator();
        ///transfer tokenId 1 and 2 to rich_user
        applicationNFT.transferFrom(appAdministrator, rich_user, 0);
        applicationNFT.transferFrom(appAdministrator, rich_user, 1);
        assertEq(applicationNFT.balanceOf(rich_user), 2);

        ///transfer tokenId 3 and 4 to user1
        applicationNFT.transferFrom(appAdministrator, user1, 3);
        applicationNFT.transferFrom(appAdministrator, user1, 4);
        assertEq(applicationNFT.balanceOf(user1), 2);

        switchToRuleAdmin();
        TaggedRuleDataFacet(address(ruleProcessor)).addMinMaxBalanceRule(address(applicationAppManager), accs, min, max);
        // add the actual rule
        uint32 ruleId = TaggedRuleDataFacet(address(ruleProcessor)).addMinMaxBalanceRule(address(applicationAppManager), accs, min, max);
        switchToAppAdministrator();
        ///Add GeneralTag to account
        applicationAppManager.addGeneralTag(user1, "Oscar"); ///add tag
        assertTrue(applicationAppManager.hasTag(user1, "Oscar"));
        applicationAppManager.addGeneralTag(user2, "Oscar"); ///add tag
        assertTrue(applicationAppManager.hasTag(user2, "Oscar"));
        applicationAppManager.addGeneralTag(user3, "Oscar"); ///add tag
        assertTrue(applicationAppManager.hasTag(user3, "Oscar"));
        ///perform transfer that checks rule
        vm.stopPrank();
        vm.startPrank(user1);
        applicationNFT.transferFrom(user1, user2, 3);
        assertEq(applicationNFT.balanceOf(user2), 1);
        assertEq(applicationNFT.balanceOf(user1), 1);
        switchToRuleAdmin();
        ///update ruleId in application NFT handler
        applicationNFTHandler.setMinMaxBalanceRuleId(ruleId);
        /// make sure the minimum rules fail results in revert
        vm.stopPrank();
        vm.startPrank(user1);
        vm.expectRevert(0xf1737570);
        applicationNFT.transferFrom(user1, user3, 4);

        ///make sure the maximum rule fail results in revert
        vm.stopPrank();
        vm.startPrank(appAdministrator);
        // user1 mints to 6 total (limit)
        applicationNFT.safeMint(user1); /// Id 6
        applicationNFT.safeMint(user1); /// Id 7
        applicationNFT.safeMint(user1); /// Id 8
        applicationNFT.safeMint(user1); /// Id 9
        applicationNFT.safeMint(user1); /// Id 10

        vm.stopPrank();
        vm.startPrank(appAdministrator);
        applicationNFT.safeMint(user2);
        // transfer to user1 to exceed limit
        vm.stopPrank();
        vm.startPrank(user2);
        vm.expectRevert(0x24691f6b);
        applicationNFT.transferFrom(user2, user1, 3);

        /// test that burn works with rule
        applicationNFT.burn(3);
        vm.expectRevert(0xf1737570);
        applicationNFT.burn(11);
    }

    /**
     * @dev Test the oracle rule, both allow and denied types
     */
    function testNFTOracle() public {
        /// set up a non admin user an nft
        applicationNFT.safeMint(user1);
        applicationNFT.safeMint(user1);
        applicationNFT.safeMint(user1);
        applicationNFT.safeMint(user1);
        applicationNFT.safeMint(user1);

        assertEq(applicationNFT.balanceOf(user1), 5);

        // add the rule.
        switchToRuleAdmin();
        uint32 _index = RuleDataFacet(address(ruleProcessor)).addOracleRule(address(applicationAppManager), 0, address(oracleDenied));
        assertEq(_index, 0);
        NonTaggedRules.OracleRule memory rule = ERC20RuleProcessorFacet(address(ruleProcessor)).getOracleRule(_index);
        assertEq(rule.oracleType, 0);
        assertEq(rule.oracleAddress, address(oracleDenied));
        // add a blocked address
        switchToAppAdministrator();
        badBoys.push(address(69));
        oracleDenied.addToDeniedList(badBoys);
        /// connect the rule to this handler
        switchToRuleAdmin();
        applicationNFTHandler.setOracleRuleId(_index);
        // test that the oracle works
        // This one should pass
        ///perform transfer that checks rule
        vm.stopPrank();
        vm.startPrank(user1);
        applicationNFT.transferFrom(user1, user2, 0);
        assertEq(applicationNFT.balanceOf(user2), 1);
        ///perform transfer that checks rule
        // This one should fail
        vm.expectRevert(0x2767bda4);
        applicationNFT.transferFrom(user1, address(69), 1);
        assertEq(applicationNFT.balanceOf(address(69)), 0);
        // check the allowed list type
        switchToRuleAdmin();
        _index = RuleDataFacet(address(ruleProcessor)).addOracleRule(address(applicationAppManager), 1, address(oracleAllowed));
        /// connect the rule to this handler
        applicationNFTHandler.setOracleRuleId(_index);
        // add an allowed address
        switchToAppAdministrator();
        goodBoys.push(address(59));
        oracleAllowed.addToAllowList(goodBoys);
        vm.stopPrank();
        vm.startPrank(user1);
        // This one should pass
        applicationNFT.transferFrom(user1, address(59), 2);
        // This one should fail
        vm.expectRevert(0x7304e213);
        applicationNFT.transferFrom(user1, address(88), 3);

        // Finally, check the invalid type
        switchToRuleAdmin();
        bytes4 selector = bytes4(keccak256("InvalidOracleType(uint8)"));
        vm.expectRevert(abi.encodeWithSelector(selector, 2));
        _index = RuleDataFacet(address(ruleProcessor)).addOracleRule(address(applicationAppManager), 2, address(oracleAllowed));

        /// set oracle back to allow and attempt to burn token
        _index = RuleDataFacet(address(ruleProcessor)).addOracleRule(address(applicationAppManager), 1, address(oracleAllowed));
        applicationNFTHandler.setOracleRuleId(_index);
        /// swap to user and burn
        vm.stopPrank();
        vm.startPrank(user1);
        applicationNFT.burn(4);
        /// set oracle to deny and add address(0) to list to deny burns
        switchToRuleAdmin();
        _index = RuleDataFacet(address(ruleProcessor)).addOracleRule(address(applicationAppManager), 0, address(oracleDenied));
        applicationNFTHandler.setOracleRuleId(_index);
        switchToAppAdministrator();
        badBoys.push(address(0));
        oracleDenied.addToDeniedList(badBoys);
        /// user attempts burn
        vm.stopPrank();
        vm.startPrank(user1);
        vm.expectRevert(0x2767bda4);
        applicationNFT.burn(3);
    }

    function testPauseRulesViaAppManager() public {
        /// set up a non admin user an nft
        applicationNFT.safeMint(user1);
        applicationNFT.safeMint(user1);
        applicationNFT.safeMint(user1);
        applicationNFT.safeMint(user1);
        applicationNFT.safeMint(user1);

        assertEq(applicationNFT.balanceOf(user1), 5);
        ///set pause rule and check check that the transaction reverts
        switchToRuleAdmin();
        applicationAppManager.addPauseRule(Blocktime + 1000, Blocktime + 1500);
        vm.warp(Blocktime + 1001);

        vm.stopPrank();
        vm.startPrank(user1);
        vm.expectRevert();
        applicationNFT.transferFrom(user1, address(59), 2);
    }

    /**
     * @dev Test the NFT Trade rule
     */
    function testNFTTradeRuleInNFT() public {
        /// set up a non admin user an nft
        applicationNFT.safeMint(user1); // tokenId = 0
        applicationNFT.safeMint(user1); // tokenId = 1
        applicationNFT.safeMint(user1); // tokenId = 2
        applicationNFT.safeMint(user1); // tokenId = 3
        applicationNFT.safeMint(user1); // tokenId = 4

        assertEq(applicationNFT.balanceOf(user1), 5);

        // add the rule.
        bytes32[] memory nftTags = createBytes32Array("BoredGrape", "DiscoPunk"); 
        uint8[] memory tradesAllowed = createUint8Array(1, 5);
        switchToRuleAdmin();
        uint32 _index = TaggedRuleDataFacet(address(ruleProcessor)).addNFTTransferCounterRule(address(applicationAppManager), nftTags, tradesAllowed, Blocktime);
        assertEq(_index, 0);
        TaggedRules.NFTTradeCounterRule memory rule = ERC721TaggedRuleProcessorFacet(address(ruleProcessor)).getNFTTransferCounterRule(_index, nftTags[0]);
        assertEq(rule.tradesAllowedPerDay, 1);
        // apply the rule to the ApplicationERC721Handler
        applicationNFTHandler.setTradeCounterRuleId(_index);
        // tag the NFT collection
        switchToAppAdministrator();
        applicationAppManager.addGeneralTag(address(applicationNFT), "DiscoPunk"); ///add tag

        // ensure standard transfer works by transferring 1 to user2 and back(2 trades)
        ///perform transfer that checks rule
        vm.stopPrank();
        vm.startPrank(user1);
        applicationNFT.transferFrom(user1, user2, 0);
        assertEq(applicationNFT.balanceOf(user2), 1);
        vm.stopPrank();
        vm.startPrank(user2);
        applicationNFT.transferFrom(user2, user1, 0);
        assertEq(applicationNFT.balanceOf(user2), 0);

        // set to a tag that only allows 1 transfer
        switchToAppAdministrator();
        applicationAppManager.removeGeneralTag(address(applicationNFT), "DiscoPunk"); ///add tag
        applicationAppManager.addGeneralTag(address(applicationNFT), "BoredGrape"); ///add tag
        // perform 1 transfer
        vm.stopPrank();
        vm.startPrank(user1);
        applicationNFT.transferFrom(user1, user2, 1);
        assertEq(applicationNFT.balanceOf(user2), 1);
        vm.stopPrank();
        vm.startPrank(user2);
        // this one should fail because it is more than 1 in 24 hours
        vm.expectRevert(0x00b223e3);
        applicationNFT.transferFrom(user2, user1, 1);
        assertEq(applicationNFT.balanceOf(user2), 1);
        // add a day to the time and it should pass
        vm.warp(block.timestamp + 1 days);
        applicationNFT.transferFrom(user2, user1, 1);
        assertEq(applicationNFT.balanceOf(user2), 0);

        // add the other tag and check to make sure that it still only allows 1 trade
        switchToAppAdministrator();
        applicationAppManager.addGeneralTag(address(applicationNFT), "DiscoPunk"); ///add tag
        vm.stopPrank();
        vm.startPrank(user1);
        // first one should pass
        applicationNFT.transferFrom(user1, user2, 2);
        vm.stopPrank();
        vm.startPrank(user2);
        // this one should fail because it is more than 1 in 24 hours
        vm.expectRevert(0x00b223e3);
        applicationNFT.transferFrom(user2, user1, 2);
    }

    function testTransactionLimitByRiskScoreNFT() public {
        ///Set transaction limit rule params
        uint8[] memory riskScores = createUint8Array(0, 10, 40, 80, 99);
        uint48[] memory txnLimits = createUint48Array(17, 15, 12, 11, 10);
        switchToRuleAdmin();
        uint32 index = TaggedRuleDataFacet(address(ruleProcessor)).addTransactionLimitByRiskScore(address(applicationAppManager), riskScores, txnLimits);
        switchToAppAdministrator();
        ///Mint NFT's (user1,2,3)
        applicationNFT.safeMint(user1); // tokenId = 0
        applicationNFT.safeMint(user1); // tokenId = 1
        applicationNFT.safeMint(user1); // tokenId = 2
        applicationNFT.safeMint(user1); // tokenId = 3
        applicationNFT.safeMint(user1); // tokenId = 4
        assertEq(applicationNFT.balanceOf(user1), 5);

        applicationNFT.safeMint(user2); // tokenId = 5
        applicationNFT.safeMint(user2); // tokenId = 6
        applicationNFT.safeMint(user2); // tokenId = 7
        assertEq(applicationNFT.balanceOf(user2), 3);

        ///Set Rule in NFTHandler
        switchToRuleAdmin();
        applicationNFTHandler.setTransactionLimitByRiskRuleId(index);
        ///Set Risk Scores for users
        switchToRiskAdmin();
        applicationAppManager.addRiskScore(user1, riskScores[0]);
        applicationAppManager.addRiskScore(user2, riskScores[1]);
        applicationAppManager.addRiskScore(user3, 49);

        ///Set Pricing for NFTs 0-7
        switchToAppAdministrator();
        erc721Pricer.setSingleNFTPrice(address(applicationNFT), 0, 10 * (10 ** 18));
        erc721Pricer.setSingleNFTPrice(address(applicationNFT), 1, 11 * (10 ** 18));
        erc721Pricer.setSingleNFTPrice(address(applicationNFT), 2, 12 * (10 ** 18));
        erc721Pricer.setSingleNFTPrice(address(applicationNFT), 3, 13 * (10 ** 18));
        erc721Pricer.setSingleNFTPrice(address(applicationNFT), 4, 15 * (10 ** 18));
        erc721Pricer.setSingleNFTPrice(address(applicationNFT), 5, 15 * (10 ** 18));
        erc721Pricer.setSingleNFTPrice(address(applicationNFT), 6, 17 * (10 ** 18));
        erc721Pricer.setSingleNFTPrice(address(applicationNFT), 7, 20 * (10 ** 18));

        ///Transfer NFT's
        ///Positive cases
        vm.stopPrank();
        vm.startPrank(user1);
        applicationNFT.safeTransferFrom(user1, user3, 0);

        vm.stopPrank();
        vm.startPrank(user3);
        applicationNFT.safeTransferFrom(user3, user1, 0);

        vm.stopPrank();
        vm.startPrank(user1);
        applicationNFT.safeTransferFrom(user1, user2, 4);
        applicationNFT.safeTransferFrom(user1, user2, 1);

        ///Fail cases
        vm.stopPrank();
        vm.startPrank(user2);
        vm.expectRevert();
        applicationNFT.safeTransferFrom(user2, user3, 7);

        vm.expectRevert();
        applicationNFT.safeTransferFrom(user2, user3, 6);

        vm.expectRevert();
        applicationNFT.safeTransferFrom(user2, user3, 5);

        vm.stopPrank();
        vm.startPrank(user2);
        vm.expectRevert();
        applicationNFT.safeTransferFrom(user2, user3, 4);

        ///simulate price changes
        switchToAppAdministrator();
        erc721Pricer.setSingleNFTPrice(address(applicationNFT), 4, 1050 * (10 ** 16)); // in cents
        erc721Pricer.setSingleNFTPrice(address(applicationNFT), 5, 1550 * (10 ** 16)); // in cents
        erc721Pricer.setSingleNFTPrice(address(applicationNFT), 6, 11 * (10 ** 18)); // in dollars
        erc721Pricer.setSingleNFTPrice(address(applicationNFT), 7, 9 * (10 ** 18)); // in dollars

        vm.stopPrank();
        vm.startPrank(user2);
        applicationNFT.safeTransferFrom(user2, user3, 7);
        applicationNFT.safeTransferFrom(user2, user3, 6);

        vm.expectRevert();
        applicationNFT.safeTransferFrom(user2, user3, 5);

        vm.stopPrank();
        vm.startPrank(user2);
        applicationNFT.safeTransferFrom(user2, user3, 4);

        /// set price of token 5 below limit of user 2
        switchToAppAdministrator();
        erc721Pricer.setSingleNFTPrice(address(applicationNFT), 5, 14 * (10 ** 18));
        erc721Pricer.setSingleNFTPrice(address(applicationNFT), 4, 17 * (10 ** 18));
        erc721Pricer.setSingleNFTPrice(address(applicationNFT), 6, 25 * (10 ** 18));
        /// test burning with this rule active
        /// transaction valuation must remain within risk limit for sender
        vm.stopPrank();
        vm.startPrank(user2);
        applicationNFT.burn(5);

        vm.stopPrank();
        vm.startPrank(user3);
        vm.expectRevert(0x9fe6aeac);
        applicationNFT.burn(4);
        vm.expectRevert(0x9fe6aeac);
        applicationNFT.burn(6);
    }

    /**
     * @dev Test the AccessLevel = 0 rule
     */
    function testAccessLevel0InNFT() public {
        /// set up a non admin user an nft
        applicationNFT.safeMint(user1); // tokenId = 0
        applicationNFT.safeMint(user1); // tokenId = 1
        applicationNFT.safeMint(user1); // tokenId = 2
        applicationNFT.safeMint(user1); // tokenId = 3
        applicationNFT.safeMint(user1); // tokenId = 4

        assertEq(applicationNFT.balanceOf(user1), 5);

        // apply the rule to the ApplicationERC721Handler
        switchToRuleAdmin();
        applicationHandler.activateAccessLevel0Rule(true);
        // transfers should not work for addresses without AccessLevel
        vm.stopPrank();
        vm.startPrank(user1);
        vm.expectRevert(0x3fac082d);
        applicationNFT.transferFrom(user1, user2, 0);
        // set AccessLevel and try again
        switchToAccessLevelAdmin();
        applicationAppManager.addAccessLevel(user2, 1);
        vm.stopPrank();
        vm.startPrank(user1);
        vm.expectRevert(0x3fac082d); /// still fails since user 1 is accessLevel0
        applicationNFT.transferFrom(user1, user2, 0);

        switchToAccessLevelAdmin();
        applicationAppManager.addAccessLevel(user1, 1);
        vm.stopPrank();
        vm.startPrank(user1);
        applicationNFT.transferFrom(user1, user2, 0);
        assertEq(applicationNFT.balanceOf(user2), 1);
    }

    function testMinAccountBalanceByDate() public {
        /// Mint NFTs for users 1, 2, 3
        applicationNFT.safeMint(user1); // tokenId = 0
        applicationNFT.safeMint(user1); // tokenId = 1
        applicationNFT.safeMint(user1); // tokenId = 2

        applicationNFT.safeMint(user2); // tokenId = 3
        applicationNFT.safeMint(user2); // tokenId = 4
        applicationNFT.safeMint(user2); // tokenId = 5

        applicationNFT.safeMint(user3); // tokenId = 6
        applicationNFT.safeMint(user3); // tokenId = 7
        applicationNFT.safeMint(user3); // tokenId = 8

        /// Create Rule Params and create rule
        // Set up the rule conditions
        vm.warp(Blocktime);
        bytes32[] memory accs = createBytes32Array("MIN1", "MIN2", "MIN3");
        uint256[] memory holdAmounts = createUint256Array(1, 2, 3); /// Represent min number of tokens held by user for Collection address
        // 720 = one month 4380 = six months 17520 = two years
        uint16[] memory holdPeriods = createUint16Array(720, 4380, 17520);
        switchToRuleAdmin();
        uint32 _index = TaggedRuleDataFacet(address(ruleProcessor)).addMinBalByDateRule(address(applicationAppManager), accs, holdAmounts, holdPeriods, uint64(Blocktime));
        assertEq(_index, 0);
        /// Add Tags to users
        switchToAppAdministrator();
        applicationAppManager.addGeneralTag(user1, "MIN1"); ///add tag
        assertTrue(applicationAppManager.hasTag(user1, "MIN1"));
        applicationAppManager.addGeneralTag(user2, "MIN2"); ///add tag
        assertTrue(applicationAppManager.hasTag(user2, "MIN2"));
        applicationAppManager.addGeneralTag(user3, "MIN3"); ///add tag
        assertTrue(applicationAppManager.hasTag(user3, "MIN3"));
        /// Set rule bool to active
        switchToRuleAdmin();
        applicationNFTHandler.setMinBalByDateRuleId(_index);
        /// Transfers passing (above min value limit)
        vm.stopPrank();
        vm.startPrank(user1);
        applicationNFT.safeTransferFrom(user1, user2, 0); ///User 1 has min limit of 1
        applicationNFT.safeTransferFrom(user1, user3, 1);
        assertEq(applicationNFT.balanceOf(user1), 1);

        vm.stopPrank();
        vm.startPrank(user2);
        applicationNFT.safeTransferFrom(user2, user1, 0); ///User 2 has min limit of 2
        applicationNFT.safeTransferFrom(user2, user3, 3);
        assertEq(applicationNFT.balanceOf(user2), 2);

        vm.stopPrank();
        vm.startPrank(user3);
        applicationNFT.safeTransferFrom(user3, user2, 3); ///User 3 has min limit of 3
        applicationNFT.safeTransferFrom(user3, user1, 1);
        assertEq(applicationNFT.balanceOf(user3), 3);

        /// Transfers failing (below min value limit)
        vm.stopPrank();
        vm.startPrank(user1);
        applicationNFT.safeTransferFrom(user1, rich_user, 0); ///User 1 has min limit of 1
        applicationNFT.safeTransferFrom(user1, rich_user, 1);
        vm.expectRevert(0xa7fb7b4b);
        applicationNFT.safeTransferFrom(user1, rich_user, 2);
        assertEq(applicationNFT.balanceOf(user1), 1);

        vm.stopPrank();
        vm.startPrank(user2);
        applicationNFT.safeTransferFrom(user2, rich_user, 3); ///User 2 has min limit of 2
        vm.expectRevert(0xa7fb7b4b);
        applicationNFT.safeTransferFrom(user2, rich_user, 4);
        assertEq(applicationNFT.balanceOf(user2), 2);

        vm.stopPrank();
        vm.startPrank(user3);
        vm.expectRevert(0xa7fb7b4b);
        applicationNFT.safeTransferFrom(user3, rich_user, 6); ///User 3 has min limit of 3
        assertEq(applicationNFT.balanceOf(user3), 3);

        /// Expire time restrictions for users and transfer below rule
        vm.warp(Blocktime + 17525 hours);

        vm.stopPrank();
        vm.startPrank(user1);
        applicationNFT.safeTransferFrom(user1, rich_user, 2);

        vm.stopPrank();
        vm.startPrank(user2);
        applicationNFT.safeTransferFrom(user2, rich_user, 4);

        vm.stopPrank();
        vm.startPrank(user3);
        applicationNFT.safeTransferFrom(user3, rich_user, 6);
    }

    function testAdminWithdrawal() public {
        /// Mint TokenId 0-6 to super admin
        applicationNFT.safeMint(appAdministrator);
        applicationNFT.safeMint(appAdministrator);
        applicationNFT.safeMint(appAdministrator);
        applicationNFT.safeMint(appAdministrator);
        applicationNFT.safeMint(appAdministrator);
        applicationNFT.safeMint(appAdministrator);
        applicationNFT.safeMint(appAdministrator);
        /// we create a rule that sets the minimum amount to 5 tokens to be transferable in 1 year
        switchToRuleAdmin();
        uint32 _index = TaggedRuleDataFacet(address(ruleProcessor)).addAdminWithdrawalRule(address(applicationAppManager), 5, block.timestamp + 365 days);

        /// Set the rule in the handler
        applicationNFTHandler.setAdminWithdrawalRuleId(_index);
        _index = TaggedRuleDataFacet(address(ruleProcessor)).addAdminWithdrawalRule(address(applicationAppManager), 5, block.timestamp + 365 days);

        /// check that we cannot change the rule or turn it off while the current rule is still active
        vm.expectRevert();
        applicationNFTHandler.activateAdminWithdrawalRule(false);
        vm.expectRevert();
        applicationNFTHandler.setAdminWithdrawalRuleId(_index);
        switchToAppAdministrator();
        /// These transfers should pass
        applicationNFT.safeTransferFrom(appAdministrator, user1, 0);
        applicationNFT.safeTransferFrom(appAdministrator, user1, 1);
        /// This one fails
        vm.expectRevert();
        applicationNFT.safeTransferFrom(appAdministrator, user1, 2);

        /// Move Time forward 366 days
        vm.warp(Blocktime + 366 days);

        /// Transfers and updating rules should now pass
        applicationNFT.safeTransferFrom(appAdministrator, user1, 2);
        switchToRuleAdmin();
        applicationNFTHandler.activateAdminWithdrawalRule(false);
        applicationNFTHandler.setAdminWithdrawalRuleId(_index);
    }

    /// test the transfer volume rule in erc721
    function testTransferVolumeRuleNFT() public {
        /// set the rule for 40% in 2 hours, starting at midnight
        switchToRuleAdmin();
        uint32 _index = RuleDataFacet(address(ruleProcessor)).addTransferVolumeRule(address(applicationAppManager), 2000, 2, Blocktime, 0);
        assertEq(_index, 0);
        NonTaggedRules.TokenTransferVolumeRule memory rule = ERC20RuleProcessorFacet(address(ruleProcessor)).getTransferVolumeRule(_index);
        assertEq(rule.maxVolume, 2000);
        assertEq(rule.period, 2);
        assertEq(rule.startTime, Blocktime);
        switchToAppAdministrator();
        // mint 10 nft's to non admin user
        for (uint i = 0; i < 10; i++) {
            applicationNFT.safeMint(user1);
        }
        // apply the rule
        switchToRuleAdmin();
        applicationNFTHandler.setTokenTransferVolumeRuleId(_index);
        vm.stopPrank();
        vm.startPrank(user1);
        // transfer under the threshold
        applicationNFT.safeTransferFrom(user1, user2, 0);
        // transfer one that hits the percentage
        vm.expectRevert(0x3627495d);
        applicationNFT.safeTransferFrom(user1, user2, 1);
        /// now move a little over 2 hours into the future to make sure the next block will work
        vm.warp(Blocktime + 121 minutes);
        applicationNFT.safeTransferFrom(user1, user2, 1);
        /// now violate the rule in this block and ensure revert
        vm.expectRevert(0x3627495d);
        applicationNFT.safeTransferFrom(user1, user2, 2);
        /// now move 1 day into the future and try again
        vm.warp(Blocktime + 1 days);
        applicationNFT.safeTransferFrom(user1, user2, 2);
        /// once again, break the rule
        vm.expectRevert(0x3627495d);
        applicationNFT.safeTransferFrom(user1, user2, 3);
    }

    /// test the transfer volume rule in erc721
    function testNFTTransferVolumeRuleWithSupplySet() public {
        /// set the rule for 2% in 2 hours, starting at midnight
        switchToRuleAdmin();
        uint32 _index = RuleDataFacet(address(ruleProcessor)).addTransferVolumeRule(address(applicationAppManager), 200, 2, Blocktime, 100);
        assertEq(_index, 0);
        NonTaggedRules.TokenTransferVolumeRule memory rule = ERC20RuleProcessorFacet(address(ruleProcessor)).getTransferVolumeRule(_index);
        assertEq(rule.maxVolume, 200);
        assertEq(rule.period, 2);
        assertEq(rule.startTime, Blocktime);
        switchToAppAdministrator();
        // mint 10 nft's to non admin user
        for (uint i = 0; i < 10; i++) {
            applicationNFT.safeMint(user1);
        }
        // apply the rule
        switchToRuleAdmin();
        applicationNFTHandler.setTokenTransferVolumeRuleId(_index);
        vm.stopPrank();
        vm.startPrank(user1);
        // transfer under the threshold
        applicationNFT.safeTransferFrom(user1, user2, 0);
        //transfer one that hits the percentage
        vm.expectRevert(0x3627495d);
        applicationNFT.safeTransferFrom(user1, user2, 1);
        /// now move a little over 2 hours into the future to make sure the next block will work
        vm.warp(Blocktime + 121 minutes);
        // assertFalse(isWithinPeriod2(Blocktime, 2, Blocktime));
        applicationNFT.safeTransferFrom(user1, user2, 1);
        /// now violate the rule in this block and ensure revert
        vm.expectRevert(0x3627495d);
        applicationNFT.safeTransferFrom(user1, user2, 2);
        /// now move 1 day into the future and try again
        vm.warp(Blocktime + 1 days);
        applicationNFT.safeTransferFrom(user1, user2, 2);
        /// once again, break the rule
        vm.expectRevert(0x3627495d);
        applicationNFT.safeTransferFrom(user1, user2, 3);
    }

    /// test the minimum hold time rule in erc721
    function testNFTMinimumHoldTime() public {
        /// set the rule for 24 hours
        switchToRuleAdmin();
        applicationNFTHandler.setMinimumHoldTimeHours(24);
        assertEq(applicationNFTHandler.getMinimumHoldTimeHours(), 24);
        switchToAppAdministrator();
        // mint 1 nft to non admin user(this should set their ownership start time)
        applicationNFT.safeMint(user1);
        vm.stopPrank();
        vm.startPrank(user1);
        // transfer should fail
        vm.expectRevert(0x6d12e45a);
        applicationNFT.safeTransferFrom(user1, user2, 0);
        // move forward in time 1 day and it should pass
        Blocktime = Blocktime + 1 days;
        vm.warp(Blocktime);
        applicationNFT.safeTransferFrom(user1, user2, 0);
        // the original owner was able to transfer but the new owner should not be able to because the time resets
        vm.stopPrank();
        vm.startPrank(user2);
        vm.expectRevert(0x6d12e45a);
        applicationNFT.safeTransferFrom(user2, user1, 0);
        // move forward under the threshold and ensure it fails
        Blocktime = Blocktime + 2 hours;
        vm.warp(Blocktime);
        vm.expectRevert(0x6d12e45a);
        applicationNFT.safeTransferFrom(user2, user1, 0);
        // now change the rule hold hours to 2 and it should pass
        switchToRuleAdmin();
        applicationNFTHandler.setMinimumHoldTimeHours(2);
        vm.stopPrank();
        vm.startPrank(user2);
        applicationNFT.safeTransferFrom(user2, user1, 0);
    }

    /// test supply volatility rule
    function testCollectionSupplyVolatilityRule() public {
        /// Mint tokens to specific supply
        for (uint i = 0; i < 10; i++) {
            applicationNFT.safeMint(appAdministrator);
        }
        /// create rule params
        // create rule params
        uint16 volatilityLimit = 2000; /// 10%
        uint8 rulePeriod = 24; /// 24 hours
        uint64 startingTime = Blocktime; /// default timestamp
        uint256 tokenSupply = 0; /// calls totalSupply() for the token

        /// set rule id and activate
        switchToRuleAdmin();
        uint32 _index = RuleDataFacet(address(ruleProcessor)).addSupplyVolatilityRule(address(applicationAppManager), volatilityLimit, rulePeriod, startingTime, tokenSupply);
        applicationNFTHandler.setTotalSupplyVolatilityRuleId(_index);
        /// set blocktime to within rule period
        vm.warp(Blocktime + 13 hours);
        /// mint tokens under supply limit
        vm.stopPrank();
        vm.startPrank(appAdministrator);
        applicationNFT.safeMint(user1);
        /// mint tokens to the cap
        applicationNFT.safeMint(user1);
        /// fail transactions (mint and burn with passing transfers)
        vm.expectRevert();
        applicationNFT.safeMint(user1);

        vm.stopPrank();
        vm.startPrank(user1);
        applicationNFT.burn(10);
        /// move out of rule period
        vm.warp(Blocktime + 36 hours);
        /// burn tokens (should pass)
        applicationNFT.burn(11);
        /// mint
        vm.stopPrank();
        vm.startPrank(appAdministrator);
        applicationNFT.safeMint(user1);
    }

    function testNFTValuationOrig() public {
        /// mint NFTs and set price to $1USD for each token
        for (uint i = 0; i < 10; i++) {
            applicationNFT.safeMint(user1);
            erc721Pricer.setSingleNFTPrice(address(applicationNFT), i, 1 * (10 ** 18));
        }
        uint256 testPrice = erc721Pricer.getNFTPrice(address(applicationNFT), 1);
        assertEq(testPrice, 1 * (10 ** 18));
        erc721Pricer.setNFTCollectionPrice(address(applicationNFT), 1 * (10 ** 18));
        /// set the nftHandler nftValuationLimit variable
        switchToRuleAdmin();
        switchToAppAdministrator();
        applicationNFTHandler.setNFTValuationLimit(20);
        /// activate rule that calls valuation
        uint48[] memory balanceAmounts = createUint48Array(0, 1, 10, 50, 100);
        switchToRuleAdmin();
        uint32 _index = AppRuleDataFacet(address(ruleProcessor)).addAccessLevelBalanceRule(address(applicationAppManager), balanceAmounts);
        /// connect the rule to this handler
        applicationHandler.setAccountBalanceByAccessLevelRuleId(_index);
        /// calc expected valuation based on tokenId's
        /**
         total valuation for user1 should be $10 USD
         10 tokens * 1 USD for each token 
         */

        switchToAccessLevelAdmin();
        applicationAppManager.addAccessLevel(user1, 2);
        applicationAppManager.addAccessLevel(user2, 1);

        vm.stopPrank();
        vm.startPrank(user1);
        applicationNFT.transferFrom(user1, user2, 1);

        vm.stopPrank();
        vm.startPrank(user2);
        applicationNFT.transferFrom(user2, user1, 1);

        switchToAppAdministrator();
        /// create new collection and mint enough tokens to exceed the nftValuationLimit set in handler
        ApplicationERC721 _applicationNFT2 = new ApplicationERC721("ToughTurtles", "THTR", address(applicationAppManager), "https://SampleApp.io");
        console.log("applicationNFT2", address(_applicationNFT2));
        ApplicationERC721Handler _applicationNFTHandler2 = new ApplicationERC721Handler(address(ruleProcessor), address(applicationAppManager), address(_applicationNFT2), false);
        _applicationNFT2.connectHandlerToToken(address(_applicationNFTHandler2));
        /// register the token
        applicationAppManager.registerToken("THTR", address(_applicationNFT2));
        ///Pricing Contracts
        _applicationNFTHandler2.setNFTPricingAddress(address(erc721Pricer));
        _applicationNFTHandler2.setERC20PricingAddress(address(erc20Pricer));
        for (uint i = 0; i < 40; i++) {
            _applicationNFT2.safeMint(appAdministrator);
            _applicationNFT2.transferFrom(appAdministrator, user1, i);
            erc721Pricer.setSingleNFTPrice(address(_applicationNFT2), i, 1 * (10 ** 18));
        }
        uint256 testPrice2 = erc721Pricer.getNFTPrice(address(_applicationNFT2), 35);
        assertEq(testPrice2, 1 * (10 ** 18));
        /// set the nftHandler nftValuationLimit variable
        switchToAppAdministrator();
        _applicationNFTHandler2.setNFTValuationLimit(20);
        /// set specific tokens in NFT 2 to higher prices. Expect this value to be ignored by rule check as it is checking collection price.
        erc721Pricer.setSingleNFTPrice(address(_applicationNFT2), 36, 100 * (10 ** 18));
        erc721Pricer.setSingleNFTPrice(address(_applicationNFT2), 37, 50 * (10 ** 18));
        erc721Pricer.setSingleNFTPrice(address(_applicationNFT2), 40, 25 * (10 ** 18));
        erc721Pricer.setNFTCollectionPrice(address(_applicationNFT2), 1 * (10 ** 18));
        /// calc expected valuation for user based on tokens * collection price
        /** 
        expected calculated total should be $50 USD since we take total number of tokens owned * collection price 
        10 PuddgyPenguins 
        40 ToughTurtles 
        50 total * collection prices of $1 usd each 
        */

        /// retest rule to ensure proper valuation totals
        /// user 2 has access level 1 and can hold balance of 1
        vm.stopPrank();
        vm.startPrank(user1);
        applicationNFT.transferFrom(user1, user2, 1);
        /// user 1 has access level of 2 and can hold balance of 10 (currently above this after admin transfers)
        vm.stopPrank();
        vm.startPrank(user2);
        vm.expectRevert(0xdd76c810);
        applicationNFT.transferFrom(user2, user1, 1);
        /// increase user 1 access level to allow for balance of $50 USD
        switchToAccessLevelAdmin();
        applicationAppManager.addAccessLevel(user1, 3);
        /**
        This passes because: 
        Handler Valuation limits are set at 20 
        Valuation will check collection price (Floor or ceiling) * tokens held by address 
        Actual valuation of user 1 is:
        9 PudgeyPenguins ($9USD) + 40 ToughTurtles ((37 * $1USD) + (1 * $100USD) + (1 * $50USD) + (1 * $25USD) = $221USD)
         */
        vm.stopPrank();
        vm.startPrank(user2);
        applicationNFT.transferFrom(user2, user1, 1);

        /// adjust nft valuation limit to ensure we revert back to individual pricing
        switchToAppAdministrator();
        applicationNFTHandler.setNFTValuationLimit(50);

        vm.stopPrank();
        vm.startPrank(user1);
        applicationNFT.transferFrom(user1, user2, 1);
        /// fails because valuation now prices each individual token so user 1 has $221USD account value
        vm.stopPrank();
        vm.startPrank(user2);
        vm.expectRevert(0xdd76c810);
        applicationNFT.transferFrom(user2, user1, 1);

        /// test burn with rule active user 2
        applicationNFT.burn(1);
        /// test burns with user 1
        vm.stopPrank();
        vm.startPrank(user1);
        applicationNFT.burn(3);
        _applicationNFT2.burn(36);
    }

    /// test batch mint and burn
    function testBatchMintAndBurn() public {
        /// create the batch capable NFT
        ApplicationERC721WithBatchMintBurn nftBurner = new ApplicationERC721WithBatchMintBurn("BeanBabyBurner", "THRK", address(applicationAppManager), "https://SampleApp.io");
        applicationNFTHandler = new ApplicationERC721Handler(address(ruleProcessor), address(applicationAppManager), address(nftBurner), false);
        nftBurner.connectHandlerToToken(address(applicationNFTHandler));
        /// cannot batch burn
        /// non admins cannot batch mint
        vm.stopPrank();
        vm.startPrank(user1);
        vm.expectRevert(0x46b2bfeb);
        nftBurner.mint(10);
        assertEq(nftBurner.balanceOf(user1), 0);
        vm.expectRevert(0x46b2bfeb);
        nftBurner.burn(10);
    }

    function testUpgradingHandlersERC721() public {
        ///deploy new modified appliction asset handler contract
        ApplicationERC721HandlerMod _ERC721AssetHandler = new ApplicationERC721HandlerMod(address(ruleProcessor), address(applicationAppManager), address(applicationNFT), true);
        ///connect to apptoken
        applicationNFT.connectHandlerToToken(address(_ERC721AssetHandler));
        /// in order to handle upgrades and handler registrations, deregister and re-register with new
        applicationAppManager.deregisterToken("FRANKENSTEIN");
        applicationAppManager.registerToken("FRANKENSTEIN", address(applicationNFT));
        _ERC721AssetHandler.setNFTPricingAddress(address(erc721Pricer));
        _ERC721AssetHandler.setERC20PricingAddress(address(erc20Pricer));

        ///Set transaction limit rule params
        uint8[] memory riskScores = createUint8Array(1, 10, 40, 80, 99);
        uint48[] memory txnLimits = createUint48Array(17, 15, 12, 11, 10);
        switchToRuleAdmin();
        uint32 index = TaggedRuleDataFacet(address(ruleProcessor)).addTransactionLimitByRiskScore(address(applicationAppManager), riskScores, txnLimits);
        switchToAppAdministrator();
        ///Mint NFT's (user1,2,3)
        applicationNFT.safeMint(user1); // tokenId = 0
        applicationNFT.safeMint(user1); // tokenId = 1
        applicationNFT.safeMint(user1); // tokenId = 2
        applicationNFT.safeMint(user1); // tokenId = 3
        applicationNFT.safeMint(user1); // tokenId = 4
        assertEq(applicationNFT.balanceOf(user1), 5);

        applicationNFT.safeMint(user2); // tokenId = 5
        applicationNFT.safeMint(user2); // tokenId = 6
        applicationNFT.safeMint(user2); // tokenId = 7
        assertEq(applicationNFT.balanceOf(user2), 3);

        ///Set Rule in NFTHandler
        switchToRuleAdmin();
        _ERC721AssetHandler.setTransactionLimitByRiskRuleId(index);
        ///Set Risk Scores for users
        switchToRiskAdmin();
        applicationAppManager.addRiskScore(user1, riskScores[0]);
        applicationAppManager.addRiskScore(user2, riskScores[1]);
        applicationAppManager.addRiskScore(user3, 49);

        ///Set Pricing for NFTs 0-7
        switchToAppAdministrator();
        erc721Pricer.setSingleNFTPrice(address(applicationNFT), 1, 11 * (10 ** 18));
        erc721Pricer.setSingleNFTPrice(address(applicationNFT), 0, 10 * (10 ** 18));
        erc721Pricer.setSingleNFTPrice(address(applicationNFT), 2, 12 * (10 ** 18));
        erc721Pricer.setSingleNFTPrice(address(applicationNFT), 3, 13 * (10 ** 18));
        erc721Pricer.setSingleNFTPrice(address(applicationNFT), 4, 15 * (10 ** 18));
        erc721Pricer.setSingleNFTPrice(address(applicationNFT), 5, 15 * (10 ** 18));
        erc721Pricer.setSingleNFTPrice(address(applicationNFT), 6, 17 * (10 ** 18));
        erc721Pricer.setSingleNFTPrice(address(applicationNFT), 7, 20 * (10 ** 18));

        ///Transfer NFT's
        ///Positive cases
        vm.stopPrank();
        vm.startPrank(user1);
        applicationNFT.safeTransferFrom(user1, user3, 0);

        vm.stopPrank();
        vm.startPrank(user3);
        applicationNFT.safeTransferFrom(user3, user1, 0);

        vm.stopPrank();
        vm.startPrank(user1);
        applicationNFT.safeTransferFrom(user1, user2, 4);
        applicationNFT.safeTransferFrom(user1, user2, 1);

        ///Fail cases
        vm.stopPrank();
        vm.startPrank(user2);
        vm.expectRevert();
        applicationNFT.safeTransferFrom(user2, user3, 7);

        vm.expectRevert();
        applicationNFT.safeTransferFrom(user2, user3, 6);

        vm.expectRevert();
        applicationNFT.safeTransferFrom(user2, user3, 5);

        vm.stopPrank();
        vm.startPrank(user2);
        vm.expectRevert();
        applicationNFT.safeTransferFrom(user2, user3, 4);

        ///simulate price changes
        switchToAppAdministrator();

        erc721Pricer.setSingleNFTPrice(address(applicationNFT), 4, 1050 * (10 ** 16)); // in cents
        erc721Pricer.setSingleNFTPrice(address(applicationNFT), 5, 1550 * (10 ** 16)); // in cents
        erc721Pricer.setSingleNFTPrice(address(applicationNFT), 6, 11 * (10 ** 18)); // in dollars
        erc721Pricer.setSingleNFTPrice(address(applicationNFT), 7, 9 * (10 ** 18)); // in dollars

        vm.stopPrank();
        vm.startPrank(user2);
        applicationNFT.safeTransferFrom(user2, user3, 7);
        applicationNFT.safeTransferFrom(user2, user3, 6);

        vm.expectRevert();
        applicationNFT.safeTransferFrom(user2, user3, 5);

        vm.stopPrank();
        vm.startPrank(user2);
        applicationNFT.safeTransferFrom(user2, user3, 4);

        address testAddress = _ERC721AssetHandler.newTestFunction();
        console.log(_ERC721AssetHandler.newTestFunction(), testAddress);
    }

    function testUpgradeAppManager721() public {
        address newAdmin = address(75);
        /// create a new app manager
        ApplicationAppManager _applicationAppManager2 = new ApplicationAppManager(newAdmin, "Castlevania2", false);
        /// propose a new AppManager
        applicationNFT.proposeAppManagerAddress(address(_applicationAppManager2));
        /// confirm the app manager
        vm.stopPrank();
        vm.startPrank(newAdmin);
        _applicationAppManager2.confirmAppManager(address(applicationNFT));
        /// test to ensure it still works
        applicationNFT.safeMint(appAdministrator);
        vm.stopPrank();
        vm.startPrank(appAdministrator);
        applicationNFT.transferFrom(appAdministrator, user, 0);
        assertEq(applicationNFT.balanceOf(appAdministrator), 0);
        assertEq(applicationNFT.balanceOf(user), 1);

        /// Test fail scenarios
        vm.stopPrank();
        vm.startPrank(newAdmin);
        // zero address
        vm.expectRevert(0xd92e233d);
        applicationNFT.proposeAppManagerAddress(address(0));
        // no proposed address
        vm.expectRevert(0x821e0eeb);
        _applicationAppManager2.confirmAppManager(address(applicationNFT));
        // non proposer tries to confirm
        applicationNFT.proposeAppManagerAddress(address(_applicationAppManager2));
        ApplicationAppManager applicationAppManager3 = new ApplicationAppManager(newAdmin, "Castlevania3", false);
        vm.expectRevert(0x41284967);
        applicationAppManager3.confirmAppManager(address(applicationNFT));
    }
}<|MERGE_RESOLUTION|>--- conflicted
+++ resolved
@@ -4,20 +4,6 @@
 import "test/util/TestCommonFoundry.sol";
 
 contract ApplicationERC721Test is TestCommonFoundry {
-<<<<<<< HEAD
-    OracleDenied oracleDenied;
-    OracleAllowed oracleAllowed;
-    ApplicationERC721HandlerMod newAssetHandler;
-    address rich_user = address(44);
-    address ac;
-    address[] badBoys;
-    address[] goodBoys;
-    address user1 = address(0x111);
-    address user2 = address(0x222);
-    address user3 = address(0x333);
-    address user4 = address(0x444);
-=======
->>>>>>> cef16559
 
     function setUp() public {
         vm.warp(Blocktime);

--- conflicted
+++ resolved
@@ -917,11 +917,6 @@
         /// in order to handle upgrades and handler registrations, deregister and re-register with new
         applicationAppManager.deregisterToken("FRANKENSTEIN");
         applicationAppManager.registerToken("FRANKENSTEIN", address(applicationNFT));
-<<<<<<< HEAD
-=======
-        _AssetHandler.setNFTPricingAddress(address(erc721Pricer));
-        _AssetHandler.setERC20PricingAddress(address(erc20Pricer));
->>>>>>> 95dc11cc
 
         ///Set transaction limit rule params
         uint8[] memory riskScores = createUint8Array(1, 10, 40, 80, 99);
@@ -944,11 +939,7 @@
 
         ///Set Rule in NFTHandler
         switchToRuleAdmin();
-<<<<<<< HEAD
         applicationHandler.setTransactionLimitByRiskRuleId(index);
-=======
-        _AssetHandler.setTransactionLimitByRiskRuleId(index);
->>>>>>> 95dc11cc
         ///Set Risk Scores for users
         switchToRiskAdmin();
         applicationAppManager.addRiskScore(user1, riskScores[0]);

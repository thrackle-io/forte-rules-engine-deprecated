--- conflicted
+++ resolved
@@ -4,27 +4,6 @@
 import "test/util/TestCommonFoundry.sol";
 
 contract ApplicationERC721UTest is TestCommonFoundry {
-<<<<<<< HEAD
-    ApplicationERC721Upgradeable applicationNFTU;
-    ApplicationERC721Upgradeable applicationNFT2;
-    ApplicationERC721UExtra applicationNFTExtra;
-    ApplicationERC721UExtra2 applicationNFTExtra2;
-    ApplicationERC721UProxy applicationNFTProxy;
-    ApplicationERC721Handler applicationNFTHandler2;
-    OracleDenied oracleDenied;
-    OracleAllowed oracleAllowed;
-    ApplicationERC721HandlerMod newAssetHandler;
-
-    address rich_user = address(44);
-    address[] badBoys;
-    address[] goodBoys;
-    address user1 = address(0x111);
-    address user2 = address(0x222);
-    address user3 = address(0x333);
-    address user4 = address(0x444);
-    address proxyOwner = address(787);
-=======
->>>>>>> cef16559
 
     function setUp() public {
         vm.warp(Blocktime);

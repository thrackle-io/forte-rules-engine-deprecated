--- conflicted
+++ resolved
@@ -249,18 +249,13 @@
         ApplicationERC721Upgradeable(address(applicationNFTProxy)).transferFrom(user1, address(59), 2);
     }
 
-<<<<<<< HEAD
-//TODO: Uncomment when the rule is added
-    /**
-     * @dev Test the TokenMaxDailyTrades rule
-     */
-    // function testERC721U_TokenMaxDailyTrades() public {
-    //     /// set up a non admin user an nft
-    //     ApplicationERC721Upgradeable(address(applicationNFTProxy)).safeMint(user1); // tokenId = 0
-    //     ApplicationERC721Upgradeable(address(applicationNFTProxy)).safeMint(user1); // tokenId = 1
-    //     ApplicationERC721Upgradeable(address(applicationNFTProxy)).safeMint(user1); // tokenId = 2
-    //     ApplicationERC721Upgradeable(address(applicationNFTProxy)).safeMint(user1); // tokenId = 3
-    //     ApplicationERC721Upgradeable(address(applicationNFTProxy)).safeMint(user1); // tokenId = 4
+    function testERC721U_TokenMaxDailyTrades() public {
+        /// set up a non admin user an nft
+        ApplicationERC721Upgradeable(address(applicationNFTProxy)).safeMint(user1); // tokenId = 0
+        ApplicationERC721Upgradeable(address(applicationNFTProxy)).safeMint(user1); // tokenId = 1
+        ApplicationERC721Upgradeable(address(applicationNFTProxy)).safeMint(user1); // tokenId = 2
+        ApplicationERC721Upgradeable(address(applicationNFTProxy)).safeMint(user1); // tokenId = 3
+        ApplicationERC721Upgradeable(address(applicationNFTProxy)).safeMint(user1); // tokenId = 4
 
     //     assertEq(ApplicationERC721Upgradeable(address(applicationNFTProxy)).balanceOf(user1), 5);
 
@@ -333,87 +328,6 @@
     //     vm.expectRevert(0x09a92f2d);
     //     ApplicationERC721Upgradeable(address(applicationNFTProxy)).transferFrom(user2, user1, 2);
     // }
-=======
-    function testERC721U_TokenMaxDailyTrades() public {
-        /// set up a non admin user an nft
-        ApplicationERC721Upgradeable(address(applicationNFTProxy)).safeMint(user1); // tokenId = 0
-        ApplicationERC721Upgradeable(address(applicationNFTProxy)).safeMint(user1); // tokenId = 1
-        ApplicationERC721Upgradeable(address(applicationNFTProxy)).safeMint(user1); // tokenId = 2
-        ApplicationERC721Upgradeable(address(applicationNFTProxy)).safeMint(user1); // tokenId = 3
-        ApplicationERC721Upgradeable(address(applicationNFTProxy)).safeMint(user1); // tokenId = 4
-
-        assertEq(ApplicationERC721Upgradeable(address(applicationNFTProxy)).balanceOf(user1), 5);
-
-        // add the rule.
-        bytes32[] memory nftTags = createBytes32Array("BoredGrape", "DiscoPunk"); 
-        uint8[] memory tradesAllowed = createUint8Array(1, 5);
-        switchToRuleAdmin();
-        uint32 _index = TaggedRuleDataFacet(address(ruleProcessor)).addTokenMaxDailyTrades(address(applicationAppManager), nftTags, tradesAllowed, Blocktime);
-        assertEq(_index, 0);
-        TaggedRules.TokenMaxDailyTrades memory rule = ERC721TaggedRuleProcessorFacet(address(ruleProcessor)).getTokenMaxDailyTrades(_index, nftTags[0]);
-        assertEq(rule.tradesAllowedPerDay, 1);
-        assertEq(rule.startTime, Blocktime);
-        // tag the NFT collection
-        switchToAppAdministrator();
-        applicationAppManager.addTag(address(applicationNFTProxy), "DiscoPunk"); ///add tag
-        // apply the rule to the ApplicationERC721Handler
-        switchToRuleAdmin();
-        applicationNFTHandler.setTokenMaxDailyTradesId(_createActionsArray(), _index);
-
-        // ensure standard transfer works by transferring 1 to user2 and back(2 trades)
-        ///perform transfer that checks rule
-        vm.stopPrank();
-        vm.startPrank(user1);
-        ApplicationERC721Upgradeable(address(applicationNFTProxy)).transferFrom(user1, user2, 0);
-        assertEq(ApplicationERC721Upgradeable(address(applicationNFTProxy)).balanceOf(user2), 1);
-        vm.stopPrank();
-        vm.startPrank(user2);
-        ApplicationERC721Upgradeable(address(applicationNFTProxy)).transferFrom(user2, user1, 0);
-        assertEq(ApplicationERC721Upgradeable(address(applicationNFTProxy)).balanceOf(user2), 0);
-
-        // set to a tag that only allows 1 transfer
-        switchToAppAdministrator();
-        applicationAppManager.removeTag(address(applicationNFTProxy), "DiscoPunk"); ///add tag
-        applicationAppManager.addTag(address(applicationNFTProxy), "BoredGrape"); ///add tag
-        // perform 1 transfer
-        vm.stopPrank();
-        vm.startPrank(user1);
-        ApplicationERC721Upgradeable(address(applicationNFTProxy)).transferFrom(user1, user2, 1);
-        assertEq(ApplicationERC721Upgradeable(address(applicationNFTProxy)).balanceOf(user2), 1);
-        vm.stopPrank();
-        vm.startPrank(user2);
-        // this one should fail because it is more than 1 in 24 hours
-        vm.expectRevert(0x09a92f2d);
-        ApplicationERC721Upgradeable(address(applicationNFTProxy)).transferFrom(user2, user1, 1);
-        assertEq(ApplicationERC721Upgradeable(address(applicationNFTProxy)).balanceOf(user2), 1);
-        // add a day to the time and it should pass
-        vm.warp(block.timestamp + 1 days);
-        ApplicationERC721Upgradeable(address(applicationNFTProxy)).transferFrom(user2, user1, 1);
-        assertEq(ApplicationERC721Upgradeable(address(applicationNFTProxy)).balanceOf(user2), 0);
-
-        // add the other tag and check to make sure that it still only allows 1 trade
-        switchToAppAdministrator();
-        applicationAppManager.addTag(address(applicationNFTProxy), "DiscoPunk"); ///add tag
-        vm.stopPrank();
-        vm.startPrank(user1);
-        // first one should pass
-        ApplicationERC721Upgradeable(address(applicationNFTProxy)).transferFrom(user1, user2, 2);
-        vm.stopPrank();
-        vm.startPrank(user2);
-        // this one should fail because it is more than 1 in 24 hours
-        vm.expectRevert(0x09a92f2d);
-        ApplicationERC721Upgradeable(address(applicationNFTProxy)).transferFrom(user2, user1, 2);
-        // upgrade the NFT and make sure it still fails
-        vm.stopPrank();
-        vm.startPrank(proxyOwner);
-        applicationNFT2 = new ApplicationERC721Upgradeable();
-        applicationNFTProxy.upgradeTo(address(applicationNFT2));
-        vm.stopPrank();
-        vm.startPrank(user2);
-        vm.expectRevert(0x09a92f2d);
-        ApplicationERC721Upgradeable(address(applicationNFTProxy)).transferFrom(user2, user1, 2);
-    }
->>>>>>> 0a3c7001
 
     function testERC721U_AccountMaxTransactionValueByRiskScore() public {
         ///Set transaction limit rule params

// SPDX-License-Identifier: UNLICENSED
pragma solidity ^0.8.17;

import "test/util/TestCommonFoundry.sol";
import "test/util/RuleCreation.sol";

contract ApplicationERC721UTest is TestCommonFoundry, RuleCreation {

    function setUp() public {
        vm.warp(Blocktime);
        vm.startPrank(superAdmin);
        setUpProtocolAndAppManagerAndTokensUpgradeable();
        switchToAppAdministrator();
        vm.warp(Blocktime); // set block.timestamp
    }

    function testERC721U_MintUpgradeable() public {
        /// Owner Mints new tokenId
        ApplicationERC721UpgAdminMint(address(applicationNFTProxy)).safeMint(appAdministrator);
        console.log(ApplicationERC721UpgAdminMint(address(applicationNFTProxy)).balanceOf(appAdministrator));
        /// Owner Mints a second new tokenId
        ApplicationERC721UpgAdminMint(address(applicationNFTProxy)).safeMint(appAdministrator);
        console.log(ApplicationERC721UpgAdminMint(address(applicationNFTProxy)).balanceOf(appAdministrator));
        assertEq(ApplicationERC721UpgAdminMint(address(applicationNFTProxy)).balanceOf(appAdministrator), 2);
    }

    function testERC721U_AdminMintOnlyUpgradeable() public {
        ApplicationERC721UpgAdminMint nft = ApplicationERC721UpgAdminMint(address(applicationNFTProxy));
        /// since this is the default implementation, we only need to test the negative case
        switchToUser();
        vm.expectRevert(abi.encodeWithSignature("NotAppAdministrator()"));
        nft.safeMint(appAdministrator);

        switchToAccessLevelAdmin();
        vm.expectRevert(abi.encodeWithSignature("NotAppAdministrator()"));
        nft.safeMint(appAdministrator);

        switchToRuleAdmin();
        vm.expectRevert(abi.encodeWithSignature("NotAppAdministrator()"));
        nft.safeMint(appAdministrator);

        switchToRiskAdmin();
        vm.expectRevert(abi.encodeWithSignature("NotAppAdministrator()"));
        nft.safeMint(appAdministrator);
    }
 
    function testERC721U_TransferUpgradeable() public {
        ApplicationERC721UpgAdminMint(address(applicationNFTProxy)).safeMint(appAdministrator);
        assertEq(ApplicationERC721UpgAdminMint(address(applicationNFTProxy)).balanceOf(appAdministrator), 1);
        ApplicationERC721UpgAdminMint(address(applicationNFTProxy)).transferFrom(appAdministrator, user, 0);
        assertEq(ApplicationERC721UpgAdminMint(address(applicationNFTProxy)).balanceOf(appAdministrator), 0);
        assertEq(ApplicationERC721UpgAdminMint(address(applicationNFTProxy)).balanceOf(user), 1);
    }

    function testERC721U_BurnUpgradeable() public {
        ///Mint and transfer tokenId 0
        ApplicationERC721UpgAdminMint(address(applicationNFTProxy)).safeMint(appAdministrator);
        ApplicationERC721UpgAdminMint(address(applicationNFTProxy)).transferFrom(appAdministrator, appAdministrator, 0);
        ///Mint tokenId 1
        ApplicationERC721UpgAdminMint(address(applicationNFTProxy)).safeMint(appAdministrator);
        ///Test token burn of token 0 and token 1
        ApplicationERC721UpgAdminMint(address(applicationNFTProxy)).burn(1);
        ///Switch to app administrator account for burn
        vm.stopPrank();
        vm.startPrank(appAdministrator);
        /// Burn appAdministrator token
        ApplicationERC721UpgAdminMint(address(applicationNFTProxy)).burn(0);
        ///Return to app admin account
        vm.stopPrank();
        vm.startPrank(appAdministrator);
        assertEq(ApplicationERC721UpgAdminMint(address(applicationNFTProxy)).balanceOf(appAdministrator), 0);
        assertEq(ApplicationERC721UpgAdminMint(address(applicationNFTProxy)).balanceOf(appAdministrator), 0);
    }

    function testFailBurnUpgradeable() public {
        ///Mint and transfer tokenId 0
        ApplicationERC721UpgAdminMint(address(applicationNFTProxy)).safeMint(user);
        ApplicationERC721UpgAdminMint(address(applicationNFTProxy)).transferFrom(user, appAdministrator, 0);
        ///attempt to burn token that user does not own
        switchToUser();
        ApplicationERC721UpgAdminMint(address(applicationNFTProxy)).burn(0);
    }
 
    function testERC721U_AccountMinMaxTokenBalanceRuleUpgradeable() public {
        /// mint 6 NFTs to appAdministrator for transfer
        for(uint i=0;i < 6;i++){
            ApplicationERC721UpgAdminMint(address(applicationNFTProxy)).safeMint(appAdministrator);
        }


        /// set up a non admin user with tokens
        switchToAppAdministrator();
        ///transfer tokenId 1 and 2 to rich_user
        ApplicationERC721UpgAdminMint(address(applicationNFTProxy)).transferFrom(appAdministrator, rich_user, 1);
        ApplicationERC721UpgAdminMint(address(applicationNFTProxy)).transferFrom(appAdministrator, rich_user, 2);
        assertEq(ApplicationERC721UpgAdminMint(address(applicationNFTProxy)).balanceOf(rich_user), 2);

        ///transfer tokenId 3 and 4 to user1
<<<<<<< HEAD
        ApplicationERC721Upgradeable(address(applicationNFTProxy)).transferFrom(appAdministrator, user1, 4);
        ApplicationERC721Upgradeable(address(applicationNFTProxy)).transferFrom(appAdministrator, user1, 5);
        assertEq(ApplicationERC721Upgradeable(address(applicationNFTProxy)).balanceOf(user1), 2);
        
=======
        ApplicationERC721UpgAdminMint(address(applicationNFTProxy)).transferFrom(appAdministrator, user1, 4);
        ApplicationERC721UpgAdminMint(address(applicationNFTProxy)).transferFrom(appAdministrator, user1, 5);
        assertEq(ApplicationERC721UpgAdminMint(address(applicationNFTProxy)).balanceOf(user1), 2);
        switchToRuleAdmin();
        TaggedRuleDataFacet(address(ruleProcessor)).addAccountMinMaxTokenBalance(address(applicationAppManager), accs, min, max, empty, uint64(Blocktime));
        // add the actual rule
        uint32 ruleId = TaggedRuleDataFacet(address(ruleProcessor)).addAccountMinMaxTokenBalance(address(applicationAppManager), accs, min, max, empty, uint64(Blocktime));

>>>>>>> 6598ce83
        ///Add Tag to account
        switchToAppAdministrator();
        applicationAppManager.addTag(user1, "Oscar"); ///add tag
        assertTrue(applicationAppManager.hasTag(user1, "Oscar"));
        applicationAppManager.addTag(user2, "Oscar"); ///add tag
        assertTrue(applicationAppManager.hasTag(user2, "Oscar"));
        applicationAppManager.addTag(user3, "Oscar"); ///add tag
        assertTrue(applicationAppManager.hasTag(user3, "Oscar"));
        ///perform transfer that checks rule
        vm.stopPrank();
        vm.startPrank(user1);
<<<<<<< HEAD
        ApplicationERC721Upgradeable(address(applicationNFTProxy)).transferFrom(user1, user2, 4);
        assertEq(ApplicationERC721Upgradeable(address(applicationNFTProxy)).balanceOf(user2), 1);
        assertEq(ApplicationERC721Upgradeable(address(applicationNFTProxy)).balanceOf(user1), 1);

        createAccountMinMaxTokenBalanceRuleRule("Oscar", 1, 6, address(applicationNFTHandler), 1);
=======
        ApplicationERC721UpgAdminMint(address(applicationNFTProxy)).transferFrom(user1, user2, 4);
        assertEq(ApplicationERC721UpgAdminMint(address(applicationNFTProxy)).balanceOf(user2), 1);
        assertEq(ApplicationERC721UpgAdminMint(address(applicationNFTProxy)).balanceOf(user1), 1);
        switchToRuleAdmin();
        ///update ruleId in application NFT handler
        ERC721TaggedRuleFacet(address(applicationNFTHandler)).setAccountMinMaxTokenBalanceId(_createActionsArray(), ruleId);
>>>>>>> 6598ce83
        /// make sure the minimum rules fail results in revert
        vm.stopPrank();
        vm.startPrank(user1);
        vm.expectRevert(0x3e237976);
        ApplicationERC721UpgAdminMint(address(applicationNFTProxy)).transferFrom(user1, user3, 5);

        ///make sure the maximum rule fail results in revert
        switchToAppAdministrator();
        // user1 mints to 6 total (limit)
        for(uint i=0;i < 6;i++){
            ApplicationERC721UpgAdminMint(address(applicationNFTProxy)).safeMint(user1); /// Id 6
        }

        ApplicationERC721UpgAdminMint(address(applicationNFTProxy)).safeMint(user2);
        // transfer to user1 to exceed limit
        vm.stopPrank();
        vm.startPrank(user2);
        vm.expectRevert(0x1da56a44);
        ApplicationERC721UpgAdminMint(address(applicationNFTProxy)).transferFrom(user2, user1, 4);
        // upgrade the NFT and make sure it still works
        vm.stopPrank();
        vm.startPrank(proxyOwner);
        applicationNFT2 = new ApplicationERC721UpgAdminMint();
        applicationNFTProxy.upgradeTo(address(applicationNFT2));
        vm.stopPrank();
        vm.startPrank(user2);
        // transfer should still fail
        vm.expectRevert(0x1da56a44);
        ApplicationERC721UpgAdminMint(address(applicationNFTProxy)).transferFrom(user2, user1, 4);
    }

    function testERC721U_AccountApproveDenyOracleUpgradeable() public {
        /// set up a non admin user an nft
        for(uint i=0;i < 5;i++){
            ApplicationERC721UpgAdminMint(address(applicationNFTProxy)).safeMint(user1);
        }

        assertEq(ApplicationERC721UpgAdminMint(address(applicationNFTProxy)).balanceOf(user1), 5);

        // add the rule.
        createAccountApproveDenyOracleRule(0, address(applicationNFTHandler), 1);
        // add a blocked address
        switchToAppAdministrator();
        badBoys.push(address(69));
        oracleDenied.addToDeniedList(badBoys);
        // test that the oracle works
        // This one should pass
        ///perform transfer that checks rule
        vm.stopPrank();
        vm.startPrank(user1);
        ApplicationERC721UpgAdminMint(address(applicationNFTProxy)).transferFrom(user1, user2, 0);
        assertEq(ApplicationERC721UpgAdminMint(address(applicationNFTProxy)).balanceOf(user2), 1);
        ///perform transfer that checks rule
        // This one should fail
        vm.expectRevert(0x2767bda4);
        ApplicationERC721UpgAdminMint(address(applicationNFTProxy)).transferFrom(user1, address(69), 1);
        assertEq(ApplicationERC721UpgAdminMint(address(applicationNFTProxy)).balanceOf(address(69)), 0);
        // check the allowed list type
        createAccountApproveDenyOracleRule(1, address(applicationNFTHandler), 1);
        // add an approved address
        switchToAppAdministrator();
        goodBoys.push(address(59));
        oracleApproved.addToApprovedList(goodBoys);
        vm.stopPrank();
        vm.startPrank(user1);
        // This one should pass
        ApplicationERC721UpgAdminMint(address(applicationNFTProxy)).transferFrom(user1, address(59), 2);
        // This one should fail
        vm.expectRevert(0xcafd3316);
        ApplicationERC721UpgAdminMint(address(applicationNFTProxy)).transferFrom(user1, address(88), 3);

        // Finally, check the invalid type
        vm.expectRevert("Oracle Type Invalid");
        createAccountApproveDenyOracleRule(2, address(applicationNFTHandler), 1);
    }

    function testERC721U_PauseRulesViaAppManager() public {
        /// set up a non admin user an nft
        for(uint i=0;i < 5;i++){
            ApplicationERC721UpgAdminMint(address(applicationNFTProxy)).safeMint(user1);
        }

        assertEq(ApplicationERC721UpgAdminMint(address(applicationNFTProxy)).balanceOf(user1), 5);
        ///set pause rule and check check that the transaction reverts
        switchToRuleAdmin();
        applicationAppManager.addPauseRule(Blocktime + 1000, Blocktime + 1500);
        vm.warp(Blocktime + 1001);

        vm.stopPrank();
        vm.startPrank(user1);
        vm.expectRevert();
        ApplicationERC721UpgAdminMint(address(applicationNFTProxy)).transferFrom(user1, address(59), 2);
        // upgrade the NFT and make sure it still works
        vm.stopPrank();
        vm.startPrank(proxyOwner);
        applicationNFT2 = new ApplicationERC721UpgAdminMint();
        applicationNFTProxy.upgradeTo(address(applicationNFT2));
        vm.stopPrank();
        vm.startPrank(user1);
        vm.expectRevert();
        ApplicationERC721UpgAdminMint(address(applicationNFTProxy)).transferFrom(user1, address(59), 2);
    }

    /**
     * @dev Test the TokenMaxDailyTrades rule
     */
    function testERC721U_TokenMaxDailyTrades() public {
        /// set up a non admin user an nft
        for(uint i=0;i < 5;i++){
            ApplicationERC721UpgAdminMint(address(applicationNFTProxy)).safeMint(user1); 
        }

        assertEq(ApplicationERC721UpgAdminMint(address(applicationNFTProxy)).balanceOf(user1), 5);

        // tag the NFT collection
        switchToAppAdministrator();
        applicationAppManager.addTag(address(applicationNFTProxy), "DiscoPunk"); ///add tag
        // apply the rule 
        createTokenMaxDailyTradesRule("BoredGrape", "DiscoPunk", 1, 5);
        // ensure standard transfer works by transferring 1 to user2 and back(2 trades)
        ///perform transfer that checks rule
        vm.stopPrank();
        vm.startPrank(user1);
        ApplicationERC721UpgAdminMint(address(applicationNFTProxy)).transferFrom(user1, user2, 0);
        assertEq(ApplicationERC721UpgAdminMint(address(applicationNFTProxy)).balanceOf(user2), 1);
        vm.stopPrank();
        vm.startPrank(user2);
        ApplicationERC721UpgAdminMint(address(applicationNFTProxy)).transferFrom(user2, user1, 0);
        assertEq(ApplicationERC721UpgAdminMint(address(applicationNFTProxy)).balanceOf(user2), 0);

        // set to a tag that only allows 1 transfer
        switchToAppAdministrator();
        applicationAppManager.removeTag(address(applicationNFTProxy), "DiscoPunk"); ///add tag
        applicationAppManager.addTag(address(applicationNFTProxy), "BoredGrape"); ///add tag
        // perform 1 transfer
        vm.stopPrank();
        vm.startPrank(user1);
        ApplicationERC721UpgAdminMint(address(applicationNFTProxy)).transferFrom(user1, user2, 1);
        assertEq(ApplicationERC721UpgAdminMint(address(applicationNFTProxy)).balanceOf(user2), 1);
        vm.stopPrank();
        vm.startPrank(user2);
        // this one should fail because it is more than 1 in 24 hours
        vm.expectRevert(0x09a92f2d);
        ApplicationERC721UpgAdminMint(address(applicationNFTProxy)).transferFrom(user2, user1, 1);
        assertEq(ApplicationERC721UpgAdminMint(address(applicationNFTProxy)).balanceOf(user2), 1);
        // add a day to the time and it should pass
        vm.warp(block.timestamp + 1 days);
        ApplicationERC721UpgAdminMint(address(applicationNFTProxy)).transferFrom(user2, user1, 1);
        assertEq(ApplicationERC721UpgAdminMint(address(applicationNFTProxy)).balanceOf(user2), 0);

        // add the other tag and check to make sure that it still only allows 1 trade
        switchToAppAdministrator();
        applicationAppManager.addTag(address(applicationNFTProxy), "DiscoPunk"); ///add tag
        vm.stopPrank();
        vm.startPrank(user1);
        // first one should pass
        ApplicationERC721UpgAdminMint(address(applicationNFTProxy)).transferFrom(user1, user2, 2);
        vm.stopPrank();
        vm.startPrank(user2);
        // this one should fail because it is more than 1 in 24 hours
        vm.expectRevert(0x09a92f2d);
        ApplicationERC721UpgAdminMint(address(applicationNFTProxy)).transferFrom(user2, user1, 2);
        // upgrade the NFT and make sure it still fails
        vm.stopPrank();
        vm.startPrank(proxyOwner);
        applicationNFT2 = new ApplicationERC721UpgAdminMint();
        applicationNFTProxy.upgradeTo(address(applicationNFT2));
        vm.stopPrank();
        vm.startPrank(user2);
        vm.expectRevert(0x09a92f2d);
        ApplicationERC721UpgAdminMint(address(applicationNFTProxy)).transferFrom(user2, user1, 2);
    }

    function testERC721U_AccountMaxTransactionValueByRiskScore() public {
        switchToAppAdministrator();
        ///Mint NFT's (user1,2,3)
        ApplicationERC721UpgAdminMint(address(applicationNFTProxy)).safeMint(user1); // tokenId = 0
        ApplicationERC721UpgAdminMint(address(applicationNFTProxy)).safeMint(user1); // tokenId = 1
        ApplicationERC721UpgAdminMint(address(applicationNFTProxy)).safeMint(user1); // tokenId = 2
        ApplicationERC721UpgAdminMint(address(applicationNFTProxy)).safeMint(user1); // tokenId = 3
        ApplicationERC721UpgAdminMint(address(applicationNFTProxy)).safeMint(user1); // tokenId = 4
        assertEq(ApplicationERC721UpgAdminMint(address(applicationNFTProxy)).balanceOf(user1), 5);

        ApplicationERC721UpgAdminMint(address(applicationNFTProxy)).safeMint(user2); // tokenId = 5
        ApplicationERC721UpgAdminMint(address(applicationNFTProxy)).safeMint(user2); // tokenId = 6
        ApplicationERC721UpgAdminMint(address(applicationNFTProxy)).safeMint(user2); // tokenId = 7
        assertEq(ApplicationERC721UpgAdminMint(address(applicationNFTProxy)).balanceOf(user2), 3);

        createAccountMaxTxValueByRiskRule(0, 10, 40, 80, 17, 15, 12, 11);
        ///Set Risk Scores for users
        switchToRiskAdmin();
        applicationAppManager.addRiskScore(user1, 0);
        applicationAppManager.addRiskScore(user2, 10);
        applicationAppManager.addRiskScore(user3, 49);

        ///Set Pricing for NFTs 0-7
        switchToAppAdministrator();
        erc721Pricer.setSingleNFTPrice(address(applicationNFTProxy), 1, 11 * (10 ** 18));
        erc721Pricer.setSingleNFTPrice(address(applicationNFTProxy), 0, 10 * (10 ** 18));
        erc721Pricer.setSingleNFTPrice(address(applicationNFTProxy), 2, 12 * (10 ** 18));
        erc721Pricer.setSingleNFTPrice(address(applicationNFTProxy), 3, 13 * (10 ** 18));
        erc721Pricer.setSingleNFTPrice(address(applicationNFTProxy), 4, 15 * (10 ** 18));
        erc721Pricer.setSingleNFTPrice(address(applicationNFTProxy), 5, 15 * (10 ** 18));
        erc721Pricer.setSingleNFTPrice(address(applicationNFTProxy), 6, 17 * (10 ** 18));
        erc721Pricer.setSingleNFTPrice(address(applicationNFTProxy), 7, 20 * (10 ** 18));

        ///Transfer NFT's
        ///Positive cases
        vm.stopPrank();
        vm.startPrank(user1);
        ApplicationERC721UpgAdminMint(address(applicationNFTProxy)).safeTransferFrom(user1, user3, 0);

        vm.stopPrank();
        vm.startPrank(user3);
        ApplicationERC721UpgAdminMint(address(applicationNFTProxy)).safeTransferFrom(user3, user1, 0);

        vm.stopPrank();
        vm.startPrank(user1);
        ApplicationERC721UpgAdminMint(address(applicationNFTProxy)).safeTransferFrom(user1, user2, 4);
        ApplicationERC721UpgAdminMint(address(applicationNFTProxy)).safeTransferFrom(user1, user2, 1);

        ///Fail cases
        vm.stopPrank();
        vm.startPrank(user2);
        vm.expectRevert();
        ApplicationERC721UpgAdminMint(address(applicationNFTProxy)).safeTransferFrom(user2, user3, 7);

        vm.expectRevert();
        ApplicationERC721UpgAdminMint(address(applicationNFTProxy)).safeTransferFrom(user2, user3, 6);

        vm.expectRevert();
        ApplicationERC721UpgAdminMint(address(applicationNFTProxy)).safeTransferFrom(user2, user3, 5);

        vm.stopPrank();
        vm.startPrank(user2);
        vm.expectRevert();
        ApplicationERC721UpgAdminMint(address(applicationNFTProxy)).safeTransferFrom(user2, user3, 4);

        ///simulate price changes
        switchToAppAdministrator();

        erc721Pricer.setSingleNFTPrice(address(applicationNFTProxy), 4, 1050 * (10 ** 16)); // in cents
        erc721Pricer.setSingleNFTPrice(address(applicationNFTProxy), 5, 1550 * (10 ** 16)); // in cents
        erc721Pricer.setSingleNFTPrice(address(applicationNFTProxy), 6, 11 * (10 ** 18)); // in dollars
        erc721Pricer.setSingleNFTPrice(address(applicationNFTProxy), 7, 9 * (10 ** 18)); // in dollars

        vm.stopPrank();
        vm.startPrank(user2);
        ApplicationERC721UpgAdminMint(address(applicationNFTProxy)).safeTransferFrom(user2, user3, 7);
        ApplicationERC721UpgAdminMint(address(applicationNFTProxy)).safeTransferFrom(user2, user3, 6);

        vm.expectRevert();
        ApplicationERC721UpgAdminMint(address(applicationNFTProxy)).safeTransferFrom(user2, user3, 5);

        // upgrade the NFT and make sure it still fails
        vm.stopPrank();
        vm.startPrank(proxyOwner);
        applicationNFT2 = new ApplicationERC721UpgAdminMint();
        applicationNFTProxy.upgradeTo(address(applicationNFT2));
        vm.stopPrank();
        vm.startPrank(user2);
        vm.expectRevert();
        ApplicationERC721UpgAdminMint(address(applicationNFTProxy)).safeTransferFrom(user2, user3, 5);

        vm.stopPrank();
        vm.startPrank(user2);
        ApplicationERC721UpgAdminMint(address(applicationNFTProxy)).safeTransferFrom(user2, user3, 4);
    }

    function testERC721U_AccountDenyForNoAccessLevelInNFTUpgradeable() public {
        /// set up a non admin user an nft
        for(uint i=0;i < 5;i++){
            ApplicationERC721UpgAdminMint(address(applicationNFTProxy)).safeMint(user1);
        }

        assertEq(ApplicationERC721UpgAdminMint(address(applicationNFTProxy)).balanceOf(user1), 5);

        // apply the rule to the ApplicationERC721Handler
        switchToRuleAdmin();
        applicationHandler.activateAccountDenyForNoAccessLevelRule(true);

        // transfers should not work for addresses without AccessLevel
        vm.stopPrank();
        vm.startPrank(user1);
        vm.expectRevert(0x3fac082d);
        ApplicationERC721UpgAdminMint(address(applicationNFTProxy)).transferFrom(user1, user2, 0);
        // upgrade the NFT and make sure it still fails
        vm.stopPrank();
        vm.startPrank(proxyOwner);
        applicationNFT2 = new ApplicationERC721UpgAdminMint();
        applicationNFTProxy.upgradeTo(address(applicationNFT2));
        vm.stopPrank();
        vm.startPrank(user1);
        vm.expectRevert(0x3fac082d);
        ApplicationERC721UpgAdminMint(address(applicationNFTProxy)).transferFrom(user1, user2, 0);

        // set AccessLevel and try again
        switchToAccessLevelAdmin();
        applicationAppManager.addAccessLevel(user2, 1);
        vm.stopPrank();
        vm.startPrank(user1);
        vm.expectRevert(0x3fac082d); /// user 1 accessLevel is still 0 so tx reverts
        ApplicationERC721UpgAdminMint(address(applicationNFTProxy)).transferFrom(user1, user2, 0);

        switchToAccessLevelAdmin();
        applicationAppManager.addAccessLevel(user1, 1);
        vm.stopPrank();
        vm.startPrank(user1);
        ApplicationERC721UpgAdminMint(address(applicationNFTProxy)).transferFrom(user1, user2, 0);
        assertEq(ApplicationERC721UpgAdminMint(address(applicationNFTProxy)).balanceOf(user2), 1);
    }

    function testERC721U_AccountMinMaxTokenBalanceUpgradeable() public {
        /// Mint NFTs for users 1, 2, 3
        ApplicationERC721UpgAdminMint(address(applicationNFTProxy)).safeMint(user1); // tokenId = 0
        ApplicationERC721UpgAdminMint(address(applicationNFTProxy)).safeMint(user1); // tokenId = 1
        ApplicationERC721UpgAdminMint(address(applicationNFTProxy)).safeMint(user1); // tokenId = 2

        ApplicationERC721UpgAdminMint(address(applicationNFTProxy)).safeMint(user2); // tokenId = 3
        ApplicationERC721UpgAdminMint(address(applicationNFTProxy)).safeMint(user2); // tokenId = 4
        ApplicationERC721UpgAdminMint(address(applicationNFTProxy)).safeMint(user2); // tokenId = 5

        ApplicationERC721UpgAdminMint(address(applicationNFTProxy)).safeMint(user3); // tokenId = 6
        ApplicationERC721UpgAdminMint(address(applicationNFTProxy)).safeMint(user3); // tokenId = 7
        ApplicationERC721UpgAdminMint(address(applicationNFTProxy)).safeMint(user3); // tokenId = 8

        /// Create Rule Params and create rule
        // Set up the rule conditions
        vm.warp(Blocktime);
        bytes32[] memory accs = createBytes32Array("MIN1", "MIN2", "MIN3");
        uint256[] memory minAmounts = createUint256Array(1, 2, 3); /// Represent min number of tokens held by user for Collection address
        uint256[] memory maxAmounts = createUint256Array(
            999999000000000000000000000000000000000000000000000000000000000000000000000,
            999990000000000000000000000000000000000000000000000000000000000000000000000,
            999990000000000000000000000000000000000000000000000000000000000000000000000
        );
        // 720 = one month 4380 = six months 17520 = two years
        uint16[] memory periods = createUint16Array(720, 4380, 17520);
        createAccountMinMaxTokenBalanceRuleRule(accs, minAmounts, maxAmounts, periods, address(applicationNFTHandler), 1);
        /// Add Tags to users
        switchToAppAdministrator();
        applicationAppManager.addTag(user1, "MIN1"); ///add tag
        assertTrue(applicationAppManager.hasTag(user1, "MIN1"));
        applicationAppManager.addTag(user2, "MIN2"); ///add tag
        assertTrue(applicationAppManager.hasTag(user2, "MIN2"));
        applicationAppManager.addTag(user3, "MIN3"); ///add tag
        assertTrue(applicationAppManager.hasTag(user3, "MIN3"));
        
        /// Transfers passing (above min value limit)
        vm.stopPrank();
        vm.startPrank(user1);
        ApplicationERC721UpgAdminMint(address(applicationNFTProxy)).safeTransferFrom(user1, user2, 0); ///User 1 has min limit of 1
        ApplicationERC721UpgAdminMint(address(applicationNFTProxy)).safeTransferFrom(user1, user3, 1);
        assertEq(ApplicationERC721UpgAdminMint(address(applicationNFTProxy)).balanceOf(user1), 1);

        vm.stopPrank();
        vm.startPrank(user2);
        ApplicationERC721UpgAdminMint(address(applicationNFTProxy)).safeTransferFrom(user2, user1, 0); ///User 2 has min limit of 2
        ApplicationERC721UpgAdminMint(address(applicationNFTProxy)).safeTransferFrom(user2, user3, 3);
        assertEq(ApplicationERC721UpgAdminMint(address(applicationNFTProxy)).balanceOf(user2), 2);

        vm.stopPrank();
        vm.startPrank(user3);
        ApplicationERC721UpgAdminMint(address(applicationNFTProxy)).safeTransferFrom(user3, user2, 3); ///User 3 has min limit of 3
        ApplicationERC721UpgAdminMint(address(applicationNFTProxy)).safeTransferFrom(user3, user1, 1);
        assertEq(ApplicationERC721UpgAdminMint(address(applicationNFTProxy)).balanceOf(user3), 3);

        /// Transfers failing (below min value limit)
        vm.stopPrank();
        vm.startPrank(user1);
        ApplicationERC721UpgAdminMint(address(applicationNFTProxy)).safeTransferFrom(user1, rich_user, 0); ///User 1 has min limit of 1
        ApplicationERC721UpgAdminMint(address(applicationNFTProxy)).safeTransferFrom(user1, rich_user, 1);
        vm.expectRevert(0xa7fb7b4b);
        ApplicationERC721UpgAdminMint(address(applicationNFTProxy)).safeTransferFrom(user1, rich_user, 2);
        assertEq(ApplicationERC721UpgAdminMint(address(applicationNFTProxy)).balanceOf(user1), 1);

        vm.stopPrank();
        vm.startPrank(user2);
        ApplicationERC721UpgAdminMint(address(applicationNFTProxy)).safeTransferFrom(user2, rich_user, 3); ///User 2 has min limit of 2
        vm.expectRevert(0xa7fb7b4b);
        ApplicationERC721UpgAdminMint(address(applicationNFTProxy)).safeTransferFrom(user2, rich_user, 4);
        assertEq(ApplicationERC721UpgAdminMint(address(applicationNFTProxy)).balanceOf(user2), 2);

        vm.stopPrank();
        vm.startPrank(user3);
        vm.expectRevert(0xa7fb7b4b);
        ApplicationERC721UpgAdminMint(address(applicationNFTProxy)).safeTransferFrom(user3, rich_user, 6); ///User 3 has min limit of 3
        assertEq(ApplicationERC721UpgAdminMint(address(applicationNFTProxy)).balanceOf(user3), 3);

        // upgrade the NFT and make sure it still fails
        vm.stopPrank();
        vm.startPrank(proxyOwner);
        applicationNFT2 = new ApplicationERC721UpgAdminMint();
        applicationNFTProxy.upgradeTo(address(applicationNFT2));
        vm.stopPrank();
        vm.startPrank(user3);
        vm.expectRevert(0xa7fb7b4b);
        ApplicationERC721UpgAdminMint(address(applicationNFTProxy)).safeTransferFrom(user3, rich_user, 6); ///User 3 has min limit of 3
        assertEq(ApplicationERC721UpgAdminMint(address(applicationNFTProxy)).balanceOf(user3), 3);

        /// Expire time restrictions for users and transfer below rule
        vm.warp(Blocktime + 17525 hours);

        vm.stopPrank();
        vm.startPrank(user1);
        ApplicationERC721UpgAdminMint(address(applicationNFTProxy)).safeTransferFrom(user1, rich_user, 2);

        vm.stopPrank();
        vm.startPrank(user2);
        ApplicationERC721UpgAdminMint(address(applicationNFTProxy)).safeTransferFrom(user2, rich_user, 4);

        vm.stopPrank();
        vm.startPrank(user3);
        ApplicationERC721UpgAdminMint(address(applicationNFTProxy)).safeTransferFrom(user3, rich_user, 6);
    }

    function testERC721U_AdminMinTokenBalanceUpgradeable() public {
        /// Mint TokenId 0-6 to admin
        for (uint i; i < 7; i++ ) {
            ApplicationERC721UpgAdminMint(address(applicationNFTProxy)).safeMint(ruleBypassAccount);
        }
        /// we create a rule that sets the minimum amount to 5 tokens to be transferable in 1 year
        uint32 _index = 0;
        createAdminMinTokenBalanceRule(5, uint64(block.timestamp + 365 days), address(applicationNFTHandler), 1);
        /// Set the rule in the handler
        switchToRuleAdmin();

        /// check that we cannot change the rule or turn it off while the current rule is still active
        vm.expectRevert();
        ERC721HandlerMainFacet(address(applicationNFTHandler)).activateAdminMinTokenBalance(_createActionsArray(), false);
        vm.expectRevert();
        ERC721HandlerMainFacet(address(applicationNFTHandler)).setAdminMinTokenBalanceId(_createActionsArray(), _index);
        switchToRuleBypassAccount();
        /// These transfers should pass
        ApplicationERC721UpgAdminMint(address(applicationNFTProxy)).safeTransferFrom(ruleBypassAccount, user1, 0);
        ApplicationERC721UpgAdminMint(address(applicationNFTProxy)).safeTransferFrom(ruleBypassAccount, user1, 1);
        /// This one fails
        vm.expectRevert();
        ApplicationERC721UpgAdminMint(address(applicationNFTProxy)).safeTransferFrom(ruleBypassAccount, user1, 2);

        // upgrade the NFT and make sure it still fails
        vm.stopPrank();
        vm.startPrank(proxyOwner);
        applicationNFT2 = new ApplicationERC721UpgAdminMint();
        applicationNFTProxy.upgradeTo(address(applicationNFT2));
        switchToRuleBypassAccount();
        vm.expectRevert();
        ApplicationERC721UpgAdminMint(address(applicationNFTProxy)).safeTransferFrom(ruleBypassAccount, user1, 2);

        /// Move Time forward 366 days
        vm.warp(Blocktime + 366 days);

        /// Transfers and updating rules should now pass
        ApplicationERC721UpgAdminMint(address(applicationNFTProxy)).safeTransferFrom(ruleBypassAccount, user1, 2);
        switchToRuleAdmin();
        ERC721HandlerMainFacet(address(applicationNFTHandler)).activateAdminMinTokenBalance(_createActionsArray(), false);
        ERC721HandlerMainFacet(address(applicationNFTHandler)).setAdminMinTokenBalanceId(_createActionsArray(), _index);
    }

    function testERC721U_UpgradeAppManager721u() public {
        address newAdmin = address(75);
        /// create a new app manager
        ApplicationAppManager _applicationAppManager2 = new ApplicationAppManager(newAdmin, "Castlevania2", false);
        /// propose a new AppManager
        ApplicationERC721UpgAdminMint(address(applicationNFTProxy)).proposeAppManagerAddress(address(_applicationAppManager2));
        /// confirm the app manager
        vm.stopPrank();
        vm.startPrank(newAdmin);
        _applicationAppManager2.confirmAppManager(address(applicationNFTProxy));
        /// test to ensure it still works
        ApplicationERC721UpgAdminMint(address(applicationNFTProxy)).safeMint(appAdministrator);
        switchToAppAdministrator();
        ApplicationERC721UpgAdminMint(address(applicationNFTProxy)).transferFrom(appAdministrator, user, 0);
        assertEq(ApplicationERC721UpgAdminMint(address(applicationNFTProxy)).balanceOf(appAdministrator), 0);
        assertEq(ApplicationERC721UpgAdminMint(address(applicationNFTProxy)).balanceOf(user), 1);

        /// Test fail scenarios
        vm.stopPrank();
        vm.startPrank(newAdmin);
        // zero address
        vm.expectRevert(0xd92e233d);
        ApplicationERC721UpgAdminMint(address(applicationNFTProxy)).proposeAppManagerAddress(address(0));
        // no proposed address
        vm.expectRevert(0x821e0eeb);
        _applicationAppManager2.confirmAppManager(address(applicationNFT));
        // non proposer tries to confirm
        ApplicationERC721UpgAdminMint(address(applicationNFTProxy)).proposeAppManagerAddress(address(_applicationAppManager2));
        ApplicationAppManager applicationAppManager3 = new ApplicationAppManager(newAdmin, "Castlevania3", false);
        vm.expectRevert(0x41284967);
        applicationAppManager3.confirmAppManager(address(applicationNFTProxy));
    }

    function testERC721U_ERC721Upgrade() public {
        vm.stopPrank();
        vm.startPrank(proxyOwner);
        applicationNFT2 = new ApplicationERC721UpgAdminMint();
        applicationNFTProxy.upgradeTo(address(applicationNFT2));
    }
}<|MERGE_RESOLUTION|>--- conflicted
+++ resolved
@@ -96,21 +96,10 @@
         assertEq(ApplicationERC721UpgAdminMint(address(applicationNFTProxy)).balanceOf(rich_user), 2);
 
         ///transfer tokenId 3 and 4 to user1
-<<<<<<< HEAD
-        ApplicationERC721Upgradeable(address(applicationNFTProxy)).transferFrom(appAdministrator, user1, 4);
-        ApplicationERC721Upgradeable(address(applicationNFTProxy)).transferFrom(appAdministrator, user1, 5);
-        assertEq(ApplicationERC721Upgradeable(address(applicationNFTProxy)).balanceOf(user1), 2);
-        
-=======
         ApplicationERC721UpgAdminMint(address(applicationNFTProxy)).transferFrom(appAdministrator, user1, 4);
         ApplicationERC721UpgAdminMint(address(applicationNFTProxy)).transferFrom(appAdministrator, user1, 5);
         assertEq(ApplicationERC721UpgAdminMint(address(applicationNFTProxy)).balanceOf(user1), 2);
-        switchToRuleAdmin();
-        TaggedRuleDataFacet(address(ruleProcessor)).addAccountMinMaxTokenBalance(address(applicationAppManager), accs, min, max, empty, uint64(Blocktime));
-        // add the actual rule
-        uint32 ruleId = TaggedRuleDataFacet(address(ruleProcessor)).addAccountMinMaxTokenBalance(address(applicationAppManager), accs, min, max, empty, uint64(Blocktime));
-
->>>>>>> 6598ce83
+        
         ///Add Tag to account
         switchToAppAdministrator();
         applicationAppManager.addTag(user1, "Oscar"); ///add tag
@@ -122,20 +111,11 @@
         ///perform transfer that checks rule
         vm.stopPrank();
         vm.startPrank(user1);
-<<<<<<< HEAD
-        ApplicationERC721Upgradeable(address(applicationNFTProxy)).transferFrom(user1, user2, 4);
-        assertEq(ApplicationERC721Upgradeable(address(applicationNFTProxy)).balanceOf(user2), 1);
-        assertEq(ApplicationERC721Upgradeable(address(applicationNFTProxy)).balanceOf(user1), 1);
-
-        createAccountMinMaxTokenBalanceRuleRule("Oscar", 1, 6, address(applicationNFTHandler), 1);
-=======
         ApplicationERC721UpgAdminMint(address(applicationNFTProxy)).transferFrom(user1, user2, 4);
         assertEq(ApplicationERC721UpgAdminMint(address(applicationNFTProxy)).balanceOf(user2), 1);
         assertEq(ApplicationERC721UpgAdminMint(address(applicationNFTProxy)).balanceOf(user1), 1);
-        switchToRuleAdmin();
-        ///update ruleId in application NFT handler
-        ERC721TaggedRuleFacet(address(applicationNFTHandler)).setAccountMinMaxTokenBalanceId(_createActionsArray(), ruleId);
->>>>>>> 6598ce83
+
+        createAccountMinMaxTokenBalanceRuleRule("Oscar", 1, 6, address(applicationNFTHandler), 1);
         /// make sure the minimum rules fail results in revert
         vm.stopPrank();
         vm.startPrank(user1);

--- conflicted
+++ resolved
@@ -20,12 +20,8 @@
         
     }
 
-<<<<<<< HEAD
     // Test balance
     function testBalanceERC20Fuzz(uint256 _supply) public {
-=======
-    function testBalance(uint256 _supply) public {
->>>>>>> 0a3c7001
         applicationCoin.mint(appAdministrator, _supply);
         assertEq(applicationCoin.balanceOf(appAdministrator), _supply);
     }

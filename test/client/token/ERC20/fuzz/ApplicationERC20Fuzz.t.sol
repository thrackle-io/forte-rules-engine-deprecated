// SPDX-License-Identifier: UNLICENSED
pragma solidity ^0.8.17;

import "forge-std/Test.sol";
import {TaggedRuleDataFacet} from "src/protocol/economic/ruleProcessor/TaggedRuleDataFacet.sol";
import {ApplicationAccessLevelProcessorFacet} from "src/protocol/economic/ruleProcessor/ApplicationAccessLevelProcessorFacet.sol";
import {INonTaggedRules as NonTaggedRules} from "src/protocol/economic/ruleProcessor/RuleDataInterfaces.sol";
import {ERC20RuleProcessorFacet} from "src/protocol/economic/ruleProcessor/ERC20RuleProcessorFacet.sol";
import {ERC20TaggedRuleProcessorFacet} from "src/protocol/economic/ruleProcessor/ERC20TaggedRuleProcessorFacet.sol";
import {AppRuleDataFacet} from "src/protocol/economic/ruleProcessor/AppRuleDataFacet.sol";
import {RuleDataFacet} from "src/protocol/economic/ruleProcessor/RuleDataFacet.sol";
import "example/OracleDenied.sol";
import "example/OracleAllowed.sol";
import "test/util/TestCommonFoundry.sol";

contract ApplicationERC20FuzzTest is TestCommonFoundry {
<<<<<<< HEAD
    OracleRestricted oracleRestricted;
=======
    ApplicationERC20Handler applicationCoinHandler2;
    OracleDenied oracleDenied;
>>>>>>> 8d249ec3
    OracleAllowed oracleAllowed;

    address rich_user = address(44);
    address[] badBoys;
    address[] goodBoys;
    address user1 = address(0x111);
    address user2 = address(0x222);
    address user3 = address(0x333);
    address user4 = address(0x444);
    event Log(string eventString, uint256 number);

    function setUp() public {
        vm.warp(Blocktime);
        vm.startPrank(superAdmin);
        setUpProtocolAndAppManagerAndTokens();
        switchToAppAdministrator();
        // create the oracles
        oracleAllowed = new OracleAllowed();
        oracleDenied = new OracleDenied();
    }

    // Test balance
    function testBalance(uint256 _supply) public {
        applicationCoin.mint(appAdministrator, _supply);
        assertEq(applicationCoin.balanceOf(appAdministrator), _supply);
    }

    /// Test token transfer
    function testTransferFuzz(uint8 _addressIndex, uint256 _amount) public {
        address[] memory addressList = getUniqueAddresses(_addressIndex % ADDRESSES.length, 1);
        address _user1 = addressList[0];
        applicationCoin.mint(appAdministrator, _amount);
        applicationCoin.transfer(_user1, _amount);
        assertEq(applicationCoin.balanceOf(_user1), _amount);
        assertEq(applicationCoin.balanceOf(appAdministrator), 0);
    }

    /// test updating min transfer rule
    function testPassesMinTransferRuleFuzz(uint8 _addressIndex, uint128 _transferAmount) public {
        // if the transferAmount is the max, adust so the internal arithmetic works
        if (_transferAmount == 340282366920938463463374607431768211455) {
            _transferAmount -= 1;
        }
        applicationCoin.mint(appAdministrator, type(uint256).max);
        address[] memory addressList = getUniqueAddresses(_addressIndex % ADDRESSES.length, 2);
        address _user1 = addressList[0];
        address _user2 = addressList[1];
        // Then we add the rule.
        uint32 ruleId;
        switchToRuleAdmin();
        if (_transferAmount == 0) {
            // zero amount should revert
            vm.expectRevert(0x454f1bd4);
            ruleId = RuleDataFacet(address(ruleProcessor)).addMinimumTransferRule(address(applicationAppManager), _transferAmount);
        } else {
            ruleId = RuleDataFacet(address(ruleProcessor)).addMinimumTransferRule(address(applicationAppManager), _transferAmount);
            /// we update the rule id in the token
            applicationCoinHandler.setMinTransferRuleId(ruleId);
            switchToAppAdministrator();
            /// now we perform the transfer
            emit Log("transferAmount", _transferAmount);
            applicationCoin.transfer(_user1, _transferAmount + 1);
            assertEq(applicationCoin.balanceOf(_user1), _transferAmount + 1);
            vm.stopPrank();
            vm.startPrank(_user1);
            // now we check for proper failure
            vm.expectRevert(0x70311aa2);
            applicationCoin.transfer(_user2, _transferAmount - 1);
        }
    }

    // NOTE: this function had to be delineated with braces to prevent "stack too deep" errors
    function testPassMinMaxAccountBalanceRuleApplicationERC20Fuzz(bytes32 _tag, uint8 _addressIndex, uint24 _amountSeed) public {
        if (_tag != "") {
            address[] memory addressList = getUniqueAddresses(_addressIndex % ADDRESSES.length, 4);
            address _richUser;
            address _user1;
            address _user2;
            address _user3;
            // set up amounts
            uint256 maxAmount;
            uint256 minAmount;
            {
                applicationCoin.mint(appAdministrator, type(uint256).max);
                _richUser = addressList[0];
                _user1 = addressList[1];
                _user2 = addressList[2];
                _user3 = addressList[3];
                // set up amounts(accounting for too big and too small numbers)
                if (_amountSeed == 0) {
                    _amountSeed = 1;
                }
                if (_amountSeed > 167770) {
                    _amountSeed = 167770;
                }
                maxAmount = _amountSeed * 100;
                minAmount = maxAmount / 100;
            }
            {
                /// set up a non admin user with tokens
                applicationCoin.transfer(_richUser, maxAmount);
                assertEq(applicationCoin.balanceOf(_richUser), maxAmount);
                applicationCoin.transfer(_user1, maxAmount);
                assertEq(applicationCoin.balanceOf(_user1), maxAmount);

                bytes32[] memory accs = new bytes32[](1);
                uint256[] memory min = new uint256[](1);
                uint256[] memory max = new uint256[](1);
                accs[0] = bytes32(_tag);
                min[0] = uint256(minAmount);
                max[0] = uint256(maxAmount);
                // add the actual rule
                switchToRuleAdmin();
                uint32 ruleId = TaggedRuleDataFacet(address(ruleProcessor)).addMinMaxBalanceRule(address(applicationAppManager), accs, min, max);

                ///update ruleId in coin rule handler
                applicationCoinHandler.setMinMaxBalanceRuleId(ruleId);
                switchToAppAdministrator();
            }
            {
                ///Add GeneralTag to account
                applicationAppManager.addGeneralTag(_user1, _tag); ///add tag
                assertTrue(applicationAppManager.hasTag(_user1, _tag));
                applicationAppManager.addGeneralTag(_user2, _tag); ///add tag
                assertTrue(applicationAppManager.hasTag(_user2, _tag));
                applicationAppManager.addGeneralTag(_user3, _tag); ///add tag
                assertTrue(applicationAppManager.hasTag(_user3, _tag));
            }
            {
                ///perform transfer that checks rule
                vm.stopPrank();
                vm.startPrank(_user1);
                applicationCoin.transfer(_user2, minAmount);
                assertEq(applicationCoin.balanceOf(_user2), minAmount);
                assertEq(applicationCoin.balanceOf(_user1), maxAmount - minAmount);
            }
            {
                // make sure the minimum rules fail results in revert
                // console.log("USER 1 Balance:");
                // console.logUint(applicationCoin.balanceOf(_user1));
                // console.log("USER 2 Balance:");
                // console.logUint(applicationCoin.balanceOf(_user2));
                vm.expectRevert(0xf1737570);
                applicationCoin.transfer(_user2, maxAmount - minAmount);
            }
            {
                /// make sure the maximum rule fail results in revert
                vm.stopPrank();
                vm.startPrank(_richUser);
                vm.expectRevert(0x24691f6b);
                applicationCoin.transfer(_user2, maxAmount);
            }
        }
    }

    /**
     * @dev Test the oracle rule, both allow and deny types
     */
    function testOracleFuzz(uint8 _addressIndex) public {
        applicationCoin.mint(appAdministrator, type(uint256).max);
        address[] memory addressList = getUniqueAddresses(_addressIndex % ADDRESSES.length, 5);
        address _user1 = addressList[0];
        address _user2 = addressList[1];
        address _user3 = addressList[2];
        address _user4 = addressList[3];
        address _user5 = addressList[4];
        /// set up a non admin user with tokens
        applicationCoin.transfer(_user1, 100000);
        assertEq(applicationCoin.balanceOf(_user1), 100000);

        // add the rule.
        switchToRuleAdmin();
        uint32 _index = RuleDataFacet(address(ruleProcessor)).addOracleRule(address(applicationAppManager), 0, address(oracleDenied));
        assertEq(_index, 0);
        NonTaggedRules.OracleRule memory rule = ERC20RuleProcessorFacet(address(ruleProcessor)).getOracleRule(_index);
        assertEq(rule.oracleType, 0);
        assertEq(rule.oracleAddress, address(oracleDenied));
        switchToAppAdministrator();
        // add a blocked address
        badBoys.push(_user3);
        oracleDenied.addToDeniedList(badBoys);
        /// connect the rule to this handler
        switchToRuleAdmin();
        applicationCoinHandler.setOracleRuleId(_index);
        // test that the oracle works
        // This one should pass
        ///perform transfer that checks rule
        vm.stopPrank();
        vm.startPrank(_user1);
        applicationCoin.transfer(_user2, 10);
        assertEq(applicationCoin.balanceOf(_user2), 10);
        ///perform transfer that checks rule
        // This one should fail
        vm.expectRevert(0x2767bda4);
        applicationCoin.transfer(_user3, 10);
        assertEq(applicationCoin.balanceOf(_user3), 0);
        // check the allowed list type
        switchToRuleAdmin();
        _index = RuleDataFacet(address(ruleProcessor)).addOracleRule(address(applicationAppManager), 1, address(oracleAllowed));
        /// connect the rule to this handler
        applicationCoinHandler.setOracleRuleId(_index);
        switchToAppAdministrator();
        // add an allowed address
        goodBoys.push(_user4);
        oracleAllowed.addToAllowList(goodBoys);
        vm.stopPrank();
        vm.startPrank(_user1);
        // This one should pass
        applicationCoin.transfer(_user4, 10);
        // This one should fail
        vm.expectRevert(0x7304e213);
        applicationCoin.transfer(_user5, 10);
    }

    function testMaxTxSizePerPeriodByRiskRuleERC20(uint8 _risk, uint8 _period) public {
        vm.warp(Blocktime);
        /// we create the rule
        uint48[] memory _maxSize = new uint48[](3);
        uint8[] memory _riskLevel = new uint8[](3);
        uint8 period = _period > 6 ? _period / 6 + 1 : 1;
        uint8 risk = uint8((uint16(_risk) * 100) / 256);

        _maxSize[0] = 100_000_000;
        _maxSize[1] = 10_000;
        _maxSize[2] = 1;
        _riskLevel[0] = 25;
        _riskLevel[1] = 50;
        _riskLevel[2] = 75;

        /// we give some trillions to user1 to spend
        applicationCoin.mint(user1, 10_000_000_000_000 * (10 ** 18));

        /// we register the rule in the protocol
        switchToRuleAdmin();
        uint32 ruleId = AppRuleDataFacet(address(ruleProcessor)).addMaxTxSizePerPeriodByRiskRule(address(applicationAppManager), _maxSize, _riskLevel, period, Blocktime);
        /// now we set the rule in the applicationHandler for the applicationCoin only
        applicationHandler.setMaxTxSizePerPeriodByRiskRuleId(ruleId);
        /// we set a risk score for user1
        switchToRiskAdmin();
        applicationAppManager.addRiskScore(user1, risk);

        /// we start the prank exactly at the time when the rule starts taking effect + 1 full period + 1 minute
        uint256 startTestAt = (block.timestamp + (uint256(period) * (1 hours)) + 1 minutes);
        vm.warp(startTestAt);

        /// TEST RULE ON SENDER
        /// we start making transfers
        vm.stopPrank();
        vm.startPrank(user1);
        /// first we send only 1 token which shouldn't trigger any risk check
        applicationCoin.transfer(user2, 1);
        
        /// let's go to the future in the middle of the period
        vm.warp(block.timestamp + (uint256(period) * 1 hours) / 2);
        /// now, if the user's risk profile is in the highest range, this transfer should revert
        if (risk >= _riskLevel[2]) vm.expectRevert();
        console.log(risk);
        applicationCoin.transfer(user2, 1 * (10 ** 18));
        /// 2
        /// if the user's risk profile is in the second to the highest range, this transfer should revert
        if (risk >= _riskLevel[1]) vm.expectRevert();
        console.log(risk);
        applicationCoin.transfer(user2, 10_000 * (10 ** 18) - 1);
        /// 10_001
        /// if the user's risk profile is in the second to the lowest range, this transfer should revert
        if (risk >= _riskLevel[0]) vm.expectRevert();
        console.log(risk);
        applicationCoin.transfer(user2, 100_000_000 * (10 ** 18) - 10_000 * (10 ** 18));
        /// 100_000_000 - 10_000 + 10_001 = 100_000_000 + 1 = 100_000_001
        if (risk >= _riskLevel[0]) vm.expectRevert();
        console.log(risk);
        applicationCoin.transfer(user2, 1_000_000_000_000 * (10 ** 18) - 100_000_000 * (10 ** 18));
        /// if passed: 1_000_000_000_000 - 100_000_000 + 100_000_001 = 1_000_000_000_000 + 1 = 1_000_000_000_001
        
        /// we jump to the next period and make sure it still works.
        vm.warp(block.timestamp + (uint256(period) * 1 hours) / 2);
        applicationCoin.transfer(user2, 1 * (10 ** 18));

        /// let's go to the future in the middle of the period
        vm.warp(block.timestamp + (9 * (uint256(period) * 1 hours)) / 2);

        /// TEST RULE ON RECIPIENT
        _maxSize[0] = 900_000_000;
        _maxSize[1] = 90_000;
        _maxSize[2] = 1;
        _riskLevel[0] = 10;
        _riskLevel[1] = 40;
        _riskLevel[2] = 90;

        /// we give some trillions to user1 to spend
        switchToRuleAdmin();
        /// let's deactivate the rule before minting to avoid triggering the rule
        applicationHandler.activateMaxTxSizePerPeriodByRiskRule(false);
        switchToAppAdministrator();
        /// let get some trillions to user2 to spend
        applicationCoin.mint(user2, 90_000_000_000_000 * (10 ** 18));

        /// we register the rule in the protocol
        switchToRuleAdmin();
        ruleId = AppRuleDataFacet(address(ruleProcessor)).addMaxTxSizePerPeriodByRiskRule(address(applicationAppManager), _maxSize, _riskLevel, period, Blocktime);
        assertEq(ruleId, 1);
        /// now we set the rule in the applicationHandler for the applicationCoin only
        applicationHandler.setMaxTxSizePerPeriodByRiskRuleId(ruleId);
        /// we start making transfers
        vm.stopPrank();
        vm.startPrank(user2);

        /// first we send only 1 token which shouldn't trigger any risk check
        applicationCoin.transfer(user1, 1 * (10 ** 18));
        /// 1
        /// now, if the user's risk profile is in the highest range, this transfer should revert
        if (risk >= _riskLevel[2]) vm.expectRevert();
        console.log(risk);
        applicationCoin.transfer(user1, 1 * (10 ** 18));
        /// 2
        /// if the user's risk profile is in the second to the highest range, this transfer should revert
        if (risk >= _riskLevel[1]) vm.expectRevert();
        console.log(risk);
        applicationCoin.transfer(user1, 90_000 * (10 ** 18) - 1);
        /// 90_001
        /// if the user's risk profile is in the second to the lowest range, this transfer should revert
        if (risk >= _riskLevel[0]) vm.expectRevert();
        console.log(risk);
        applicationCoin.transfer(user1, 900_000_000 * (10 ** 18) - 90_000 * (10 ** 18));
        /// 900_000_000 - 90_000 + 90_001 = 900_000_000 + 1 = 900_000_001
        if (risk >= _riskLevel[0]) vm.expectRevert();
        console.log(risk);
        applicationCoin.transfer(user1, 9_000_000_000_000 * (10 ** 18) - 900_000_000 * (10 ** 18));
        /// if passed: 9_000_000_000_000 - 900_000_000 + 900_000_001  = 9_000_000_000_000 + 1 = 9_000_000_000_001

        /// we jump to the next period and make sure it still works.
        vm.warp(block.timestamp + (uint256(period) * 1 hours));
        applicationCoin.transfer(user1, 1 * (10 ** 18));
    }

    function testTransactionLimitByRiskScoreERC20Fuzz(uint8 _risk) public {
        uint48[] memory _maxSize = new uint48[](3);
        uint8[] memory _riskLevel = new uint8[](3);
        uint8 risk = uint8((uint16(_risk) * 100) / 256);

        _maxSize[0] = 1000000;
        _maxSize[1] = 10000;
        _maxSize[2] = 10;
        _riskLevel[0] = 25;
        _riskLevel[1] = 50;
        _riskLevel[2] = 75;

        ///Give tokens to user1 and user2
        applicationCoin.mint(user1, 100000000 * (10 ** 18));
        applicationCoin.mint(user2, 100000000 * (10 ** 18));

        ///Register rule with ERC20Handler
        switchToRuleAdmin();
        uint32 ruleId = TaggedRuleDataFacet(address(ruleProcessor)).addTransactionLimitByRiskScore(address(applicationAppManager), _riskLevel, _maxSize);
        ///Activate rule
        applicationCoinHandler.setTransactionLimitByRiskRuleId(ruleId);
        /// we set a risk score for user1 and user 2
        switchToRiskAdmin();
        applicationAppManager.addRiskScore(user1, risk);
        applicationAppManager.addRiskScore(user2, risk);

        ///Execute transfers
        vm.stopPrank();
        vm.startPrank(user1);

        if (risk >= _riskLevel[2]) vm.expectRevert();
        applicationCoin.transfer(user2, 11 * (10 ** 18));

        if (risk >= 75) vm.expectRevert();
        applicationCoin.transfer(user2, 11 * (10 ** 18));

        if (risk >= 50) vm.expectRevert();
        applicationCoin.transfer(user2, 10001 * (10 ** 18));
    }

    function testBalanceLimitByRiskScoreFuzz(uint8 _addressIndex, uint24 _amountSeed) public {
        applicationCoin.mint(appAdministrator, type(uint256).max);
        address[] memory addressList = getUniqueAddresses(_addressIndex % ADDRESSES.length, 4);
        address _user1 = addressList[0];
        address _user2 = addressList[1];
        address _user3 = addressList[2];
        address _user4 = addressList[3];
        /// set up a non admin user with tokens
        applicationCoin.transfer(_user1, type(uint256).max);
        assertEq(applicationCoin.balanceOf(_user1), type(uint256).max);
        // set up amounts(accounting for too big and too small numbers)
        if (_amountSeed == 0) {
            _amountSeed = 1;
        }
        if (_amountSeed > 167770) {
            _amountSeed = 167770;
        }
        // add the rule.
        uint8[] memory _riskLevel = new uint8[](4);
        uint48[] memory balanceAmounts = new uint48[](4);
        _riskLevel[0] = 25;
        _riskLevel[1] = 50;
        _riskLevel[2] = 75;
        _riskLevel[3] = 90;
        uint48 riskBalance1 = _amountSeed + 1000;
        uint48 riskBalance2 = _amountSeed + 500;
        uint48 riskBalance3 = _amountSeed + 100;
        uint48 riskBalance4 = _amountSeed;

        balanceAmounts[0] = riskBalance1;
        balanceAmounts[1] = riskBalance2;
        balanceAmounts[2] = riskBalance3;
        balanceAmounts[3] = 1;

        ///Register rule with application handler
        switchToRuleAdmin();
        uint32 ruleId = AppRuleDataFacet(address(ruleProcessor)).addAccountBalanceByRiskScore(address(applicationAppManager), _riskLevel, balanceAmounts);
        ///Activate rule
        applicationHandler.setAccountBalanceByRiskRuleId(ruleId);
        /// we set a risk score for user2, user3 and user4
        switchToRiskAdmin();
        applicationAppManager.addRiskScore(_user2, _riskLevel[3]);
        applicationAppManager.addRiskScore(_user3, _riskLevel[2]);
        applicationAppManager.addRiskScore(_user4, _riskLevel[1]);

        ///Execute transfers
        vm.stopPrank();
        vm.startPrank(_user1);
        ///Max riskScore allows for single token balance
        applicationCoin.transfer(_user2, 1 * (10 ** 18));
        ///Transfer more than Risk Score allows
        vm.expectRevert();
        applicationCoin.transfer(_user2, riskBalance4 * (10 ** 18) + 1);

        vm.expectRevert();
        applicationCoin.transfer(_user3, riskBalance3 * (10 ** 18) + 1);
        ///Transfer more than Risk Score allows
        vm.expectRevert();
        applicationCoin.transfer(_user4, riskBalance1 * (10 ** 18) + 1);
    }

    /**
     * @dev Test the Balance By AccessLevel rule
     */
    function testCoinBalanceByAccessLevelRulePassesFuzz(uint8 _addressIndex, uint24 _amountSeed) public {
        applicationCoin.mint(appAdministrator, type(uint256).max);
        address[] memory addressList = getUniqueAddresses(_addressIndex % ADDRESSES.length, 4);
        address _user1 = addressList[0];
        address _user2 = addressList[1];
        address _user3 = addressList[2];
        address _user4 = addressList[3];
        /// set up a non admin user with tokens
        applicationCoin.transfer(_user1, type(uint256).max);
        assertEq(applicationCoin.balanceOf(_user1), type(uint256).max);
        // set up amounts(accounting for too big and too small numbers)
        if (_amountSeed == 0) {
            _amountSeed = 1;
        }
        if (_amountSeed > 167770) {
            _amountSeed = 167770;
        }
        // add the rule.
        uint48[] memory balanceAmounts = new uint48[](5);
        uint48 accessBalance1 = _amountSeed;
        uint48 accessBalance2 = _amountSeed + 100;
        uint48 accessBalance3 = _amountSeed + 500;
        uint48 accessBalance4 = _amountSeed + 1000;

        balanceAmounts[0] = 0;
        balanceAmounts[1] = accessBalance1;
        balanceAmounts[2] = accessBalance2;
        balanceAmounts[3] = accessBalance3;
        balanceAmounts[4] = accessBalance4;
        switchToRuleAdmin();
        uint32 _index = AppRuleDataFacet(address(ruleProcessor)).addAccessLevelBalanceRule(address(applicationAppManager), balanceAmounts);
        /// connect the rule to this handler
        applicationHandler.setAccountBalanceByAccessLevelRuleId(_index);
        ///perform transfer that checks rule when account does not have AccessLevel(should fail)
        vm.stopPrank();
        vm.startPrank(_user1);
        vm.expectRevert(0xdd76c810);
        applicationCoin.transfer(_user2, 1);

        /// Add access levellevel to _user3
        switchToAccessLevelAdmin();
        applicationAppManager.addAccessLevel(_user3, 4);

        /// perform transfer that checks user with AccessLevel and no balances
        vm.stopPrank();
        vm.startPrank(_user1);
        /// this one is over the limit and should fail
        vm.expectRevert(0xdd76c810);
        applicationCoin.transfer(_user3, uint256(accessBalance4) * (10 ** 18) + 1);
        /// this one is within the limit and should pass
        applicationCoin.transfer(_user3, uint256(accessBalance4) * (10 ** 18));

        /// create secondary token, mint, and transfer to user
        switchToAppAdministrator();
        ApplicationERC20 draculaCoin = new ApplicationERC20("application2", "DRAC", address(applicationAppManager));
        applicationCoinHandler2 = new ApplicationERC20Handler(address(ruleProcessor), address(applicationAppManager), address(draculaCoin), false);
        draculaCoin.connectHandlerToToken(address(applicationCoinHandler2));
        applicationCoinHandler2.setERC20PricingAddress(address(erc20Pricer));
        /// register the token
        applicationAppManager.registerToken("DRAC", address(draculaCoin));
        draculaCoin.mint(appAdministrator, type(uint256).max);
        draculaCoin.transfer(_user1, type(uint256).max);
        assertEq(draculaCoin.balanceOf(_user1), type(uint256).max);
        erc20Pricer.setSingleTokenPrice(address(draculaCoin), 1 * (10 ** 18)); //setting at $1
        assertEq(erc20Pricer.getTokenPrice(address(draculaCoin)), 1 * (10 ** 18));
        // set the access levellevel for the user4
        switchToAccessLevelAdmin();
        applicationAppManager.addAccessLevel(_user4, 3);

        vm.stopPrank();
        vm.startPrank(_user1);
        /// perform transfer that checks user with AccessLevel and existing balances(should fail regardless of other balance)
        vm.expectRevert(0xdd76c810);
        applicationCoin.transfer(_user4, uint256(accessBalance3) * (10 ** 18) + 1);
        /// perform transfer that checks user with AccessLevel and existing balances(should fail because of other balance)
        draculaCoin.transfer(_user4, uint256(accessBalance3) * (10 ** 18) - 1 * (10 ** 18));
        vm.expectRevert(0xdd76c810);
        applicationCoin.transfer(_user4, 2 * (10 ** 18));

        /// perform transfer that checks user with AccessLevel and existing balances(should pass)
        applicationCoin.transfer(_user4, 1 * (10 ** 18));
        assertEq(applicationCoin.balanceOf(_user4), 1 * (10 ** 18));
    }

    function testAdminWithdrawalERC20Fuzz(uint256 amount, uint32 secondsForward) public {
        /// we load the admin with tokens
        applicationCoin.mint(appAdministrator, type(uint256).max);
        /// we create a rule that sets the minimum amount to 1 million tokens to be released in 1 year
        switchToRuleAdmin();
        uint32 _index = TaggedRuleDataFacet(address(ruleProcessor)).addAdminWithdrawalRule(address(applicationAppManager), 1_000_000 * (10 ** 18), block.timestamp + 365 days);

        applicationCoinHandler.setAdminWithdrawalRuleId(_index);
        _index = TaggedRuleDataFacet(address(ruleProcessor)).addAdminWithdrawalRule(address(applicationAppManager), 1_000_000 * (10 ** 18), block.timestamp + 365 days);
        /// check that we cannot change the rule or turn it off while the current rule is still active
        vm.expectRevert();
        applicationCoinHandler.activateAdminWithdrawalRule(false);
        vm.expectRevert();
        applicationCoinHandler.setAdminWithdrawalRuleId(_index);
        switchToAppAdministrator();
        vm.warp(block.timestamp + secondsForward);
        if (secondsForward < 365 days && type(uint256).max - amount < 1_000_000 * (10 ** 18)) vm.expectRevert();
        applicationCoin.transfer(user1, amount);
        switchToRuleAdmin();
        /// if last rule is expired, we should be able to turn off and update the rule
        if (secondsForward >= 365 days) {
            applicationCoinHandler.activateAdminWithdrawalRule(false);
            applicationCoinHandler.setAdminWithdrawalRuleId(_index);
        }
    }

    /**
     * @dev test Minimum Balance By Date rule
     */
    function testPassesMinBalByDateCoinFuzz(uint8 _addressIndex, uint256 _amountSeed, bytes32 tag1, bytes32 tag2, bytes32 tag3) public {
        vm.assume(_amountSeed > 0);
        vm.assume(_amountSeed < 1000);
        vm.assume(tag1 != "" && tag2 != "" && tag3 != "");
        vm.assume(tag1 != tag2 && tag1 != tag3);
        applicationCoin.mint(appAdministrator, type(uint256).max);
        address[] memory addressList = getUniqueAddresses(_addressIndex % ADDRESSES.length, 5);
        rich_user = addressList[0];
        user1 = addressList[1];
        user2 = addressList[2];
        user3 = addressList[3];
        user4 = addressList[4];
        // Set up the rule conditions
        vm.warp(Blocktime);
        bytes32[] memory accs = new bytes32[](3);
        accs[0] = tag1;
        accs[1] = tag2;
        accs[2] = tag3;
        uint256[] memory holdAmounts = new uint256[](3);
        holdAmounts[0] = _amountSeed * (10 ** 18);
        holdAmounts[1] = (_amountSeed + 1000) * (10 ** 18);
        holdAmounts[2] = (_amountSeed + 2000) * (10 ** 18);
        uint16[] memory holdPeriods = new uint16[](3);
        holdPeriods[0] = uint16(720); // one month
        holdPeriods[1] = uint16(4380); // six months
        holdPeriods[2] = uint16(17520); // two years
        switchToRuleAdmin();
        uint32 _index = TaggedRuleDataFacet(address(ruleProcessor)).addMinBalByDateRule(address(applicationAppManager), accs, holdAmounts, holdPeriods, uint64(Blocktime));
        assertEq(_index, 0);
        switchToAppAdministrator();
        /// load non admin users with application coin
        applicationCoin.transfer(rich_user, (_amountSeed * 10) * (10 ** 18));
        assertEq(applicationCoin.balanceOf(rich_user), (_amountSeed * 10) * (10 ** 18));
        applicationCoin.transfer(user2, (_amountSeed * 10000) * (10 ** 18));
        assertEq(applicationCoin.balanceOf(user2), (_amountSeed * 10000) * (10 ** 18));
        applicationCoin.transfer(user3, (_amountSeed * 10000000) * (10 ** 18));
        assertEq(applicationCoin.balanceOf(user3), (_amountSeed * 10000000) * (10 ** 18));
        switchToRuleAdmin();
        applicationCoinHandler.setMinBalByDateRuleId(_index);
        switchToAppAdministrator();
        /// tag the user
        applicationAppManager.addGeneralTag(rich_user, tag1); ///add tag
        assertTrue(applicationAppManager.hasTag(rich_user, tag1));
        applicationAppManager.addGeneralTag(user2, tag2); ///add tag
        assertTrue(applicationAppManager.hasTag(user2, tag2));
        applicationAppManager.addGeneralTag(user3, tag3); ///add tag
        assertTrue(applicationAppManager.hasTag(user3, tag3));
        /// switch to the user
        vm.stopPrank();
        vm.startPrank(rich_user);
        /// attempt a transfer that violates the rule
        uint256 transferAmount = (applicationCoin.balanceOf(rich_user) - (holdAmounts[0] - 1));
        emit Log("balanceOf", applicationCoin.balanceOf(rich_user));
        emit Log("holdAmounts", holdAmounts[0]);
        emit Log("transferAmount", transferAmount);
        vm.expectRevert(0xa7fb7b4b);
        applicationCoin.transfer(user1, transferAmount);
        /// make sure a transfer that is acceptable will still pass within the freeze window.
        transferAmount = transferAmount - 1;
        emit Log("balanceOf", applicationCoin.balanceOf(rich_user));
        emit Log("transferAmount", transferAmount);
        emit Log("holdAmounts", holdAmounts[0]);
        applicationCoin.transfer(user1, transferAmount);
        vm.expectRevert(0xa7fb7b4b);
        applicationCoin.transfer(user1, 1 * (10 ** 18));
        /// add enough time so that it should pass
        vm.warp(Blocktime + (720 * 1 hours));
        applicationCoin.transfer(user1, 1 * (10 ** 18));

        /// try tier 2
        /// switch to the user
        vm.stopPrank();
        vm.startPrank(user2);
        /// attempt a transfer that violates the rule
        transferAmount = (applicationCoin.balanceOf(user2) - (holdAmounts[1] - 1));
        vm.expectRevert(0xa7fb7b4b);
        applicationCoin.transfer(user1, transferAmount);
    }

    //Test transferring coins with fees enabled
    function testTransactionFeeTableERC20Fuzz(uint8 _addressIndex, uint24 _amountSeed, int24 _feeSeed, int24 _discountSeed) public {
        // this logic was used because vm.assume was skipping too many values.
        if (_amountSeed == 0) _amountSeed = 1;
        if (_amountSeed > (type(uint24).max / 10000)) _amountSeed = (type(uint24).max / 10000);
        if (_feeSeed > 10000) _feeSeed = 10000;
        if (_feeSeed <= 0) _feeSeed = 1;
        if (_discountSeed > 0) _discountSeed = 0;
        if (_discountSeed < -10000) _discountSeed = -10000;

        // vm.assume(_discountSeed < 0 && _feeSeed > -10000);
        address[] memory addressList = getUniqueAddresses(_addressIndex % ADDRESSES.length, 5);
        address fromUser = addressList[0];
        address treasury = addressList[1];
        address toUser = addressList[2];
        uint256 fromUserBalance = type(uint256).max - 1;
        applicationCoin.mint(fromUser, fromUserBalance);
        uint256 maxBalance = type(uint256).max;
        address targetAccount = treasury;
        // create a fee
        switchToRuleAdmin();
        applicationCoinHandler.addFee("fee", 0, maxBalance, _feeSeed, targetAccount);
        switchToAppAdministrator();
        Fees.Fee memory fee = applicationCoinHandler.getFee("fee");
        assertEq(fee.feePercentage, _feeSeed);
        assertEq(fee.minBalance, 0);
        assertEq(fee.maxBalance, maxBalance);
        assertEq(1, applicationCoinHandler.getFeeTotal());

        // now test the fee assessment
        applicationAppManager.addGeneralTag(fromUser, "fee"); ///add tag
        // if the discount is set, then set it up too
        if (_discountSeed != 0) {
            applicationAppManager.addGeneralTag(fromUser, "discount"); ///add tag
            switchToRuleAdmin();
            applicationCoinHandler.addFee("discount", 0, maxBalance, _discountSeed, address(0));
            switchToAppAdministrator();
            fee = applicationCoinHandler.getFee("discount");
            assertEq(fee.feePercentage, _discountSeed);
            assertEq(fee.minBalance, 0);
            assertEq(fee.maxBalance, maxBalance);
            assertEq(2, applicationCoinHandler.getFeeTotal());
        }
        vm.stopPrank();
        vm.startPrank(fromUser);
        // make sure standard fee works
        console.logUint(_amountSeed);
        applicationCoin.transfer(toUser, _amountSeed);
        assertEq(applicationCoin.balanceOf(fromUser), fromUserBalance - _amountSeed);
        uint feeCalculus;
        // if the discount is set, calculate for it, otherwise do normal fee
        if (_discountSeed != 0) {
            // fees calculate to 0
            if (_feeSeed + _discountSeed < 0) {
                feeCalculus = 0;
            } else {
                feeCalculus = uint24(_feeSeed + _discountSeed); // note: discount is negative
            }
            assertEq(applicationCoin.balanceOf(toUser), _amountSeed - (_amountSeed * feeCalculus) / 10000);
            assertEq(applicationCoin.balanceOf(targetAccount), (_amountSeed * feeCalculus) / 10000);
        } else {
            assertEq(applicationCoin.balanceOf(toUser), _amountSeed - (_amountSeed * uint24(_feeSeed)) / 10000);
            assertEq(applicationCoin.balanceOf(targetAccount), (_amountSeed * uint24(_feeSeed)) / 10000);
        }
    }

    ///Test transferring coins with fees enabled
    function testTransactionFeeTableTransferFromFuzz(uint8 _addressIndex, uint24 _amountSeed, int24 _feeSeed, int24 _discountSeed) public {
        // this logic was used because vm.assume was skipping too many values.
        if (_amountSeed == 0) _amountSeed = 1;
        if (_amountSeed > (type(uint24).max / 10000)) _amountSeed = (type(uint24).max / 10000);
        if (_feeSeed > 10000) _feeSeed = 10000;
        if (_feeSeed <= 0) _feeSeed = 1;
        if (_discountSeed > 0) _discountSeed = 0;
        if (_discountSeed < -10000) _discountSeed = -10000;

        // vm.assume(_discountSeed < 0 && _feeSeed > -10000);
        address[] memory addressList = getUniqueAddresses(_addressIndex % ADDRESSES.length, 5);
        address fromUser = addressList[0];
        address treasury = addressList[1];
        address toUser = addressList[2];
        address transferFromUser = addressList[3];
        uint256 fromUserBalance = type(uint256).max - 1;
        applicationCoin.mint(fromUser, fromUserBalance);
        address targetAccount = treasury;
        // create a fee
        switchToRuleAdmin();
        applicationCoinHandler.addFee("fee", 0, type(uint256).max, _feeSeed, targetAccount);
        Fees.Fee memory fee = applicationCoinHandler.getFee("fee");
        assertEq(fee.feePercentage, _feeSeed);
        assertEq(fee.minBalance, 0);
        assertEq(fee.maxBalance, type(uint256).max);
        assertEq(1, applicationCoinHandler.getFeeTotal());
        switchToAppAdministrator();
        // now test the fee assessment
        applicationAppManager.addGeneralTag(fromUser, "fee"); ///add tag
        // if the discount is set, then set it up too
        if (_discountSeed != 0) {
            applicationAppManager.addGeneralTag(fromUser, "discount"); ///add tag
            switchToRuleAdmin();
            applicationCoinHandler.addFee("discount", 0, type(uint256).max, _discountSeed, address(0));
            fee = applicationCoinHandler.getFee("discount");
            assertEq(fee.feePercentage, _discountSeed);
            assertEq(fee.minBalance, 0);
            assertEq(fee.maxBalance, type(uint256).max);
            assertEq(2, applicationCoinHandler.getFeeTotal());
        }
        // make sure standard fee works
        console.logUint(_amountSeed);
        vm.stopPrank();
        vm.startPrank(fromUser);
        applicationCoin.approve(address(transferFromUser), _amountSeed);
        vm.stopPrank();
        vm.startPrank(transferFromUser);
        applicationCoin.transferFrom(fromUser, toUser, _amountSeed);
        assertEq(applicationCoin.balanceOf(fromUser), fromUserBalance - _amountSeed);
        uint24 feeCalculus;
        // if the discount is set, calculate for it, otherwise do normal fee
        if (_discountSeed != 0) {
            // fees calculate to 0
            if (_feeSeed + _discountSeed < 0) {
                feeCalculus = 0;
            } else {
                feeCalculus = uint24(_feeSeed + _discountSeed); // note: discount is negative
            }
            assertEq(applicationCoin.balanceOf(toUser), _amountSeed - (_amountSeed * feeCalculus) / 10000);
            assertEq(applicationCoin.balanceOf(targetAccount), (_amountSeed * feeCalculus) / 10000);
        } else {
            assertEq(applicationCoin.balanceOf(toUser), _amountSeed - (_amountSeed * uint24(_feeSeed)) / 10000);
            assertEq(applicationCoin.balanceOf(targetAccount), (_amountSeed * uint24(_feeSeed)) / 10000);
        }
    }

    /// test the token transfer volume rule in erc20
    function testTokenTransferVolumeRuleFuzzCoin(uint8 _addressIndex, uint8 _period, uint24 _maxPercent) public {
        if (_period == 0) _period = 1;
        if (_maxPercent < 1) _maxPercent = 1;
        if (_maxPercent > 99999) _maxPercent = 99999;
        address[] memory addressList = getUniqueAddresses(_addressIndex % ADDRESSES.length, 5);
        rich_user = addressList[0];
        switchToRuleAdmin();
        uint32 _index = RuleDataFacet(address(ruleProcessor)).addTransferVolumeRule(address(applicationAppManager), _maxPercent, _period, Blocktime, 100_000);
        assertEq(_index, 0);
        NonTaggedRules.TokenTransferVolumeRule memory rule = ERC20RuleProcessorFacet(address(ruleProcessor)).getTransferVolumeRule(_index);
        assertEq(rule.maxVolume, _maxPercent);
        assertEq(rule.period, _period);
        assertEq(rule.startTime, Blocktime);
        switchToAppAdministrator();
        /// load non admin users with game coin
        applicationCoin.mint(rich_user, 1000000);
        assertEq(applicationCoin.balanceOf(rich_user), 1000000);
        /// apply the rule
        switchToRuleAdmin();
        applicationCoinHandler.setTokenTransferVolumeRuleId(_index);
        vm.stopPrank();
        vm.startPrank(rich_user);
        /// determine the maximum transfer amount
        uint256 maxSize = uint256(_maxPercent) * 10;
        /// make sure that transfer under the threshold works
        applicationCoin.transfer(user1, maxSize - 1);
        assertEq(applicationCoin.balanceOf(user1), maxSize - 1);
        /// now violate the rule and ensure revert
        vm.expectRevert(0x3627495d);
        applicationCoin.transfer(user1, 1);
        assertEq(applicationCoin.balanceOf(user1), maxSize - 1);
        /// now move 1 block into the future and make sure it works
        vm.warp(block.timestamp + (uint256(_period) * 1 hours) + 1 minutes);
        applicationCoin.transfer(user1, 1);
        assertEq(applicationCoin.balanceOf(user1), maxSize);
        /// now violate the rule in this block and ensure revert
        vm.expectRevert(0x3627495d);
        applicationCoin.transfer(user2, maxSize);
        assertEq(applicationCoin.balanceOf(user2), 0);
    }

    function testTotalSupplyVolatilityFuzz(uint8 _addressIndex, uint256 amount, uint16 volLimit) public {
        /// test params
        vm.assume(volLimit < 9999 && volLimit > 0);
        if (volLimit < 100) volLimit = 100;
        vm.assume(amount < 9999 * (10 ** 18));
        vm.warp(Blocktime);
        uint8 rulePeriod = 24; /// 24 hours
        uint64 startingTime = Blocktime; /// default timestamp
        uint256 tokenSupply = 0; /// calls totalSupply() for the token
        address[] memory addressList = getUniqueAddresses(_addressIndex % ADDRESSES.length, 5);
        user1 = addressList[0];
        /// mint initial supply
        uint256 initialSupply = 100_000 * (10 ** 18);
        uint256 volume = uint256(volLimit) * 10;
        applicationCoin.mint(appAdministrator, initialSupply);
        /// create and activate rule
        switchToRuleAdmin();
        uint32 _index = RuleDataFacet(address(ruleProcessor)).addSupplyVolatilityRule(address(applicationAppManager), volLimit, rulePeriod, startingTime, tokenSupply);
        applicationCoinHandler.setTotalSupplyVolatilityRuleId(_index);
        /// test mint
        vm.stopPrank();
        vm.startPrank(user1);
        if (user1 != appAdministrator) {
            if (amount > initialSupply - volume) {
                vm.expectRevert(0x81af27fa);
                applicationCoin.mint(user1, amount);
            }
        }
        // /// test burn
        if (user1 != appAdministrator) {
            if (amount > uint(applicationCoin.totalSupply()) - volume) {
                vm.expectRevert(0x81af27fa);
                applicationCoin.burn(amount);
            }
        }

        /// reset the total supply
        switchToAppAdministrator();
        applicationCoin.burn(applicationCoin.totalSupply());
        applicationCoin.mint(appAdministrator, initialSupply);
        vm.warp(Blocktime + 36 hours);

        vm.stopPrank();
        vm.startPrank(user1);
        uint256 transferAmount = uint256(volLimit) * (10 * (10 ** 18));
        applicationCoin.mint(user1, (transferAmount - (1 * (10 ** 18))));
        vm.expectRevert();
        applicationCoin.mint(user1, transferAmount);

        applicationCoin.transfer(appAdministrator, applicationCoin.balanceOf(user1));

        /// test minimum volatility limits
        switchToAppAdministrator();
        applicationCoin.burn(applicationCoin.balanceOf(appAdministrator));
        applicationCoin.mint(appAdministrator, initialSupply);
        console.logUint(applicationCoin.totalSupply());
        vm.warp(Blocktime + 96 hours);
        uint16 volatilityLimit = 1; /// 0.01%
        switchToRuleAdmin();
        uint32 _ruleIndex = RuleDataFacet(address(ruleProcessor)).addSupplyVolatilityRule(address(applicationAppManager), volatilityLimit, rulePeriod, startingTime, tokenSupply);
        applicationCoinHandler.setTotalSupplyVolatilityRuleId(_ruleIndex);
        vm.stopPrank();
        vm.startPrank(user1);
        applicationCoin.mint(user1, 5 * (10 ** 18));
        applicationCoin.mint(user1, 4 * (10 ** 18));
        applicationCoin.mint(user1, 1 * (10 ** 18));
        vm.expectRevert();
        applicationCoin.mint(user1, 1_000_000_000_000_000); /// 0.0001 tokens

        /// test above 100% volatility limits
        applicationCoin.transfer(appAdministrator, applicationCoin.balanceOf(user1));
        switchToAppAdministrator();
        applicationCoin.burn(applicationCoin.balanceOf(appAdministrator));
        applicationCoin.mint(appAdministrator, initialSupply);
        console.logUint(applicationCoin.totalSupply());
        vm.warp(Blocktime + 120 hours);
        uint16 newVolatilityLimit = 50000; /// 500%
        switchToRuleAdmin();
        uint32 _newRuleIndex = RuleDataFacet(address(ruleProcessor)).addSupplyVolatilityRule(address(applicationAppManager), newVolatilityLimit, rulePeriod, startingTime, tokenSupply);
        applicationCoinHandler.setTotalSupplyVolatilityRuleId(_newRuleIndex);
        vm.stopPrank();
        vm.startPrank(user1);
        applicationCoin.mint(user1, 450000 * (10 ** 18));
        applicationCoin.mint(user1, 50000 * (10 ** 18));
        applicationCoin.burn(50000 * (10 ** 18));
        applicationCoin.mint(user1, 50000 * (10 ** 18));
        applicationCoin.burn(50000 * (10 ** 18));
        applicationCoin.mint(user1, 50000 * (10 ** 18));
        applicationCoin.burn(50000 * (10 ** 18));
    }
}<|MERGE_RESOLUTION|>--- conflicted
+++ resolved
@@ -14,12 +14,8 @@
 import "test/util/TestCommonFoundry.sol";
 
 contract ApplicationERC20FuzzTest is TestCommonFoundry {
-<<<<<<< HEAD
-    OracleRestricted oracleRestricted;
-=======
     ApplicationERC20Handler applicationCoinHandler2;
     OracleDenied oracleDenied;
->>>>>>> 8d249ec3
     OracleAllowed oracleAllowed;
 
     address rich_user = address(44);

--- conflicted
+++ resolved
@@ -252,14 +252,8 @@
         uint16[] memory empty;
 
         /// Set the min/max rule data
-<<<<<<< HEAD
         applicationAppManager.addTag(user1, "BALLER");
         applicationAppManager.addTag(user2, "BALLER");
-=======
-        applicationAppManager.addGeneralTag(user1, "BALLER");
-        applicationAppManager.addGeneralTag(user2, "BALLER");
-        
->>>>>>> 5626c063
         // add the rule.
         switchToRuleAdmin();
         uint32 ruleId = TaggedRuleDataFacet(address(ruleProcessor)).addMinMaxBalanceRule(address(applicationAppManager), _accountTypes, _minimum, _maximum, empty, uint64(Blocktime));

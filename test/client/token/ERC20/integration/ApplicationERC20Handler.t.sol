--- conflicted
+++ resolved
@@ -11,20 +11,7 @@
  * @notice It simulates the input from a token contract
  */
 contract ApplicationERC20HandlerTest is TestCommonFoundry {
-<<<<<<< HEAD
-    address accessTier = address(3);
-    address[] badBoys;
-    address[] goodBoys;
-    address user1 = address(0x111);
-    address user2 = address(0x222);
-    address user3 = address(0x333);
-    address user4 = address(0x444);
-    OracleDenied oracleDenied;
-    OracleAllowed oracleAllowed;
-    ApplicationERC20Handler applicationCoinHandlerSpecialOwner;
-=======
-
->>>>>>> cef16559
+
 
     function setUp() public {
         vm.warp(Blocktime);

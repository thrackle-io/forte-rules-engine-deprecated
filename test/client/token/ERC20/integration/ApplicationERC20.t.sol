// SPDX-License-Identifier: UNLICENSED
pragma solidity ^0.8.17;

import "test/util/TestCommonFoundry.sol";

contract ApplicationERC20Test is TestCommonFoundry {
<<<<<<< HEAD

    OracleDenied oracleDenied;
    OracleAllowed oracleAllowed;

    ApplicationAssetHandlerMod newAssetHandler;

    address user1 = address(0x111);
    address user2 = address(0x222);
    address user3 = address(0x333);
    address user4 = address(0x444);
    address user5 = address(55);
    address user6 = address(66);
    address user7 = address(77);
    address user8 = address(88);
    address user9 = address(99);
    address user10 = address(100);
    address transferFromUser = address(110);
    address rich_user = address(45);
    address[] badBoys;
    address[] goodBoys;
=======
>>>>>>> cef16559

    function setUp() public {
        vm.startPrank(superAdmin);
        setUpProtocolAndAppManagerAndTokens();
        switchToAppAdministrator();
        applicationCoin.mint(appAdministrator, 10_000_000_000_000_000_000_000 * (10 ** 18));
        vm.warp(Blocktime);
    }

    function testERC20AndHandlerVersions() public {
        string memory version = applicationCoinHandler.version();
        assertEq(version, "1.1.0");
    }

    /// Test balance
    function testBalance() public {
        console.logUint(applicationCoin.totalSupply());
        assertEq(applicationCoin.balanceOf(appAdministrator), 10000000000000000000000 * (10 ** 18));
    }

    /// Test Mint
    function testMint() public {
        applicationCoin.mint(superAdmin, 1000);
        vm.stopPrank();
        vm.startPrank(user1);
    }

    /// Test token transfer
    function testTransfer() public {
        applicationCoin.transfer(user, 10 * (10 ** 18));
        assertEq(applicationCoin.balanceOf(user), 10 * (10 ** 18));
        assertEq(applicationCoin.balanceOf(appAdministrator), 9999999999999999999990 * (10 ** 18));
    }

    function testZeroAddressChecksERC20() public {
        vm.expectRevert();
        new ApplicationERC20("FRANK", "FRANK", address(0x0));
        vm.expectRevert();
        applicationCoin.connectHandlerToToken(address(0));
    }

    /// test updating min transfer rule
    function testPassesMinTransferRule() public {
        /// We add the empty rule at index 0
        switchToRuleAdmin();
        RuleDataFacet(address(ruleProcessor)).addMinimumTransferRule(address(applicationAppManager), 1);

        // Then we add the actual rule. Its index should be 1
        uint32 ruleId = RuleDataFacet(address(ruleProcessor)).addMinimumTransferRule(address(applicationAppManager), 10);

        applicationAppManager.addPauseRule(Blocktime + 1000, Blocktime + 1010);
        /// we update the rule id in the token
        applicationCoinHandler.setMinTransferRuleId(ruleId);
        switchToAppAdministrator();
        /// now we perform the transfer
        applicationCoin.transfer(rich_user, 1000000);
        assertEq(applicationCoin.balanceOf(rich_user), 1000000);
        vm.stopPrank();

        vm.startPrank(rich_user);
        // now we check for proper failure
        vm.expectRevert(0x70311aa2);
        applicationCoin.transfer(user3, 5);
    }

    function testPassMinMaxAccountBalanceRuleApplicationERC20() public {
        /// set up a non admin user with tokens
        applicationCoin.transfer(rich_user, 100000);
        assertEq(applicationCoin.balanceOf(rich_user), 100000);
        applicationCoin.transfer(user1, 1000);
        assertEq(applicationCoin.balanceOf(user1), 1000);

        bytes32[] memory accs = createBytes32Array("Oscar");
        uint256[] memory min = createUint256Array(10);
        uint256[] memory max = createUint256Array(1000);
        // add the actual rule
        switchToRuleAdmin();
        uint32 ruleId = TaggedRuleDataFacet(address(ruleProcessor)).addMinMaxBalanceRule(address(applicationAppManager), accs, min, max);
        ///update ruleId in coin rule handler
        applicationCoinHandler.setMinMaxBalanceRuleId(ruleId);
        switchToAppAdministrator();
        ///Add GeneralTag to account
        applicationAppManager.addGeneralTag(user1, "Oscar"); ///add tag
        assertTrue(applicationAppManager.hasTag(user1, "Oscar"));
        applicationAppManager.addGeneralTag(user2, "Oscar"); ///add tag
        assertTrue(applicationAppManager.hasTag(user2, "Oscar"));
        applicationAppManager.addGeneralTag(user3, "Oscar"); ///add tag
        assertTrue(applicationAppManager.hasTag(user3, "Oscar"));

        ///perform transfer that checks rule
        vm.stopPrank();
        vm.startPrank(user1);
        applicationCoin.transfer(user2, 10);
        assertEq(applicationCoin.balanceOf(user2), 10);
        assertEq(applicationCoin.balanceOf(user1), 990);

        // make sure the minimum rules fail results in revert
        //vm.expectRevert("Balance Will Drop Below Minimum");
        vm.expectRevert(0xf1737570);
        applicationCoin.transfer(user3, 989);
        // see if approving for another user bypasses rule
        applicationCoin.approve(address(888), 989);
        vm.stopPrank();
        vm.startPrank(address(888));
        //vm.expectRevert("Balance Will Drop Below Minimum");
        vm.expectRevert(0xf1737570);
        applicationCoin.transferFrom(user1, user3, 989);

        /// make sure the maximum rule fail results in revert
        vm.stopPrank();
        vm.startPrank(rich_user);
        // vm.expectRevert("Balance Will Exceed Maximum");
        vm.expectRevert(0x24691f6b);
        applicationCoin.transfer(user2, 10091);
    }

    /**
     * @dev Test the oracle rule, both allow and deny types
     */
    function testOracleERC20() public {
        /// set up a non admin user with tokens
        applicationCoin.transfer(user1, 100000);
        assertEq(applicationCoin.balanceOf(user1), 100000);

        // add the rule.
        switchToRuleAdmin();
        uint32 _index = RuleDataFacet(address(ruleProcessor)).addOracleRule(address(applicationAppManager), 0, address(oracleDenied));
        assertEq(_index, 0);
        NonTaggedRules.OracleRule memory rule = ERC20RuleProcessorFacet(address(ruleProcessor)).getOracleRule(_index);
        assertEq(rule.oracleType, 0);
        assertEq(rule.oracleAddress, address(oracleDenied));
        /// connect the rule to this handler
        applicationCoinHandler.setOracleRuleId(_index);
        switchToAppAdministrator();
        // add a blocked address
        badBoys.push(address(69));
        oracleDenied.addToDeniedList(badBoys);
        // test that the oracle works
        // This one should pass
        ///perform transfer that checks rule
        vm.stopPrank();
        vm.startPrank(user1);
        applicationCoin.transfer(user2, 10);
        assertEq(applicationCoin.balanceOf(user2), 10);
        ///perform transfer that checks rule
        // This one should fail
        vm.expectRevert(0x2767bda4);
        applicationCoin.transfer(address(69), 10);
        assertEq(applicationCoin.balanceOf(address(69)), 0);
        // check the allowed list type

        switchToRuleAdmin();
        uint32 _indexAllowed = RuleDataFacet(address(ruleProcessor)).addOracleRule(address(applicationAppManager), 1, address(oracleAllowed));
        /// connect the rule to this handler
        applicationCoinHandler.setOracleRuleId(_indexAllowed);
        switchToAppAdministrator();

        // add an allowed address
        goodBoys.push(address(59));
        oracleAllowed.addToAllowList(goodBoys);
        vm.stopPrank();
        vm.startPrank(user1);
        // This one should pass
        applicationCoin.transfer(address(59), 10);
        // This one should fail
        vm.expectRevert(0x7304e213);
        applicationCoin.transfer(address(88), 10);

        // Finally, check the invalid type

        switchToRuleAdmin();
        bytes4 selector = bytes4(keccak256("InvalidOracleType(uint8)"));
        vm.expectRevert(abi.encodeWithSelector(selector, 2));
        _index = RuleDataFacet(address(ruleProcessor)).addOracleRule(address(applicationAppManager), 2, address(oracleAllowed));

        /// test burning while oracle rule is active (allow list active)
        applicationCoinHandler.setOracleRuleId(_indexAllowed);
        /// first mint to user
        switchToAppAdministrator();
        applicationCoin.transfer(user5, 10000);
        /// burn some tokens as user
        /// burns do not check for the recipient address as it is address(0)
        vm.stopPrank();
        vm.startPrank(user5);
        applicationCoin.burn(5000);
        /// add address(0) to deny list and switch oracle rule to deny list
        switchToRuleAdmin();
        applicationCoinHandler.setOracleRuleId(_index);
        switchToAppAdministrator();
        badBoys.push(address(0));
        oracleDenied.addToDeniedList(badBoys);
        /// attempt to burn (should fail)
        vm.stopPrank();
        vm.startPrank(user5);
        vm.expectRevert(0x2767bda4);
        applicationCoin.burn(5000);
    }

    /**
     * @dev Test the oracle rule, both allow and deny types
     */
    function testOracleAddSingleAddressERC20() public {
        /// set up a non admin user with tokens
        applicationCoin.transfer(user1, 100000);
        assertEq(applicationCoin.balanceOf(user1), 100000);

        /// Test adding single address to allow list 
        switchToRuleAdmin();
        uint32 _indexAllowed = RuleDataFacet(address(ruleProcessor)).addOracleRule(address(applicationAppManager), 1, address(oracleAllowed));
        /// connect the rule to this handler
        applicationCoinHandler.setOracleRuleId(_indexAllowed);
        switchToAppAdministrator();
        oracleAllowed.addAddressToAllowList(address(59));

        vm.stopPrank();
        vm.startPrank(user1);
        ///perform transfer that checks rule
        applicationCoin.transfer(address(59), 10);
        assertEq(applicationCoin.balanceOf(address(59)), 10);
        // This one should fail
        vm.expectRevert(0x7304e213);
        applicationCoin.transfer(address(60), 11);
        assertEq(applicationCoin.balanceOf(address(60)), 0);

        /// Test adding single address to deny list 

        // add the rule.
        switchToRuleAdmin();
        uint32 _index = RuleDataFacet(address(ruleProcessor)).addOracleRule(address(applicationAppManager), 0, address(oracleDenied));
        NonTaggedRules.OracleRule memory rule = ERC20RuleProcessorFacet(address(ruleProcessor)).getOracleRule(_index);
        assertEq(rule.oracleType, 0);
        assertEq(rule.oracleAddress, address(oracleDenied));
        /// connect the rule to this handler
        applicationCoinHandler.setOracleRuleId(_index);
        switchToAppAdministrator();

        oracleDenied.addAddressToDeniedList(address(60)); 

        vm.stopPrank();
        vm.startPrank(user1);
        applicationCoin.transfer(user2, 10);
        assertEq(applicationCoin.balanceOf(user2), 10);
        ///perform transfer that checks rule
        // This one should fail
        vm.expectRevert(0x2767bda4);
        applicationCoin.transfer(address(60), 25);
        assertEq(applicationCoin.balanceOf(address(60)), 0);
    }

    /**
     * @dev Test the Balance By AccessLevel rule
     */
    function testCoinBalanceByAccessLevelRulePasses() public {
        /// set up a non admin user with tokens
        applicationCoin.transfer(user1, 100000 * (10 ** 18));
        assertEq(applicationCoin.balanceOf(user1), 100000 * (10 ** 18));

        // add the rule.
        uint48[] memory balanceAmounts = createUint48Array(0, 100, 500, 1000, 10000);
        switchToRuleAdmin();
        uint32 _index = AppRuleDataFacet(address(ruleProcessor)).addAccessLevelBalanceRule(address(applicationAppManager), balanceAmounts);
        uint256 balance = ApplicationAccessLevelProcessorFacet(address(ruleProcessor)).getAccessLevelBalanceRule(_index, 2);
        assertEq(balance, 500);
        /// connect the rule to this handler
        applicationHandler.setAccountBalanceByAccessLevelRuleId(_index);

        ///perform transfer that checks rule when account does not have AccessLevel(should fail)
        vm.stopPrank();
        vm.startPrank(user1);
        vm.expectRevert(0xdd76c810);
        applicationCoin.transfer(user2, 11 * (10 ** 18));

        /// Add access levellevel to whale
        address whale = address(99);
        switchToAccessLevelAdmin();
        applicationAppManager.addAccessLevel(whale, 4);

        /// perform transfer that checks user with AccessLevel and no balances
        vm.stopPrank();
        vm.startPrank(user1);
        /// this one is over the limit and should fail
        vm.expectRevert(0xdd76c810);
        applicationCoin.transfer(whale, 10001 * (10 ** 18));
        /// this one is within the limit and should pass
        applicationCoin.transfer(whale, 10000 * (10 ** 18));

        /// create secondary token, mint, and transfer to user
        switchToSuperAdmin();
        ApplicationERC20 draculaCoin = new ApplicationERC20("application2", "DRAC", address(applicationAppManager));
        switchToAppAdministrator();
        applicationCoinHandler2 = new ApplicationERC20Handler(address(ruleProcessor), address(applicationAppManager), address(draculaCoin), false);
        draculaCoin.connectHandlerToToken(address(applicationCoinHandler2));
        applicationCoinHandler2.setERC20PricingAddress(address(erc20Pricer));
        /// register the token
        applicationAppManager.registerToken("DRAC", address(draculaCoin));
        draculaCoin.mint(appAdministrator, 10000000000000000000000 * (10 ** 18));
        draculaCoin.transfer(user1, 100000 * (10 ** 18));
        assertEq(draculaCoin.balanceOf(user1), 100000 * (10 ** 18));
        erc20Pricer.setSingleTokenPrice(address(draculaCoin), 1 * (10 ** 18)); //setting at $1
        assertEq(erc20Pricer.getTokenPrice(address(draculaCoin)), 1 * (10 ** 18));
        // set the access levellevel for the user4
        switchToAccessLevelAdmin();
        applicationAppManager.addAccessLevel(user4, 3);

        vm.stopPrank();
        vm.startPrank(user1);
        /// perform transfer that checks user with AccessLevel and existing balances(should fail regardless of other balance)
        vm.expectRevert(0xdd76c810);
        applicationCoin.transfer(user4, 1001 * (10 ** 18));
        /// perform transfer that checks user with AccessLevel and existing balances(should fail because of other balance)
        draculaCoin.transfer(user4, 999 * (10 ** 18));
        vm.expectRevert(0xdd76c810);
        applicationCoin.transfer(user4, 2 * (10 ** 18));

        /// perform transfer that checks user with AccessLevel and existing balances(should pass)
        applicationCoin.transfer(user4, 1 * (10 ** 18));
        assertEq(applicationCoin.balanceOf(user4), 1 * (10 ** 18));

        /// test burning is allowed while rule is active
        applicationCoin.burn(1 * (10 ** 18));
        /// burn remaining balance to ensure rule limit is not checked on burns
        applicationCoin.burn(89998000000000000000000);
        /// test burn with account that has access level assign
        vm.stopPrank();
        vm.startPrank(user4);
        applicationCoin.burn(1 * (10 ** 18));
        /// test the user account balance is decreased from burn and can receive tokens
        vm.stopPrank();
        vm.startPrank(whale);
        applicationCoin.transfer(user4, 1 * (10 ** 18));
        /// now whale account burns
        applicationCoin.burn(1 * (10 ** 18));
    }

    function testPauseRulesViaAppManager() public {
        ///Test transfers without pause rule
        /// set up a non admin user with tokens
        applicationCoin.transfer(user1, 100000);
        assertEq(applicationCoin.balanceOf(user1), 100000);
        applicationCoin.transfer(appAdministrator, 100000);
        vm.stopPrank();
        vm.startPrank(user1);
        applicationCoin.transfer(user2, 1000);

        ///set pause rule and check check that the transaction reverts
        switchToRuleAdmin();
        applicationAppManager.addPauseRule(Blocktime + 1000, Blocktime + 1500);
        vm.warp(Blocktime + 1001);

        vm.stopPrank();
        vm.startPrank(user1);
        vm.expectRevert();
        applicationCoin.transfer(user2, 1000);

        ///Check that appAdministrators can still transfer within pausePeriod
        switchToAppAdministrator();
        applicationCoin.transfer(superAdmin, 1000);
        ///move blocktime after pause to resume transfers
        vm.warp(Blocktime + 1600);
        ///transfer again to check
        applicationCoin.transfer(user2, 1000);

        ///Set multiple pause rules
        switchToRuleAdmin();
        applicationAppManager.addPauseRule(Blocktime + 1700, Blocktime + 2000);
        applicationAppManager.addPauseRule(Blocktime + 2100, Blocktime + 2500);
        applicationAppManager.addPauseRule(Blocktime + 3000, Blocktime + 3500);
        switchToAppAdministrator();
        ///warp between periods to test pause effect

        ///Pause window 1
        vm.warp(Blocktime + 1755);
        vm.stopPrank();
        vm.startPrank(user1);
        vm.expectRevert();
        applicationCoin.transfer(user2, 1200);
        ///Pause window 2
        vm.warp(Blocktime + 2150);
        vm.expectRevert();
        applicationCoin.transfer(user2, 1300);
        ///In between 2 and 3
        vm.warp(Blocktime + 2675);
        applicationCoin.transfer(user2, 1000);
        ///Pause window 3
        vm.warp(Blocktime + 3333);
        vm.expectRevert();
        applicationCoin.transfer(user2, 1400);
        ///After pause window 3
        vm.warp(Blocktime + 3775);
        applicationCoin.transfer(user2, 1000);

        assertEq(applicationCoin.balanceOf(user2), 4000);
    }

    function testTransactionLimitByRiskScoreFT() public {
        uint8[] memory riskScores = createUint8Array(10, 40, 80, 99);
        uint48[] memory txnLimits = createUint48Array(1000000, 100000, 10000, 1000);
        switchToRuleAdmin();
        uint32 index = TaggedRuleDataFacet(address(ruleProcessor)).addTransactionLimitByRiskScore(address(applicationAppManager), riskScores, txnLimits);
        switchToAppAdministrator();
        /// set up a non admin user with tokens
        applicationCoin.transfer(user1, 10000000 * (10 ** 18));
        assertEq(applicationCoin.balanceOf(user1), 10000000 * (10 ** 18));
        applicationCoin.transfer(user2, 10000 * (10 ** 18));
        assertEq(applicationCoin.balanceOf(user2), 10000 * (10 ** 18));
        applicationCoin.transfer(user5, 10000 * (10 ** 18));
        assertEq(applicationCoin.balanceOf(user5), 10000 * (10 ** 18));

        ///Assign Risk scores to user1 and user 2
        switchToRiskAdmin();
        applicationAppManager.addRiskScore(user1, riskScores[0]);
        applicationAppManager.addRiskScore(user2, riskScores[1]);
        applicationAppManager.addRiskScore(user5, riskScores[3]);

        ///Switch to app admin and set up ERC20Pricer and activate TransactionLimitByRiskScore Rule
        switchToAppAdministrator();
        erc20Pricer.setSingleTokenPrice(address(applicationCoin), 1 * (10 ** 18)); //setting at $1
        assertEq(erc20Pricer.getTokenPrice(address(applicationCoin)), 1 * (10 ** 18));
        switchToRuleAdmin();
        applicationCoinHandler.setTransactionLimitByRiskRuleId(index);
        ///User2 sends User1 amount under transaction limit, expect passing
        vm.stopPrank();
        vm.startPrank(user2);
        applicationCoin.transfer(user1, 1 * (10 ** 18));

        ///Transfer expected to fail
        vm.stopPrank();
        vm.startPrank(user1);
        vm.expectRevert(0x9fe6aeac);
        applicationCoin.transfer(user2, 1000001 * (10 ** 18));

        switchToRiskAdmin();
        ///Test in between Risk Score Values
        applicationAppManager.addRiskScore(user3, 49);
        applicationAppManager.addRiskScore(user4, 81);

        switchToAppAdministrator();
        applicationCoin.transfer(user3, 1500 * (10 ** 18));
        assertEq(applicationCoin.balanceOf(user3), 1500 * (10 ** 18));
        applicationCoin.transfer(user4, 1000000 * (10 ** 18));

        vm.stopPrank();
        vm.startPrank(user3);
        vm.expectRevert(0x9fe6aeac);
        applicationCoin.transfer(user4, 10001 * (10 ** 18));

        vm.stopPrank();
        vm.startPrank(user4);
        applicationCoin.transfer(user3, 10 * (10 ** 18));

        //vm.expectRevert(0x9fe6aeac);
        applicationCoin.transfer(user3, 1001 * (10 ** 18));

        /// test burning tokens while rule is active
        vm.stopPrank();
        vm.startPrank(user5);
        applicationCoin.burn(999 * (10 ** 18));
        vm.expectRevert(0x9fe6aeac);
        applicationCoin.burn(1001 * (10 ** 18));
        applicationCoin.burn(1000 * (10 ** 18));
    }

    function testBalanceLimitByRiskScoreERC20() public {
        uint8[] memory riskScores = createUint8Array(25, 50, 75);
        uint48[] memory balanceLimits = createUint48Array(500, 250, 100);
        switchToRuleAdmin();
        uint32 index = AppRuleDataFacet(address(ruleProcessor)).addAccountBalanceByRiskScore(address(applicationAppManager), riskScores, balanceLimits);
        switchToAppAdministrator();
        /// set up a non admin user with tokens
        applicationCoin.transfer(user1, 999 * (10 ** 18));
        assertEq(applicationCoin.balanceOf(user1), 999 * (10 ** 18));
        applicationCoin.transfer(user2, 249 * (10 ** 18));
        assertEq(applicationCoin.balanceOf(user2), 249 * (10 ** 18));
        applicationCoin.transfer(user3, 499 * (10 ** 18));
        assertEq(applicationCoin.balanceOf(user3), 499 * (10 ** 18));
        applicationCoin.transfer(user4, 99 * (10 ** 18));
        assertEq(applicationCoin.balanceOf(user4), 99 * (10 ** 18));
        applicationCoin.transfer(user5, 1000000 * (10 ** 18));
        assertEq(applicationCoin.balanceOf(user5), 1000000 * (10 ** 18));

        ///Assign Risk scores to user1 and user 2
        switchToRiskAdmin();
        applicationAppManager.addRiskScore(user1, 1); ///Max NO LIMIT
        applicationAppManager.addRiskScore(user2, 50); ///Max 250
        applicationAppManager.addRiskScore(user3, 25); ///Max 500
        applicationAppManager.addRiskScore(user4, 75); ///Max 100

        ///Switch to Super admin and set up ERC20Pricer and activate AccountBalanceByRiskScore Rule
        switchToAppAdministrator();
        erc20Pricer.setSingleTokenPrice(address(applicationCoin), 1 * (10 ** 18)); //setting at $1
        assertEq(erc20Pricer.getTokenPrice(address(applicationCoin)), 1 * (10 ** 18));
        switchToRuleAdmin();
        applicationHandler.setAccountBalanceByRiskRuleId(index);

        ///Transfer funds to all that will put them one from limit(should all pass)
        vm.stopPrank();
        vm.startPrank(user5);
        applicationCoin.transfer(user1, 1 * (10 ** 18));
        applicationCoin.transfer(user2, 1 * (10 ** 18));
        applicationCoin.transfer(user3, 1 * (10 ** 18));
        applicationCoin.transfer(user4, 1 * (10 ** 18));

        ///Transfers expected to fail
        vm.expectRevert(0x58b13098);
        applicationCoin.transfer(user2, 1 * (10 ** 18));
        vm.expectRevert(0x58b13098);
        applicationCoin.transfer(user3, 1 * (10 ** 18));
        vm.expectRevert(0x58b13098);
        applicationCoin.transfer(user4, 1 * (10 ** 18));
    }

    /// test updating min transfer rule
    function testPassesAccessLevel0RuleCoin() public {
        /// load non admin user with application coin
        applicationCoin.transfer(rich_user, 1000000 * (10 ** 18));
        assertEq(applicationCoin.balanceOf(rich_user), 1000000 * (10 ** 18));
        vm.stopPrank();
        vm.startPrank(rich_user);
        /// check transfer without access level but with the rule turned off
        applicationCoin.transfer(user3, 5 * (10 ** 18));
        assertEq(applicationCoin.balanceOf(user3), 5 * (10 ** 18));
        /// now turn the rule on so the transfer will fail
        switchToRuleAdmin();
        applicationHandler.activateAccessLevel0Rule(true);
        vm.stopPrank();
        vm.startPrank(rich_user);
        vm.expectRevert(0x3fac082d);
        applicationCoin.transfer(user3, 5 * (10 ** 18));

        vm.stopPrank();
        vm.startPrank(user3);
        vm.expectRevert(0x3fac082d);
        applicationCoin.transfer(rich_user, 5 * (10 ** 18));

        // set AccessLevel and try again
        switchToAccessLevelAdmin();
        applicationAppManager.addAccessLevel(user3, 1);

        vm.stopPrank();
        vm.startPrank(rich_user);
        vm.expectRevert(0x3fac082d); /// this fails because rich_user is still accessLevel0
        applicationCoin.transfer(user3, 5 * (10 ** 18));

        vm.stopPrank();
        vm.startPrank(user3);
        vm.expectRevert(0x3fac082d); /// this fails because rich_user is still accessLevel0
        applicationCoin.transfer(rich_user, 5 * (10 ** 18));

        switchToAccessLevelAdmin();
        applicationAppManager.addAccessLevel(rich_user, 1);

        vm.stopPrank();
        vm.startPrank(rich_user);
        applicationCoin.transfer(user3, 5 * (10 ** 18));
        assertEq(applicationCoin.balanceOf(user3), 10 * (10 ** 18));

        vm.stopPrank();
        vm.startPrank(user3);
        applicationCoin.transfer(rich_user, 5 * (10 ** 18));

        /// test that burn works when user has accessLevel above 0
        applicationCoin.burn(5 * (10 ** 18));
        /// test burn fails when rule active and user has access level 0
        switchToAccessLevelAdmin();
        applicationAppManager.addAccessLevel(rich_user, 0);

        vm.stopPrank();
        vm.startPrank(rich_user);
        vm.expectRevert(0x3fac082d);
        applicationCoin.burn(1 * (10 ** 18));
    }

    function testAccessLevelWithdrawalRule() public {
        /// load non admin user with application coin
        applicationCoin.transfer(user1, 1000 * (10 ** 18));
        assertEq(applicationCoin.balanceOf(user1), 1000 * (10 ** 18));
        vm.stopPrank();
        vm.startPrank(user1);
        /// check transfer without access level with the rule turned off
        applicationCoin.transfer(user3, 50 * (10 ** 18));
        assertEq(applicationCoin.balanceOf(user3), 50 * (10 ** 18));
        /// price the tokens
        switchToAppAdministrator();
        erc20Pricer.setSingleTokenPrice(address(applicationCoin), 1 * (10 ** 18)); //setting at $1
        assertEq(erc20Pricer.getTokenPrice(address(applicationCoin)), 1 * (10 ** 18));
        /// create and activate rule
        switchToRuleAdmin();
        uint48[] memory withdrawalLimits = createUint48Array(10, 100, 1000, 10000, 100000);
        uint32 index = AppRuleDataFacet(address(ruleProcessor)).addAccessLevelWithdrawalRule(address(applicationAppManager), withdrawalLimits);
        applicationHandler.setWithdrawalLimitByAccessLevelRuleId(index);
        /// test transfers pass under rule value
        //User 1 currently has 950 tokens valued at $950
        //User3 currently has 50 tokens valued at $50
        switchToAccessLevelAdmin();
        applicationAppManager.addAccessLevel(user1, 1);
        applicationAppManager.addAccessLevel(user3, 0);
        applicationAppManager.addAccessLevel(user4, 0);

        vm.stopPrank();
        vm.startPrank(user1);
        applicationCoin.transfer(user3, 50 * (10 ** 18));
        assertEq(applicationCoin.balanceOf(user3), 100 * (10 ** 18));
        applicationCoin.transfer(user4, 50 * (10 ** 18));
        assertEq(applicationCoin.balanceOf(user4), 50 * (10 ** 18));
        /// User 1 now at "withdrawal" limit for kyc level
        vm.stopPrank();
        vm.startPrank(user3);
        applicationCoin.transfer(user4, 10 * (10 ** 18));
        assertEq(applicationCoin.balanceOf(user4), 60 * (10 ** 18));
        /// User3 now at "withdrawal" limit for kyc level

        /// test transfers fail over rule value
        vm.stopPrank();
        vm.startPrank(user1);
        vm.expectRevert(0x2bbc9aea);
        applicationCoin.transfer(user3, 50 * (10 ** 18));

        vm.stopPrank();
        vm.startPrank(user3);
        vm.expectRevert(0x2bbc9aea);
        applicationCoin.transfer(user4, 50 * (10 ** 18));
        /// reduce price and test pass fail situations
        switchToAppAdministrator();
        erc20Pricer.setSingleTokenPrice(address(applicationCoin), 5 * (10 ** 17));
        assertEq(erc20Pricer.getTokenPrice(address(applicationCoin)), 5 * (10 ** 17));

        vm.stopPrank();
        vm.startPrank(user4);
        /// successful transfer as the new price is $.50USD (can transfer up to $10)
        applicationCoin.transfer(user4, 20 * (10 ** 18));
        /// transfer fails because user reached KYC limit
        vm.expectRevert(0x2bbc9aea);
        applicationCoin.transfer(user3, 10 * (10 ** 18));
    }

    /// test Minimum Balance By Date rule
    function testPassesMinBalByDateCoin() public {
        // Set up the rule conditions
        vm.warp(Blocktime);
        bytes32[] memory accs = createBytes32Array("Oscar","Tayler","Shane");
        uint256[] memory holdAmounts = createUint256Array((1000 * (10 ** 18)), (2000 * (10 ** 18)), (3000 * (10 ** 18)));
        // 720 = one month 4380 = six months 17520 = two years
        uint16[] memory holdPeriods = createUint16Array(720, 4380, 17520);
        switchToRuleAdmin();
        uint32 _index = TaggedRuleDataFacet(address(ruleProcessor)).addMinBalByDateRule(address(applicationAppManager), accs, holdAmounts, holdPeriods, uint64(Blocktime));
        assertEq(_index, 0);
        applicationCoinHandler.setMinBalByDateRuleId(_index);
        switchToAppAdministrator();
        /// load non admin users with application coin
        applicationCoin.transfer(rich_user, 10000 * (10 ** 18));
        assertEq(applicationCoin.balanceOf(rich_user), 10000 * (10 ** 18));
        applicationCoin.transfer(user2, 10000 * (10 ** 18));
        assertEq(applicationCoin.balanceOf(user2), 10000 * (10 ** 18));
        applicationCoin.transfer(user3, 10000 * (10 ** 18));
        assertEq(applicationCoin.balanceOf(user3), 10000 * (10 ** 18));
        /// tag the user
        applicationAppManager.addGeneralTag(rich_user, "Oscar"); ///add tag
        assertTrue(applicationAppManager.hasTag(rich_user, "Oscar"));
        applicationAppManager.addGeneralTag(user2, "Tayler"); ///add tag
        assertTrue(applicationAppManager.hasTag(user2, "Tayler"));
        applicationAppManager.addGeneralTag(user3, "Shane"); ///add tag
        assertTrue(applicationAppManager.hasTag(user3, "Shane"));
        /// switch to the user
        vm.stopPrank();
        vm.startPrank(rich_user);
        /// attempt a transfer that violates the rule
        vm.expectRevert(0xa7fb7b4b);
        applicationCoin.transfer(user1, 9001 * (10 ** 18));
        /// make sure a transfer that is acceptable will still pass within the freeze window.
        applicationCoin.transfer(user1, 9000 * (10 ** 18));
        vm.expectRevert(0xa7fb7b4b);
        applicationCoin.transfer(user1, 1 * (10 ** 18));
        /// add enough time so that it should pass
        vm.warp(Blocktime + (720 * 1 hours));
        applicationCoin.transfer(user1, 1 * (10 ** 18));

        /// try tier 2
        /// switch to the user
        vm.stopPrank();
        vm.startPrank(user2);
        /// attempt a transfer that violates the rule
        vm.expectRevert(0xa7fb7b4b);
        applicationCoin.transfer(user1, 8001 * (10 ** 18));
    }

    ///Test transferring coins with fees enabled
    function testTransactionFeeTableCoin() public {
        applicationCoin.transfer(user4, 100000 * (10 ** 18));
        uint256 minBalance = 10 * 10 ** 18;
        uint256 maxBalance = 10000000 * 10 ** 18;
        int24 feePercentage = 300;
        address targetAccount = rich_user;
        address targetAccount2 = user10;
        // create a fee
        switchToRuleAdmin();
        applicationCoinHandler.addFee("cheap", minBalance, maxBalance, feePercentage, targetAccount);
        switchToAppAdministrator();
        Fees.Fee memory fee = applicationCoinHandler.getFee("cheap");
        assertEq(fee.feePercentage, feePercentage);
        assertEq(fee.minBalance, minBalance);
        assertEq(fee.maxBalance, maxBalance);
        assertEq(1, applicationCoinHandler.getFeeTotal());
        // make sure fees don't affect Application Administrators(even if tagged)
        applicationAppManager.addGeneralTag(superAdmin, "cheap"); ///add tag
        applicationCoin.transfer(user2, 100 * (10 ** 18));
        assertEq(applicationCoin.balanceOf(user2), 100 * (10 ** 18));

        // now test the fee assessment
        applicationAppManager.addGeneralTag(user4, "cheap"); ///add tag
        vm.stopPrank();
        vm.startPrank(user4);
        // make sure standard fee works
        applicationCoin.transfer(user3, 100 * (10 ** 18));
        assertEq(applicationCoin.balanceOf(user4), 99900 * (10 ** 18));
        assertEq(applicationCoin.balanceOf(user3), 97 * (10 ** 18));
        assertEq(applicationCoin.balanceOf(targetAccount), 3 * (10 ** 18));

        // make sure when fees are active, that non qualifying users are not affected
        switchToAppAdministrator();
        applicationCoin.transfer(user5, 100 * (10 ** 18));
        vm.stopPrank();
        vm.startPrank(user5);
        applicationCoin.transfer(user6, 100 * (10 ** 18));
        assertEq(applicationCoin.balanceOf(user6), 100 * (10 ** 18));
        assertEq(applicationCoin.balanceOf(targetAccount), 3 * (10 ** 18));

        // make sure multiple fees work by adding additional rule and applying to user4
        switchToRuleAdmin();
        applicationCoinHandler.addFee("less cheap", minBalance, maxBalance, 600, targetAccount2);
        switchToAppAdministrator();
        applicationAppManager.addGeneralTag(user4, "less cheap"); ///add tag
        vm.stopPrank();
        vm.startPrank(user4);
        applicationCoin.transfer(user7, 100 * (10 ** 18));
        assertEq(applicationCoin.balanceOf(user4), 99800 * (10 ** 18)); //from account decrements properly
        assertEq(applicationCoin.balanceOf(user7), 91 * (10 ** 18)); // to account gets amount - fees
        assertEq(applicationCoin.balanceOf(targetAccount), 6 * (10 ** 18)); // treasury gets fees(added from previous)
        assertEq(applicationCoin.balanceOf(targetAccount2), 6 * (10 ** 18)); // treasury gets fees

        // make sure discounts work by adding a discount to user4
        switchToRuleAdmin();
        applicationCoinHandler.addFee("discount", minBalance, maxBalance, -200, address(0));
        switchToAppAdministrator();
        applicationAppManager.addGeneralTag(user4, "discount"); ///add tag
        vm.stopPrank();
        vm.startPrank(user4);
        applicationCoin.transfer(user8, 100 * (10 ** 18));
        assertEq(applicationCoin.balanceOf(user4), 99700 * (10 ** 18)); //from account decrements properly
        assertEq(applicationCoin.balanceOf(user8), 93 * (10 ** 18)); // to account gets amount - fees
        assertEq(applicationCoin.balanceOf(targetAccount), 8 * (10 ** 18)); // treasury gets fees(added from previous...6 + 2)
        assertEq(applicationCoin.balanceOf(targetAccount2), 11 * (10 ** 18)); // treasury gets fees(added from previous...6 + 5)

        // make sure deactivation works
        switchToRuleAdmin();
        applicationCoinHandler.setFeeActivation(false);
        vm.stopPrank();
        vm.startPrank(user4);
        applicationCoin.transfer(user9, 100 * (10 ** 18));
        assertEq(applicationCoin.balanceOf(user4), 99600 * (10 ** 18)); //from account decrements properly
        assertEq(applicationCoin.balanceOf(user9), 100 * (10 ** 18)); // to account gets amount while ignoring fees
        assertEq(applicationCoin.balanceOf(targetAccount), 8 * (10 ** 18)); // treasury remains the same
        assertEq(applicationCoin.balanceOf(targetAccount2), 11 * (10 ** 18)); // treasury remains the same
    }

    ///Test transferring coins with fees and discounts where the discounts are greater than the fees
    function testTransactionFeeTableDiscountsCoin() public {
        applicationCoin.transfer(user4, 100000 * (10 ** 18));
        uint256 minBalance = 10 * 10 ** 18;
        uint256 maxBalance = 10000000 * 10 ** 18;
        int24 feePercentage = 100;
        address targetAccount = rich_user;
        // create a fee
        switchToRuleAdmin();
        applicationCoinHandler.addFee("fee1", minBalance, maxBalance, feePercentage, targetAccount);
        switchToAppAdministrator();
        Fees.Fee memory fee = applicationCoinHandler.getFee("fee1");
        assertEq(fee.feePercentage, feePercentage);
        assertEq(fee.minBalance, minBalance);
        assertEq(fee.maxBalance, maxBalance);
        // create a discount
        switchToRuleAdmin();
        feePercentage = -9000;
        applicationCoinHandler.addFee("discount1", minBalance, maxBalance, feePercentage, targetAccount);
        switchToAppAdministrator();
        fee = applicationCoinHandler.getFee("discount1");
        assertEq(fee.feePercentage, feePercentage);
        assertEq(fee.minBalance, minBalance);
        assertEq(fee.maxBalance, maxBalance);
        // create another discount that makes it more than the fee
        switchToRuleAdmin();
        feePercentage = -2000;
        applicationCoinHandler.addFee("discount2", minBalance, maxBalance, feePercentage, targetAccount);
        switchToAppAdministrator();
        fee = applicationCoinHandler.getFee("discount2");
        assertEq(fee.feePercentage, feePercentage);
        assertEq(fee.minBalance, minBalance);
        assertEq(fee.maxBalance, maxBalance);

        // now test the fee assessment
        applicationAppManager.addGeneralTag(user4, "discount1"); ///add tag
        applicationAppManager.addGeneralTag(user4, "discount2"); ///add tag
        applicationAppManager.addGeneralTag(user4, "fee1"); ///add tag
        vm.stopPrank();
        vm.startPrank(user4);
        // discounts are greater than fees so it should put fees to 0
        applicationCoin.transfer(user3, 100 * (10 ** 18));
        assertEq(applicationCoin.balanceOf(user4), 99900 * (10 ** 18));
        assertEq(applicationCoin.balanceOf(user3), 100 * (10 ** 18));
        assertEq(applicationCoin.balanceOf(targetAccount), 0 * (10 ** 18));
    }

    ///Test transferring coins with fees enabled using transferFrom
    function testTransactionFeeTableTransferFrom() public {
        applicationCoin.transfer(user4, 100000 * (10 ** 18));
        uint256 minBalance = 10 * 10 ** 18;
        uint256 maxBalance = 10000000 * 10 ** 18;
        int24 feePercentage = 300;
        address targetAccount = rich_user;
        address targetAccount2 = user10;
        // create a fee
        switchToRuleAdmin();
        applicationCoinHandler.addFee("cheap", minBalance, maxBalance, feePercentage, targetAccount);
        switchToAppAdministrator();
        Fees.Fee memory fee = applicationCoinHandler.getFee("cheap");
        assertEq(fee.feePercentage, feePercentage);
        assertEq(fee.minBalance, minBalance);
        assertEq(fee.maxBalance, maxBalance);
        assertEq(1, applicationCoinHandler.getFeeTotal());
        // make sure fees don't affect Application Administrators(even if tagged)
        applicationAppManager.addGeneralTag(appAdministrator, "cheap"); ///add tag
        applicationCoin.approve(address(transferFromUser), 100 * (10 ** 18));
        vm.stopPrank();
        vm.startPrank(transferFromUser);
        applicationCoin.transferFrom(appAdministrator, user2, 100 * (10 ** 18));
        assertEq(applicationCoin.balanceOf(user2), 100 * (10 ** 18));

        // now test the fee assessment
        switchToAppAdministrator();
        applicationAppManager.addGeneralTag(user4, "cheap"); ///add tag
        vm.stopPrank();
        vm.startPrank(user4);
        // make sure standard fee works
        applicationCoin.approve(address(transferFromUser), 100 * (10 ** 18));
        vm.stopPrank();
        vm.startPrank(transferFromUser);
        applicationCoin.transferFrom(user4, user3, 100 * (10 ** 18));
        assertEq(applicationCoin.balanceOf(user4), 99900 * (10 ** 18));
        assertEq(applicationCoin.balanceOf(user3), 97 * (10 ** 18));
        assertEq(applicationCoin.balanceOf(targetAccount), 3 * (10 ** 18));

        // make sure when fees are active, that non qualifying users are not affected
        vm.stopPrank();
        vm.startPrank(appAdministrator);
        applicationCoin.transfer(user5, 100 * (10 ** 18));
        vm.stopPrank();
        vm.startPrank(user5);
        applicationCoin.approve(address(transferFromUser), 100 * (10 ** 18));
        vm.stopPrank();
        vm.startPrank(transferFromUser);
        applicationCoin.transferFrom(user5, user6, 100 * (10 ** 18));
        assertEq(applicationCoin.balanceOf(user6), 100 * (10 ** 18));
        assertEq(applicationCoin.balanceOf(targetAccount), 3 * (10 ** 18));

        // make sure multiple fees work by adding additional rule and applying to user4
        switchToRuleAdmin();
        applicationCoinHandler.addFee("less cheap", minBalance, maxBalance, 600, targetAccount2);
        switchToAppAdministrator();
        applicationAppManager.addGeneralTag(user4, "less cheap"); ///add tag
        vm.stopPrank();
        vm.startPrank(user4);
        applicationCoin.approve(address(transferFromUser), 100 * (10 ** 18));
        vm.stopPrank();
        vm.startPrank(transferFromUser);
        applicationCoin.transferFrom(user4, user7, 100 * (10 ** 18));
        assertEq(applicationCoin.balanceOf(user4), 99800 * (10 ** 18)); //from account decrements properly
        assertEq(applicationCoin.balanceOf(user7), 91 * (10 ** 18)); // to account gets amount - fees
        assertEq(applicationCoin.balanceOf(targetAccount), 6 * (10 ** 18)); // treasury gets fees(added from previous)
        assertEq(applicationCoin.balanceOf(targetAccount2), 6 * (10 ** 18)); // treasury gets fees

        // make sure discounts work by adding a discount to user4
        switchToRuleAdmin();
        applicationCoinHandler.addFee("discount", minBalance, maxBalance, -200, address(0));
        switchToAppAdministrator();
        applicationAppManager.addGeneralTag(user4, "discount"); ///add tag
        vm.stopPrank();
        vm.startPrank(user4);
        applicationCoin.approve(address(transferFromUser), 100 * (10 ** 18));
        vm.stopPrank();
        vm.startPrank(transferFromUser);
        applicationCoin.transferFrom(user4, user8, 100 * (10 ** 18));
        assertEq(applicationCoin.balanceOf(user4), 99700 * (10 ** 18)); //from account decrements properly
        assertEq(applicationCoin.balanceOf(user8), 93 * (10 ** 18)); // to account gets amount - fees
        assertEq(applicationCoin.balanceOf(targetAccount), 8 * (10 ** 18)); // treasury gets fees(added from previous...6 + 2)
        assertEq(applicationCoin.balanceOf(targetAccount2), 11 * (10 ** 18)); // treasury gets fees(added from previous...6 + 5)

        // make sure deactivation works
        switchToRuleAdmin();
        applicationCoinHandler.setFeeActivation(false);
        vm.stopPrank();
        vm.startPrank(user4);
        applicationCoin.approve(address(transferFromUser), 100 * (10 ** 18));
        vm.stopPrank();
        vm.startPrank(transferFromUser);
        applicationCoin.transferFrom(user4, user9, 100 * (10 ** 18));
        assertEq(applicationCoin.balanceOf(user4), 99600 * (10 ** 18)); //from account decrements properly
        assertEq(applicationCoin.balanceOf(user9), 100 * (10 ** 18)); // to account gets amount while ignoring fees
        assertEq(applicationCoin.balanceOf(targetAccount), 8 * (10 ** 18)); // treasury remains the same
        assertEq(applicationCoin.balanceOf(targetAccount2), 11 * (10 ** 18)); // treasury remains the same
    }

    ///Test transferring coins with fees enabled
    function testTransactionFeeTableCoinGt100() public {
        applicationCoin.transfer(user4, 100000 * (10 ** 18));
        uint256 minBalance = 10 * 10 ** 18;
        uint256 maxBalance = 10000000 * 10 ** 18;
        int24 feePercentage = 300;
        address targetAccount = rich_user;
        address targetAccount2 = user10;
        // create a fee
        switchToRuleAdmin();
        applicationCoinHandler.addFee("cheap", minBalance, maxBalance, feePercentage, targetAccount);
        switchToAppAdministrator();
        Fees.Fee memory fee = applicationCoinHandler.getFee("cheap");
        assertEq(fee.feePercentage, feePercentage);
        assertEq(fee.minBalance, minBalance);
        assertEq(fee.maxBalance, maxBalance);
        assertEq(1, applicationCoinHandler.getFeeTotal());

        // now test the fee assessment
        applicationAppManager.addGeneralTag(user4, "cheap"); ///add tag
        vm.stopPrank();
        vm.startPrank(user4);
        // make sure standard fee works
        applicationCoin.transfer(user3, 100 * (10 ** 18));
        assertEq(applicationCoin.balanceOf(user4), 99900 * (10 ** 18));
        assertEq(applicationCoin.balanceOf(user3), 97 * (10 ** 18));
        assertEq(applicationCoin.balanceOf(targetAccount), 3 * (10 ** 18));

        // add a fee to bring it to 100 percent
        switchToRuleAdmin();
        feePercentage = 9700;
        applicationCoinHandler.addFee("less cheap", minBalance, maxBalance, feePercentage, targetAccount2);
        switchToAppAdministrator();
        // now test the fee assessment
        applicationAppManager.addGeneralTag(user4, "less cheap"); ///add tag
        vm.stopPrank();
        vm.startPrank(user4);
        // make sure standard fee works(other fee will also be assessed)
        applicationCoin.transfer(user3, 100 * (10 ** 18));
        assertEq(applicationCoin.balanceOf(user4), 99800 * (10 ** 18));
        assertEq(applicationCoin.balanceOf(user3), 97 * (10 ** 18));
        assertEq(applicationCoin.balanceOf(targetAccount), 6 * (10 ** 18)); // previous 3 + current 3
        assertEq(applicationCoin.balanceOf(targetAccount2), 97 * (10 ** 18)); // current 7

        // add a fee to bring it over 100 percent
        switchToRuleAdmin();
        feePercentage = 10;
        applicationCoinHandler.addFee("super cheap", minBalance, maxBalance, feePercentage, targetAccount2);
        switchToAppAdministrator();
        // now test the fee assessment
        applicationAppManager.addGeneralTag(user4, "super cheap"); ///add tag
        vm.stopPrank();
        vm.startPrank(user4);
        // make sure standard fee works(other fee will also be assessed)
        bytes4 selector = bytes4(keccak256("FeesAreGreaterThanTransactionAmount(address)"));
        vm.expectRevert(abi.encodeWithSelector(selector, user4));
        applicationCoin.transfer(user3, 200 * (10 ** 18));
        // make sure nothing changed
        assertEq(applicationCoin.balanceOf(user4), 99800 * (10 ** 18));
        assertEq(applicationCoin.balanceOf(user3), 97 * (10 ** 18));
        assertEq(applicationCoin.balanceOf(targetAccount), 6 * (10 ** 18)); // previous 3 + current 3
        assertEq(applicationCoin.balanceOf(targetAccount2), 97 * (10 ** 18)); // current 7
    }

    /// test the token transfer volume rule in erc20
    function testTokenTransferVolumeRuleCoin() public {
        /// set the rule for 40% in 2 hours, starting at midnight
        switchToRuleAdmin();
        uint32 _index = RuleDataFacet(address(ruleProcessor)).addTransferVolumeRule(address(applicationAppManager), 4000, 2, Blocktime, 0);
        assertEq(_index, 0);
        switchToAppAdministrator();
        NonTaggedRules.TokenTransferVolumeRule memory rule = ERC20RuleProcessorFacet(address(ruleProcessor)).getTransferVolumeRule(_index);
        assertEq(rule.maxVolume, 4000);
        assertEq(rule.period, 2);
        assertEq(rule.startTime, Blocktime);
        /// burn all default supply down and mint a manageable number
        applicationCoin.burn(10_000_000_000_000_000_000_000 * (10 ** 18));
        applicationCoin.mint(appAdministrator, 100_000 * (10 ** 18));
        /// load non admin users with game coin
        /// apply the rule
        switchToRuleAdmin();
        applicationCoinHandler.setTokenTransferVolumeRuleId(_index);
        switchToAppAdministrator();
        applicationCoin.transfer(rich_user, 100_000 * (10 ** 18));
        assertEq(applicationCoin.balanceOf(rich_user), 100_000 * (10 ** 18));
        vm.stopPrank();
        vm.startPrank(rich_user);
        /// make sure that transfer under the threshold works
        applicationCoin.transfer(user1, 39_000 * 10 ** 18);
        assertEq(applicationCoin.balanceOf(user1), 39_000 * (10 ** 18));
        /// now take it right up to the threshold(39,999)
        applicationCoin.transfer(user1, 999 * 10 ** 18);
        assertEq(applicationCoin.balanceOf(user1), 39_999 * (10 ** 18));
        /// now violate the rule and ensure revert
        vm.expectRevert(0x3627495d);
        applicationCoin.transfer(user1, 1 * 10 ** 18);
        assertEq(applicationCoin.balanceOf(user1), 39_999 * (10 ** 18));
        /// now move a little over 2 hours into the future to make sure the next block will work
        vm.warp(Blocktime + 121 minutes);
        applicationCoin.transfer(user1, 1 * 10 ** 18);
        assertEq(applicationCoin.balanceOf(user1), 40_000 * (10 ** 18));
        /// now violate the rule in this block and ensure revert
        vm.expectRevert(0x3627495d);
        applicationCoin.transfer(user1, 39_999 * 10 ** 18);
        assertEq(applicationCoin.balanceOf(user1), 40_000 * (10 ** 18));
        /// now move 1 day into the future and try again
        vm.warp(Blocktime + 1 days);
        applicationCoin.transfer(user1, 39_999 * 10 ** 18);
        assertEq(applicationCoin.balanceOf(user1), 79_999 * (10 ** 18));
        /// once again, break the rule
        vm.expectRevert(0x3627495d);
        applicationCoin.transfer(user1, 1 * 10 ** 18);
        assertEq(applicationCoin.balanceOf(user1), 79_999 * (10 ** 18));
    }

    /// test the token transfer volume rule in erc20 when they give a total supply instead of relying on ERC20
    function testTokenTransferVolumeRuleCoinWithSupplySet() public {
        /// set the rule for 40% in 2 hours, starting at midnight
        switchToRuleAdmin();
        uint32 _index = RuleDataFacet(address(ruleProcessor)).addTransferVolumeRule(address(applicationAppManager), 4000, 2, Blocktime, 100_000 * (10 ** 18));
        assertEq(_index, 0);
        NonTaggedRules.TokenTransferVolumeRule memory rule = ERC20RuleProcessorFacet(address(ruleProcessor)).getTransferVolumeRule(_index);
        assertEq(rule.maxVolume, 4000);
        assertEq(rule.period, 2);
        assertEq(rule.startTime, Blocktime);
        switchToAppAdministrator();
        /// load non admin users with game coin
        applicationCoin.transfer(rich_user, 100_000 * (10 ** 18));
        assertEq(applicationCoin.balanceOf(rich_user), 100_000 * (10 ** 18));
        /// apply the rule
        switchToRuleAdmin();
        applicationCoinHandler.setTokenTransferVolumeRuleId(_index);
        vm.stopPrank();
        vm.startPrank(rich_user);
        /// make sure that transfer under the threshold works
        applicationCoin.transfer(user1, 39_000 * 10 ** 18);
        assertEq(applicationCoin.balanceOf(user1), 39_000 * (10 ** 18));
        /// now take it right up to the threshold(39,999)
        applicationCoin.transfer(user1, 999 * 10 ** 18);
        assertEq(applicationCoin.balanceOf(user1), 39_999 * (10 ** 18));
        /// now violate the rule and ensure revert
        vm.expectRevert(0x3627495d);
        applicationCoin.transfer(user1, 1 * 10 ** 18);
        assertEq(applicationCoin.balanceOf(user1), 39_999 * (10 ** 18));
        /// now move a little over 2 hours into the future to make sure the next block will work
        vm.warp(Blocktime + 121 minutes);
        applicationCoin.transfer(user1, 1 * 10 ** 18);
        assertEq(applicationCoin.balanceOf(user1), 40_000 * (10 ** 18));
        /// now violate the rule in this block and ensure revert
        vm.expectRevert(0x3627495d);
        applicationCoin.transfer(user1, 39_999 * 10 ** 18);
        assertEq(applicationCoin.balanceOf(user1), 40_000 * (10 ** 18));
        /// now move 1 day into the future and try again
        vm.warp(Blocktime + 1 days);
        applicationCoin.transfer(user1, 39_999 * 10 ** 18);
        assertEq(applicationCoin.balanceOf(user1), 79_999 * (10 ** 18));
        /// once again, break the rule
        vm.expectRevert(0x3627495d);
        applicationCoin.transfer(user1, 1 * 10 ** 18);
        assertEq(applicationCoin.balanceOf(user1), 79_999 * (10 ** 18));
    }

    /// test supply volatility rule
    function testSupplyVolatilityRule() public {
        /// burn tokens to specific supply
        applicationCoin.burn(10_000_000_000_000_000_000_000 * (10 ** 18));
        applicationCoin.mint(appAdministrator, 100_000 * (10 ** 18));
        applicationCoin.transfer(user1, 5000 * (10 ** 18));

        /// create rule params
        uint16 volatilityLimit = 1000; /// 10%
        uint8 rulePeriod = 24; /// 24 hours
        uint64 startingTime = Blocktime; /// default timestamp
        uint256 tokenSupply = 0; /// calls totalSupply() for the token

        /// set rule id and activate
        switchToRuleAdmin();
        uint32 _index = RuleDataFacet(address(ruleProcessor)).addSupplyVolatilityRule(address(applicationAppManager), volatilityLimit, rulePeriod, startingTime, tokenSupply);
        applicationCoinHandler.setTotalSupplyVolatilityRuleId(_index);
        switchToAppAdministrator();
        /// move within period
        vm.warp(Blocktime + 13 hours);
        console.log(applicationCoin.totalSupply());
        vm.stopPrank();
        vm.startPrank(user1);
        /// mint tokens to the cap
        applicationCoin.mint(user1, 1);
        applicationCoin.mint(user1, 1000 * (10 ** 18));
        applicationCoin.mint(user1, 8000 * (10 ** 18));
        /// fail transactions (mint and burn with passing transfers)
        vm.expectRevert(0x81af27fa);
        applicationCoin.mint(user1, 6500 * (10 ** 18));

        /// move out of rule period
        vm.warp(Blocktime + 40 hours);
        applicationCoin.mint(user1, 2550 * (10 ** 18));

        /// burn tokens
        /// move into fresh period
        vm.warp(Blocktime + 95 hours);
        applicationCoin.burn(1000 * (10 ** 18));
        applicationCoin.burn(1000 * (10 ** 18));
        applicationCoin.burn(8000 * (10 ** 18));

        vm.expectRevert(0x81af27fa);
        applicationCoin.burn(2550 * (10 ** 18));

        applicationCoin.mint(user1, 2550 * (10 ** 18));
        applicationCoin.burn(2550 * (10 ** 18));
        applicationCoin.mint(user1, 2550 * (10 ** 18));
        applicationCoin.burn(2550 * (10 ** 18));
        applicationCoin.mint(user1, 2550 * (10 ** 18));
        applicationCoin.burn(2550 * (10 ** 18));
        applicationCoin.mint(user1, 2550 * (10 ** 18));
        applicationCoin.burn(2550 * (10 ** 18));
    }

    function testDataContractMigration() public {
        /// put data in the old rule handler
        /// Fees
        bytes32 tag1 = "cheap";
        uint256 minBalance = 10 * 10 ** 18;
        uint256 maxBalance = 1000 * 10 ** 18;
        int24 feePercentage = 300;
        address feeCollectorAccount = appAdministrator;
        // create one fee
        switchToRuleAdmin();
        applicationCoinHandler.addFee(tag1, minBalance, maxBalance, feePercentage, feeCollectorAccount);
        switchToAppAdministrator();
        Fees.Fee memory fee = applicationCoinHandler.getFee(tag1);
        assertEq(fee.feePercentage, feePercentage);
        assertEq(fee.minBalance, minBalance);
        assertEq(fee.maxBalance, maxBalance);
        assertEq(1, applicationCoinHandler.getFeeTotal());

        /// create new handler
        ApplicationERC20Handler applicationCoinHandlerNew = new ApplicationERC20Handler(address(ruleProcessor), address(applicationAppManager), address(applicationCoin), true);
        /// migrate data contracts to new handler
        console.log(applicationCoinHandler.owner());
        console.log(address(applicationCoin));
        /// connect the old data contract to the new handler
        applicationCoinHandler.proposeDataContractMigration(address(applicationCoinHandlerNew));
        applicationCoinHandlerNew.confirmDataContractMigration(address(applicationCoinHandler));
        // applicationCoinHandlerNew.connectDataContracts(address(applicationCoinHandler));
        /// test that the data is accessible only from the new handler
        fee = applicationCoinHandlerNew.getFee(tag1);
        assertEq(fee.feePercentage, feePercentage);
        assertEq(fee.minBalance, minBalance);
        assertEq(fee.maxBalance, maxBalance);
        assertEq(1, applicationCoinHandlerNew.getFeeTotal());

        vm.stopPrank();
        vm.startPrank(user1);
        vm.expectRevert(0xba80c9e5);
        applicationCoinHandlerNew.confirmDataContractMigration(address(applicationCoinHandler));
    }

    function testHandlerUpgradingWithFeeMigration() public {
        ///deploy new modified appliction asset handler contract
        ApplicationAssetHandlerMod assetHandler = new ApplicationAssetHandlerMod(address(ruleProcessor), address(applicationAppManager), address(applicationCoin), true);
        ///connect to apptoken
        applicationCoin.connectHandlerToToken(address(assetHandler));
        applicationAppManager.deregisterToken("FRANK");
        applicationAppManager.registerToken("FRANK", address(applicationCoin));
        bytes32 tag1 = "cheap";
        uint256 minBalance = 10 * 10 ** 18;
        uint256 maxBalance = 1000 * 10 ** 18;
        int24 feePercentage = 300;
        address feeCollectorAccount = appAdministrator;
        // create one fee in old handler
        switchToRuleAdmin();
        applicationCoinHandler.addFee(tag1, minBalance, maxBalance, feePercentage, feeCollectorAccount);
        switchToAppAdministrator();
        Fees.Fee memory fee = applicationCoinHandler.getFee(tag1);
        assertEq(fee.feePercentage, feePercentage);
        assertEq(fee.minBalance, minBalance);
        assertEq(fee.maxBalance, maxBalance);
        assertEq(1, applicationCoinHandler.getFeeTotal());

        applicationCoinHandler.proposeDataContractMigration(address(assetHandler));
        assetHandler.confirmDataContractMigration(address(applicationCoinHandler));

        // verify fees are still there
        fee = assetHandler.getFee(tag1);
        assertEq(fee.feePercentage, feePercentage);
        assertEq(fee.minBalance, minBalance);
        assertEq(fee.maxBalance, maxBalance);
        assertEq(1, assetHandler.getFeeTotal());
        bytes32[] memory accs = createBytes32Array("Oscar","Tayler","Shane");
        uint256[] memory holdAmounts = createUint256Array((1000 * (10 ** 18)), (2000 * (10 ** 18)), (3000 * (10 ** 18)));
        // 720 = one month 4380 = six months 17520 = two years
        uint16[] memory holdPeriods = createUint16Array(720, 4380, 17520);
        switchToRuleAdmin();
        uint32 _index = TaggedRuleDataFacet(address(ruleProcessor)).addMinBalByDateRule(address(applicationAppManager), accs, holdAmounts, holdPeriods, uint64(Blocktime));
        assertEq(_index, 0);
        assetHandler.setMinBalByDateRuleId(_index);
        switchToAppAdministrator();

        /// load non admin users with application coin
        applicationCoin.transfer(rich_user, 10000 * (10 ** 18));
        assertEq(applicationCoin.balanceOf(rich_user), 10000 * (10 ** 18));
        applicationCoin.transfer(user2, 10000 * (10 ** 18));
        assertEq(applicationCoin.balanceOf(user2), 10000 * (10 ** 18));
        applicationCoin.transfer(user3, 10000 * (10 ** 18));
        assertEq(applicationCoin.balanceOf(user3), 10000 * (10 ** 18));
        switchToRuleAdmin();
        assetHandler.setMinBalByDateRuleId(_index);
        switchToAppAdministrator();
        /// tag the user
        applicationAppManager.addGeneralTag(rich_user, "Oscar"); ///add tag
        assertTrue(applicationAppManager.hasTag(rich_user, "Oscar"));
        applicationAppManager.addGeneralTag(user2, "Tayler"); ///add tag
        assertTrue(applicationAppManager.hasTag(user2, "Tayler"));
        applicationAppManager.addGeneralTag(user3, "Shane"); ///add tag
        assertTrue(applicationAppManager.hasTag(user3, "Shane"));
        /// switch to the user
        vm.stopPrank();
        vm.startPrank(rich_user);
        /// attempt a transfer that violates the rule
        vm.expectRevert(0xa7fb7b4b);
        applicationCoin.transfer(user1, 9001 * (10 ** 18));
        /// make sure a transfer that is acceptable will still pass within the freeze window.
        applicationCoin.transfer(user1, 9000 * (10 ** 18));
        vm.expectRevert(0xa7fb7b4b);
        applicationCoin.transfer(user1, 1 * (10 ** 18));
        /// add enough time so that it should pass
        vm.warp(Blocktime + (720 * 1 hours));
        applicationCoin.transfer(user1, 1 * (10 ** 18));

        /// try tier 2
        /// switch to the user
        vm.stopPrank();
        vm.startPrank(user2);
        /// attempt a transfer that violates the rule
        vm.expectRevert(0xa7fb7b4b);
        applicationCoin.transfer(user1, 8001 * (10 ** 18));

        console.log(assetHandler.newTestFunction());
    }

    function testHandlerUpgradingWithoutFeeMigration() public {
        ///deploy new modified appliction asset handler contract
        ApplicationAssetHandlerMod assetHandler = new ApplicationAssetHandlerMod(address(ruleProcessor), address(applicationAppManager), address(applicationCoin), true);
        ///connect to apptoken
        applicationCoin.connectHandlerToToken(address(assetHandler));
        applicationAppManager.deregisterToken("FRANK");
        applicationAppManager.registerToken("FRANK", address(applicationCoin));

        applicationCoinHandler.proposeDataContractMigration(address(assetHandler));
        assetHandler.confirmDataContractMigration(address(applicationCoinHandler));
        bytes32[] memory accs = createBytes32Array("Oscar","Tayler","Shane");
        uint256[] memory holdAmounts = createUint256Array((1000 * (10 ** 18)), (2000 * (10 ** 18)), (3000 * (10 ** 18)));
        // 720 = one month 4380 = six months 17520 = two years
        uint16[] memory holdPeriods = createUint16Array(720, 4380, 17520);
        switchToRuleAdmin();
        uint32 _index = TaggedRuleDataFacet(address(ruleProcessor)).addMinBalByDateRule(address(applicationAppManager), accs, holdAmounts, holdPeriods, uint64(Blocktime));
        assertEq(_index, 0);
        assetHandler.setMinBalByDateRuleId(_index);
        switchToAppAdministrator();

        /// load non admin users with application coin
        applicationCoin.transfer(rich_user, 10000 * (10 ** 18));
        assertEq(applicationCoin.balanceOf(rich_user), 10000 * (10 ** 18));
        applicationCoin.transfer(user2, 10000 * (10 ** 18));
        assertEq(applicationCoin.balanceOf(user2), 10000 * (10 ** 18));
        applicationCoin.transfer(user3, 10000 * (10 ** 18));
        assertEq(applicationCoin.balanceOf(user3), 10000 * (10 ** 18));
        switchToRuleAdmin();
        assetHandler.setMinBalByDateRuleId(_index);
        switchToAppAdministrator();
        /// tag the user
        applicationAppManager.addGeneralTag(rich_user, "Oscar"); ///add tag
        assertTrue(applicationAppManager.hasTag(rich_user, "Oscar"));
        applicationAppManager.addGeneralTag(user2, "Tayler"); ///add tag
        assertTrue(applicationAppManager.hasTag(user2, "Tayler"));
        applicationAppManager.addGeneralTag(user3, "Shane"); ///add tag
        assertTrue(applicationAppManager.hasTag(user3, "Shane"));
        /// switch to the user
        vm.stopPrank();
        vm.startPrank(rich_user);
        /// attempt a transfer that violates the rule
        vm.expectRevert(0xa7fb7b4b);
        applicationCoin.transfer(user1, 9001 * (10 ** 18));
        /// make sure a transfer that is acceptable will still pass within the freeze window.
        applicationCoin.transfer(user1, 9000 * (10 ** 18));
        vm.expectRevert(0xa7fb7b4b);
        applicationCoin.transfer(user1, 1 * (10 ** 18));
        /// add enough time so that it should pass
        vm.warp(Blocktime + (720 * 1 hours));
        applicationCoin.transfer(user1, 1 * (10 ** 18));

        /// try tier 2
        /// switch to the user
        vm.stopPrank();
        vm.startPrank(user2);
        /// attempt a transfer that violates the rule
        vm.expectRevert(0xa7fb7b4b);
        applicationCoin.transfer(user1, 8001 * (10 ** 18));

        console.log(assetHandler.newTestFunction());
    }

    function testUpgradeAppManager20() public {
        address newAdmin = address(75);
        /// create a new app manager
        ApplicationAppManager appManager2 = new ApplicationAppManager(newAdmin, "Castlevania2", false);
        /// propose a new AppManager
        applicationCoin.proposeAppManagerAddress(address(appManager2));
        /// confirm the app manager
        vm.stopPrank();
        vm.startPrank(newAdmin);
        appManager2.confirmAppManager(address(applicationCoin));
        /// test to ensure it still works
        switchToAppAdministrator();
        applicationCoin.transfer(user, 10 * (10 ** 18));
        assertEq(applicationCoin.balanceOf(user), 10 * (10 ** 18));
        assertEq(applicationCoin.balanceOf(appAdministrator), 9999999999999999999990 * (10 ** 18));

        /// Test fail scenarios
        vm.stopPrank();
        vm.startPrank(newAdmin);
        // zero address
        vm.expectRevert(0xd92e233d);
        applicationCoin.proposeAppManagerAddress(address(0));
        // no proposed address
        vm.expectRevert(0x821e0eeb);
        appManager2.confirmAppManager(address(applicationCoin));
        // non proposer tries to confirm
        applicationCoin.proposeAppManagerAddress(address(appManager2));
        ApplicationAppManager appManager3 = new ApplicationAppManager(newAdmin, "Castlevania3", false);
        vm.expectRevert(0x41284967);
        appManager3.confirmAppManager(address(applicationCoin));
    }
}<|MERGE_RESOLUTION|>--- conflicted
+++ resolved
@@ -4,29 +4,6 @@
 import "test/util/TestCommonFoundry.sol";
 
 contract ApplicationERC20Test is TestCommonFoundry {
-<<<<<<< HEAD
-
-    OracleDenied oracleDenied;
-    OracleAllowed oracleAllowed;
-
-    ApplicationAssetHandlerMod newAssetHandler;
-
-    address user1 = address(0x111);
-    address user2 = address(0x222);
-    address user3 = address(0x333);
-    address user4 = address(0x444);
-    address user5 = address(55);
-    address user6 = address(66);
-    address user7 = address(77);
-    address user8 = address(88);
-    address user9 = address(99);
-    address user10 = address(100);
-    address transferFromUser = address(110);
-    address rich_user = address(45);
-    address[] badBoys;
-    address[] goodBoys;
-=======
->>>>>>> cef16559
 
     function setUp() public {
         vm.startPrank(superAdmin);

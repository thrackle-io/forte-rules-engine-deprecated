// SPDX-License-Identifier: UNLICENSED
pragma solidity ^0.8.17;

import "test/util/TestCommonFoundry.sol";
import "../../TestTokenCommon.sol";

contract ApplicationERC20Test is TestCommonFoundry, DummyAMM {

    function setUp() public {
        vm.startPrank(superAdmin);
        setUpProtocolAndAppManagerAndTokens();
        switchToAppAdministrator();
        applicationCoin.mint(appAdministrator, 10_000_000_000_000_000_000_000 * ATTO);
        vm.warp(Blocktime);
    }

    function testERC20_ERC20AndHandlerVersions() public {
        string memory version = applicationCoinHandler.version();
        assertEq(version, "1.1.0");
    }

    /// Test balance
    function testERC20_Balance() public {
        console.logUint(applicationCoin.totalSupply());
        assertEq(applicationCoin.balanceOf(appAdministrator), 10000000000000000000000 * ATTO);
    }

    /// Test Mint
    function testERC20_Mint() public {
        applicationCoin.mint(superAdmin, 1000);
        vm.stopPrank();
        vm.startPrank(user1);
    }

    /// Test token transfer
    function testERC20_Transfer() public {
        applicationCoin.transfer(user, 10 * ATTO);
        assertEq(applicationCoin.balanceOf(user), 10 * ATTO);
        assertEq(applicationCoin.balanceOf(appAdministrator), 9999999999999999999990 * ATTO);
    }

    function testERC20_ZeroAddressChecksERC20() public {
        vm.expectRevert();
        new ApplicationERC20("FRANK", "FRANK", address(0x0));
        vm.expectRevert();
        applicationCoin.connectHandlerToToken(address(0));
    }

    /// test updating min transfer rule
    function testERC20_testTokenMinTransactionSize() public {
        /// We add the empty rule at index 0
        switchToRuleAdmin();
        RuleDataFacet(address(ruleProcessor)).addTokenMinTxSize(address(applicationAppManager), 1);

        // Then we add the actual rule. Its index should be 1
        uint32 ruleId = RuleDataFacet(address(ruleProcessor)).addTokenMinTxSize(address(applicationAppManager), 10);

        applicationAppManager.addPauseRule(Blocktime + 1000, Blocktime + 1010);
        /// we update the rule id in the token
        applicationCoinHandler.setTokenMinTxSizeId(_createActionsArray(), ruleId);
        switchToAppAdministrator();
        /// now we perform the transfer
        applicationCoin.transfer(rich_user, 1000000);
        assertEq(applicationCoin.balanceOf(rich_user), 1000000);
        vm.stopPrank();

        vm.startPrank(rich_user);
        // now we check for proper failure
        vm.expectRevert(0x7a78c901);
        applicationCoin.transfer(user3, 5);
    }

    function testERC20_AccountMinMaxTokenBalance() public {
        /// set up a non admin user with tokens
        applicationCoin.transfer(rich_user, 100000);
        assertEq(applicationCoin.balanceOf(rich_user), 100000);
        applicationCoin.transfer(user1, 1000);
        assertEq(applicationCoin.balanceOf(user1), 1000);

        bytes32[] memory accs = createBytes32Array("Oscar");
        uint256[] memory min = createUint256Array(10);
        uint256[] memory max = createUint256Array(1000);
        uint16[] memory empty;
        // add the actual rule
        switchToRuleAdmin();
        uint32 ruleId = TaggedRuleDataFacet(address(ruleProcessor)).addAccountMinMaxTokenBalance(address(applicationAppManager), accs, min, max, empty, uint64(Blocktime));
        ///update ruleId in coin rule handler
        // create the default actions array
        ActionTypes[] memory actionTypes = new ActionTypes[](2);
        actionTypes[0] = ActionTypes.P2P_TRANSFER;
        actionTypes[1] = ActionTypes.SELL;
        applicationCoinHandler.setAccountMinMaxTokenBalanceId(actionTypes, ruleId);
        switchToAppAdministrator();
        ///Add Tag to account
        applicationAppManager.addTag(user1, "Oscar"); ///add tag
        assertTrue(applicationAppManager.hasTag(user1, "Oscar"));
        applicationAppManager.addTag(user2, "Oscar"); ///add tag
        assertTrue(applicationAppManager.hasTag(user2, "Oscar"));
        applicationAppManager.addTag(user3, "Oscar"); ///add tag
        assertTrue(applicationAppManager.hasTag(user3, "Oscar"));

        ///perform transfer that checks rule
        vm.stopPrank();
        vm.startPrank(user1);
        applicationCoin.transfer(user2, 10);
        assertEq(applicationCoin.balanceOf(user2), 10);
        assertEq(applicationCoin.balanceOf(user1), 990);

        // make sure the minimum rules fail results in revert
        //vm.expectRevert("Balance Will Drop Below Minimum");
        vm.expectRevert(0x3e237976);
        applicationCoin.transfer(user3, 989);
        // see if approving for another user bypasses rule
        applicationCoin.approve(address(888), 989);
        vm.stopPrank();
        vm.startPrank(address(888));
        //vm.expectRevert("Balance Will Drop Below Minimum");
        vm.expectRevert(0x3e237976);
        applicationCoin.transferFrom(user1, user3, 989);

        /// make sure the maximum rule fail results in revert
        vm.stopPrank();
        vm.startPrank(rich_user);
        // vm.expectRevert("Balance Will Exceed Maximum");
        vm.expectRevert(0x1da56a44);
        applicationCoin.transfer(user2, 10091);
    }

    function testERC20_AccountMinMaxTokenBalanceBlankTag() public {
        /// set up a non admin user with tokens
        applicationCoin.transfer(rich_user, 100000);
        assertEq(applicationCoin.balanceOf(rich_user), 100000);
        applicationCoin.transfer(user1, 1000);
        assertEq(applicationCoin.balanceOf(user1), 1000);

        bytes32[] memory accs = createBytes32Array("");
        uint256[] memory min = createUint256Array(10);
        uint256[] memory max = createUint256Array(1000);
        uint16[] memory empty;
        // add the actual rule
        switchToRuleAdmin();
        uint32 ruleId = TaggedRuleDataFacet(address(ruleProcessor)).addAccountMinMaxTokenBalance(address(applicationAppManager), accs, min, max, empty, uint64(Blocktime));
        ///update ruleId in coin rule handler
        // create the default actions array
        ActionTypes[] memory actionTypes = new ActionTypes[](2);
        actionTypes[0] = ActionTypes.P2P_TRANSFER;
        actionTypes[1] = ActionTypes.SELL;
        applicationCoinHandler.setAccountMinMaxTokenBalanceId(actionTypes, ruleId);
        switchToAppAdministrator();

        ///perform transfer that checks rule
        vm.stopPrank();
        vm.startPrank(user1);
        applicationCoin.transfer(user2, 10);
        assertEq(applicationCoin.balanceOf(user2), 10);
        assertEq(applicationCoin.balanceOf(user1), 990);

        // make sure the minimum rules fail results in revert
        //vm.expectRevert("Balance Will Drop Below Minimum");
        vm.expectRevert(0x3e237976);
        applicationCoin.transfer(user3, 989);
        // see if approving for another user bypasses rule
        applicationCoin.approve(address(888), 989);
        vm.stopPrank();
        vm.startPrank(address(888));
        //vm.expectRevert("Balance Will Drop Below Minimum");
        vm.expectRevert(0x3e237976);
        applicationCoin.transferFrom(user1, user3, 989);

        /// make sure the maximum rule fail results in revert
        vm.stopPrank();
        vm.startPrank(rich_user);
        // vm.expectRevert("Balance Will Exceed Maximum");
        vm.expectRevert(0x1da56a44);
        applicationCoin.transfer(user2, 10091);
    }

    /**
     * @dev Test the oracle rule, both approve and deny types
     */
    function testERC20_AccountApproveDenyOracle() public {
        /// set up a non admin user with tokens
        applicationCoin.transfer(user1, 100000);
        assertEq(applicationCoin.balanceOf(user1), 100000);

        // add the rule.
        switchToRuleAdmin();
        uint32 _index = RuleDataFacet(address(ruleProcessor)).addAccountApproveDenyOracle(address(applicationAppManager), 0, address(oracleDenied));
        assertEq(_index, 0);
        NonTaggedRules.AccountApproveDenyOracle memory rule = ERC20RuleProcessorFacet(address(ruleProcessor)).getAccountApproveDenyOracle(_index);
        assertEq(rule.oracleType, 0);
        assertEq(rule.oracleAddress, address(oracleDenied));
        /// connect the rule to this handler
        ActionTypes[] memory actionTypes = new ActionTypes[](3);
        actionTypes[0] = ActionTypes.P2P_TRANSFER;
        actionTypes[1] = ActionTypes.BURN;
        actionTypes[2] = ActionTypes.MINT;
        applicationCoinHandler.setAccountApproveDenyOracleId(actionTypes, _index);
        switchToAppAdministrator();
        // add a blocked address
        badBoys.push(address(69));
        oracleDenied.addToDeniedList(badBoys);
        // test that the oracle works
        // This one should pass
        ///perform transfer that checks rule
        vm.stopPrank();
        vm.startPrank(user1);
        applicationCoin.transfer(user2, 10);
        assertEq(applicationCoin.balanceOf(user2), 10);
        ///perform transfer that checks rule
        // This one should fail
        vm.expectRevert(0x2767bda4);
        applicationCoin.transfer(address(69), 10);
        assertEq(applicationCoin.balanceOf(address(69)), 0);
        // check the approved list type

        switchToRuleAdmin();
        uint32 _indexAllowed = RuleDataFacet(address(ruleProcessor)).addAccountApproveDenyOracle(address(applicationAppManager), 1, address(oracleAllowed));
        /// connect the rule to this handler
        applicationCoinHandler.setAccountApproveDenyOracleId(actionTypes, _indexAllowed);
        switchToAppAdministrator();

        // add approved addresses
        goodBoys.push(address(59));
        goodBoys.push(address(user5));
        oracleAllowed.addToApprovedList(goodBoys);
        vm.stopPrank();
        vm.startPrank(user1);
        // This one should pass
        applicationCoin.transfer(address(59), 10);
        // This one should fail
        vm.expectRevert(0xcafd3316);
        applicationCoin.transfer(address(88), 10);

        // Finally, check the invalid type

        switchToRuleAdmin();
        bytes4 selector = bytes4(keccak256("InvalidOracleType(uint8)"));
        vm.expectRevert(abi.encodeWithSelector(selector, 2));
        _index = RuleDataFacet(address(ruleProcessor)).addAccountApproveDenyOracle(address(applicationAppManager), 2, address(oracleAllowed));

        /// test burning while oracle rule is active (allow list active)
        applicationCoinHandler.setAccountApproveDenyOracleId(actionTypes, _indexAllowed);
        /// first mint to user
        switchToAppAdministrator();
        applicationCoin.transfer(user5, 10000);
        /// burn some tokens as user
        /// burns do not check for the recipient address as it is address(0)
        vm.stopPrank();
        vm.startPrank(user5);
        applicationCoin.burn(5000);
        /// add address(0) to deny list and switch oracle rule to deny list
        switchToRuleAdmin();
        applicationCoinHandler.setAccountApproveDenyOracleId(actionTypes, _index);
        switchToAppAdministrator();
        badBoys.push(address(0));
        oracleDenied.addToDeniedList(badBoys);
        /// attempt to burn (should fail)
        vm.stopPrank();
        vm.startPrank(user5);
        vm.expectRevert(0x2767bda4);
        applicationCoin.burn(5000);
    }

    /**
     * @dev Test the oracle rule, both allow and deny types
     */
    function testERC20_AccountApproveDenyOracleAddSingleAddress() public {
        /// set up a non admin user with tokens
        applicationCoin.transfer(user1, 100000);
        assertEq(applicationCoin.balanceOf(user1), 100000);

        /// Test adding single address to allow list 
        switchToRuleAdmin();
        uint32 _indexAllowed = RuleDataFacet(address(ruleProcessor)).addAccountApproveDenyOracle(address(applicationAppManager), 1, address(oracleAllowed));
        /// connect the rule to this handler
        applicationCoinHandler.setAccountApproveDenyOracleId(_createActionsArray(), _indexAllowed);
        switchToAppAdministrator();
        oracleAllowed.addAddressToApprovedList(address(59));

        vm.stopPrank();
        vm.startPrank(user1);
        ///perform transfer that checks rule
        applicationCoin.transfer(address(59), 10);
        assertEq(applicationCoin.balanceOf(address(59)), 10);
        // This one should fail
        vm.expectRevert(0xcafd3316);
        applicationCoin.transfer(address(60), 11);
        assertEq(applicationCoin.balanceOf(address(60)), 0);

        /// Test adding single address to deny list 

        // add the rule.
        switchToRuleAdmin();
        applicationCoinHandler.activateAccountApproveDenyOracle(_createActionsArray(), false, _indexAllowed);
        uint32 _index = RuleDataFacet(address(ruleProcessor)).addAccountApproveDenyOracle(address(applicationAppManager), 0, address(oracleDenied));
        NonTaggedRules.AccountApproveDenyOracle memory rule = ERC20RuleProcessorFacet(address(ruleProcessor)).getAccountApproveDenyOracle(_index);
        assertEq(rule.oracleType, 0);
        assertEq(rule.oracleAddress, address(oracleDenied));
        /// connect the rule to this handler
        applicationCoinHandler.setAccountApproveDenyOracleId(_createActionsArray(), _index);
        switchToAppAdministrator();

        oracleDenied.addAddressToDeniedList(address(60)); 

        vm.stopPrank();
        vm.startPrank(user1);
        applicationCoin.transfer(user2, 10);
        assertEq(applicationCoin.balanceOf(user2), 10);
        ///perform transfer that checks rule
        // This one should fail
        vm.expectRevert(0x2767bda4);
        applicationCoin.transfer(address(60), 25);
        assertEq(applicationCoin.balanceOf(address(60)), 0);
    }

    /**
     * @dev Test the Max Balance By AccessLevel rule
     */
    function testERC20_AccountMaxValueByAccessLevel() public {
        /// set up a non admin user with tokens
        applicationCoin.transfer(user1, 100000 * ATTO);
        assertEq(applicationCoin.balanceOf(user1), 100000 * ATTO);

        // add the rule.
        uint48[] memory balanceAmounts = createUint48Array(0, 100, 500, 1000, 10000);
        switchToRuleAdmin();
        uint32 _index = AppRuleDataFacet(address(ruleProcessor)).addAccountMaxValueByAccessLevel(address(applicationAppManager), balanceAmounts);
        uint256 balance = ApplicationAccessLevelProcessorFacet(address(ruleProcessor)).getAccountMaxValueByAccessLevel(_index, 2);
        assertEq(balance, 500);

        /// create secondary token, mint, and transfer to user
        switchToSuperAdmin();
        ApplicationERC20 draculaCoin = new ApplicationERC20("application2", "DRAC", address(applicationAppManager));
        switchToAppAdministrator();
        applicationCoinHandler2 = new ApplicationERC20Handler(address(ruleProcessor), address(applicationAppManager), address(draculaCoin), false);
        draculaCoin.connectHandlerToToken(address(applicationCoinHandler2));
        /// register the token
        applicationAppManager.registerToken("DRAC", address(draculaCoin));
        draculaCoin.mint(appAdministrator, 10000000000000000000000 * ATTO);
        draculaCoin.transfer(user1, 100000 * ATTO);
        assertEq(draculaCoin.balanceOf(user1), 100000 * ATTO);
        erc20Pricer.setSingleTokenPrice(address(draculaCoin), 1 * ATTO); //setting at $1
        assertEq(erc20Pricer.getTokenPrice(address(draculaCoin)), 1 * ATTO);

        /// connect the rule to this handler
        switchToRuleAdmin();
        applicationHandler.setAccountMaxValueByAccessLevelId(_index);

        ///perform transfer that checks rule when account does not have AccessLevel(should fail)
        vm.stopPrank();
        vm.startPrank(user1);
        vm.expectRevert(0xaee8b993);
        applicationCoin.transfer(user2, 11 * ATTO);

        /// Add access level to whale
        address whale = address(99);
        switchToAccessLevelAdmin();
        applicationAppManager.addAccessLevel(whale, 4);

        /// perform transfer that checks user with AccessLevel and no balances
        vm.stopPrank();
        vm.startPrank(user1);
        /// this one is over the limit and should fail
        vm.expectRevert(0xaee8b993);
        applicationCoin.transfer(whale, 10001 * ATTO);
        /// this one is within the limit and should pass
        applicationCoin.transfer(whale, 10000 * ATTO);

        // set the access level for the user4
        switchToAccessLevelAdmin();
        applicationAppManager.addAccessLevel(user4, 3);

        vm.stopPrank();
        vm.startPrank(user1);
        /// perform transfer that checks user with AccessLevel and existing balances(should fail regardless of other balance)
        vm.expectRevert(0xaee8b993);
        applicationCoin.transfer(user4, 1001 * ATTO);
        /// perform transfer that checks user with AccessLevel and existing balances(should fail because of other balance)
        draculaCoin.transfer(user4, 999 * ATTO);
        vm.expectRevert(0xaee8b993);
        applicationCoin.transfer(user4, 2 * ATTO);

        /// perform transfer that checks user with AccessLevel and existing balances(should pass)
        applicationCoin.transfer(user4, 1 * ATTO);
        assertEq(applicationCoin.balanceOf(user4), 1 * ATTO);

        /// test burning is allowed while rule is active
        applicationCoin.burn(1 * ATTO);
        /// burn remaining balance to ensure rule limit is not checked on burns
        applicationCoin.burn(89998000000000000000000);
        /// test burn with account that has access level assign
        vm.stopPrank();
        vm.startPrank(user4);
        applicationCoin.burn(1 * ATTO);
        /// test the user account balance is decreased from burn and can receive tokens
        vm.stopPrank();
        vm.startPrank(whale);
        applicationCoin.transfer(user4, 1 * ATTO);
        /// now whale account burns
        applicationCoin.burn(1 * ATTO);
    }

    function testERC20_PauseRulesViaAppManager() public {
        ///Test transfers without pause rule
        /// set up a non admin user with tokens
        applicationCoin.transfer(user1, 100000);
        assertEq(applicationCoin.balanceOf(user1), 100000);
        applicationCoin.transfer(ruleBypassAccount, 100000);
        assertEq(applicationCoin.balanceOf(ruleBypassAccount), 100000);
        vm.stopPrank();
        vm.startPrank(user1);
        applicationCoin.transfer(user2, 1000);

        ///set pause rule and check check that the transaction reverts
        switchToRuleAdmin();
        applicationAppManager.addPauseRule(Blocktime + 1000, Blocktime + 1500);
        vm.warp(Blocktime + 1001);

        vm.stopPrank();
        vm.startPrank(user1);
        vm.expectRevert();
        applicationCoin.transfer(user2, 1000);

        ///Check that rule bypass accounts can still transfer within pausePeriod
        switchToRuleBypassAccount();

        applicationCoin.transfer(superAdmin, 1000);
        ///move blocktime after pause to resume transfers
        vm.warp(Blocktime + 1600);
        ///transfer again to check
        applicationCoin.transfer(user2, 1000);

        ///Set multiple pause rules
        switchToRuleAdmin();
        applicationAppManager.addPauseRule(Blocktime + 1700, Blocktime + 2000);
        applicationAppManager.addPauseRule(Blocktime + 2100, Blocktime + 2500);
        applicationAppManager.addPauseRule(Blocktime + 3000, Blocktime + 3500);
        switchToAppAdministrator();
        ///warp between periods to test pause effect

        ///Pause window 1
        vm.warp(Blocktime + 1755);
        vm.stopPrank();
        vm.startPrank(user1);
        vm.expectRevert();
        applicationCoin.transfer(user2, 1200);
        ///Pause window 2
        vm.warp(Blocktime + 2150);
        vm.expectRevert();
        applicationCoin.transfer(user2, 1300);
        ///In between 2 and 3
        vm.warp(Blocktime + 2675);
        applicationCoin.transfer(user2, 1000);
        ///Pause window 3
        vm.warp(Blocktime + 3333);
        vm.expectRevert();
        applicationCoin.transfer(user2, 1400);
        ///After pause window 3
        vm.warp(Blocktime + 3775);
        applicationCoin.transfer(user2, 1000);

        assertEq(applicationCoin.balanceOf(user2), 4000);
    }

    function testERC20_AccountMaxTransactionValueByRiskScore() public {
        uint8[] memory riskScores = createUint8Array(10, 40, 80, 99);
        uint48[] memory txnLimits = createUint48Array(1000000, 100000, 10000, 1000);
        switchToRuleAdmin();
        uint32 index = AppRuleDataFacet(address(ruleProcessor)).addAccountMaxTxValueByRiskScore(address(applicationAppManager), txnLimits, riskScores, 0, uint64(block.timestamp));
        switchToAppAdministrator();
        /// set up a non admin user with tokens
        applicationCoin.transfer(user1, 10000000 * (10 ** 18));
        assertEq(applicationCoin.balanceOf(user1), 10000000 * (10 ** 18));
        applicationCoin.transfer(user2, 10000 * (10 ** 18));
        assertEq(applicationCoin.balanceOf(user2), 10000 * (10 ** 18));
        applicationCoin.transfer(user3, 1500 * (10 ** 18));
        assertEq(applicationCoin.balanceOf(user3), 1500 * (10 ** 18));
        applicationCoin.transfer(user4, 1000000 * (10 ** 18));
        assertEq(applicationCoin.balanceOf(user4), 1000000 * (10 ** 18));
        applicationCoin.transfer(user5, 10000 * (10 ** 18));
        assertEq(applicationCoin.balanceOf(user5), 10000 * (10 ** 18));

        ///Assign Risk scores to user1 and user 2
        switchToRiskAdmin();
        applicationAppManager.addRiskScore(user1, riskScores[0]);
        applicationAppManager.addRiskScore(user2, riskScores[1]);
        applicationAppManager.addRiskScore(user5, riskScores[3]);

        ///Switch to app admin and set up ERC20Pricer and activate AccountMaxTxValueByRiskScore Rule
        switchToAppAdministrator();
        erc20Pricer.setSingleTokenPrice(address(applicationCoin), 1 * (10 ** 18)); //setting at $1
        assertEq(erc20Pricer.getTokenPrice(address(applicationCoin)), 1 * (10 ** 18));
        switchToRuleAdmin();
        applicationHandler.setAccountMaxTxValueByRiskScoreId(index);
        ///User2 sends User1 amount under transaction limit, expect passing
        vm.stopPrank();
        vm.startPrank(user2);
        applicationCoin.transfer(user1, 1 * (10 ** 18));

        ///Transfer expected to fail
        vm.stopPrank();
        vm.startPrank(user1);
        vm.expectRevert();
        applicationCoin.transfer(user2, 1000001 * (10 ** 18));

        switchToRiskAdmin();
        ///Test in between Risk Score Values
        applicationAppManager.addRiskScore(user3, 49);
        applicationAppManager.addRiskScore(user4, 81);

        vm.stopPrank();
        vm.startPrank(user3);
        vm.expectRevert();
        applicationCoin.transfer(user4, 10001 * (10 ** 18));

        vm.stopPrank();
        vm.startPrank(user4);
        applicationCoin.transfer(user3, 10 * (10 ** 18));

        //vm.expectRevert(0x9fe6aeac);
        applicationCoin.transfer(user3, 1001 * (10 ** 18));

        /// test burning tokens while rule is active
        vm.stopPrank();
        vm.startPrank(user5);
        applicationCoin.burn(999 * (10 ** 18));
        vm.expectRevert();
        applicationCoin.burn(1001 * (10 ** 18));
        applicationCoin.burn(1000 * (10 ** 18));
    }

    /// test updating min transfer rule
    function testERC20_PassesAccountDenyForNoAccessLevelRuleCoin() public {
        /// load non admin user with application coin
        applicationCoin.transfer(rich_user, 1000000 * ATTO);
        assertEq(applicationCoin.balanceOf(rich_user), 1000000 * ATTO);
        vm.stopPrank();
        vm.startPrank(rich_user);
        /// check transfer without access level but with the rule turned off
        applicationCoin.transfer(user3, 5 * ATTO);
        assertEq(applicationCoin.balanceOf(user3), 5 * ATTO);
        /// now turn the rule on so the transfer will fail
        switchToRuleAdmin();
        applicationHandler.activateAccountDenyForNoAccessLevelRule(true);
        vm.stopPrank();
        vm.startPrank(rich_user);
        vm.expectRevert(0x3fac082d);
        applicationCoin.transfer(user3, 5 * ATTO);

        vm.stopPrank();
        vm.startPrank(user3);
        vm.expectRevert(0x3fac082d);
        applicationCoin.transfer(rich_user, 5 * ATTO);

        // set AccessLevel and try again
        switchToAccessLevelAdmin();
        applicationAppManager.addAccessLevel(user3, 1);

        vm.stopPrank();
        vm.startPrank(rich_user);
        vm.expectRevert(0x3fac082d); /// this fails because rich_user is still accessLevel0
        applicationCoin.transfer(user3, 5 * ATTO);

        vm.stopPrank();
        vm.startPrank(user3);
        vm.expectRevert(0x3fac082d); /// this fails because rich_user is still accessLevel0
        applicationCoin.transfer(rich_user, 5 * ATTO);

        switchToAccessLevelAdmin();
        applicationAppManager.addAccessLevel(rich_user, 1);

        vm.stopPrank();
        vm.startPrank(rich_user);
        applicationCoin.transfer(user3, 5 * ATTO);
        assertEq(applicationCoin.balanceOf(user3), 10 * ATTO);

        vm.stopPrank();
        vm.startPrank(user3);
        applicationCoin.transfer(rich_user, 5 * ATTO);

        /// test that burn works when user has accessLevel above 0
        applicationCoin.burn(5 * ATTO);
        /// test burn fails when rule active and user has access level 0
        switchToAccessLevelAdmin();
        applicationAppManager.addAccessLevel(rich_user, 0);

        vm.stopPrank();
        vm.startPrank(rich_user);
        vm.expectRevert(0x3fac082d);
        applicationCoin.burn(1 * ATTO);
    }

    function testERC20_AdminMinTokenBalanceRule() public {
        /// load non admin user with application coin
        applicationCoin.transfer(user1, 1000 * ATTO);
        assertEq(applicationCoin.balanceOf(user1), 1000 * ATTO);
        vm.stopPrank();
        vm.startPrank(user1);
        /// check transfer without access level with the rule turned off
        applicationCoin.transfer(user3, 50 * ATTO);
        assertEq(applicationCoin.balanceOf(user3), 50 * ATTO);
        /// price the tokens
        switchToAppAdministrator();
        erc20Pricer.setSingleTokenPrice(address(applicationCoin), 1 * ATTO); //setting at $1
        assertEq(erc20Pricer.getTokenPrice(address(applicationCoin)), 1 * ATTO);
        /// create and activate rule
        switchToRuleAdmin();
        uint48[] memory withdrawalLimits = createUint48Array(10, 100, 1000, 10000, 100000);
        uint32 index = AppRuleDataFacet(address(ruleProcessor)).addAccountMaxValueOutByAccessLevel(address(applicationAppManager), withdrawalLimits);
        applicationHandler.setAccountMaxValueOutByAccessLevelId(index);
        /// test transfers pass under rule value
        //User 1 currently has 950 tokens valued at $950
        //User3 currently has 50 tokens valued at $50
        switchToAccessLevelAdmin();
        applicationAppManager.addAccessLevel(user1, 1);
        applicationAppManager.addAccessLevel(user3, 0);
        applicationAppManager.addAccessLevel(user4, 0);

        vm.stopPrank();
        vm.startPrank(user1);
        applicationCoin.transfer(user3, 50 * ATTO);
        assertEq(applicationCoin.balanceOf(user3), 100 * ATTO);
        applicationCoin.transfer(user4, 50 * ATTO);
        assertEq(applicationCoin.balanceOf(user4), 50 * ATTO);
        /// User 1 now at "withdrawal" limit for access level
        vm.stopPrank();
        vm.startPrank(user3);
        applicationCoin.transfer(user4, 10 * ATTO);
        assertEq(applicationCoin.balanceOf(user4), 60 * ATTO);
        /// User3 now at "withdrawal" limit for access level

        /// test transfers fail over rule value
        vm.stopPrank();
        vm.startPrank(user1);
        vm.expectRevert(0x8d857c50);
        applicationCoin.transfer(user3, 50 * ATTO);

        vm.stopPrank();
        vm.startPrank(user3);
        vm.expectRevert(0x8d857c50);
        applicationCoin.transfer(user4, 50 * ATTO);
        /// reduce price and test pass fail situations
        switchToAppAdministrator();
        erc20Pricer.setSingleTokenPrice(address(applicationCoin), 5 * (10 ** 17));
        assertEq(erc20Pricer.getTokenPrice(address(applicationCoin)), 5 * (10 ** 17));

        vm.stopPrank();
        vm.startPrank(user4);
        /// successful transfer as the new price is $.50USD (can transfer up to $10)
        applicationCoin.transfer(user4, 20 * ATTO);
        /// transfer fails because user reached ACCESS limit
        vm.expectRevert(0x8d857c50);
        applicationCoin.transfer(user3, 10 * ATTO);
    }

    /// test account min max balance rule for blank tags
    function testERC20_AccountMinMaxTokenBalance2() public {
        // Set up the rule conditions
        vm.warp(Blocktime);
        bytes32[] memory accs = createBytes32Array("Oscar","Tayler","Shane");
        uint256[] memory minAmounts = createUint256Array((1000 * ATTO), (2000 * ATTO), (3000 * ATTO));
        uint256[] memory maxAmounts = createUint256Array(
            999999000000000000000000000000000000000000000000000000000000000000000000000,
            999990000000000000000000000000000000000000000000000000000000000000000000000,
            999990000000000000000000000000000000000000000000000000000000000000000000000
        );
        // 720 = one month 4380 = six months 17520 = two years
        uint16[] memory periods = createUint16Array(720, 4380, 17520);
        switchToRuleAdmin();
        uint32 _index = TaggedRuleDataFacet(address(ruleProcessor)).addAccountMinMaxTokenBalance(address(applicationAppManager), accs, minAmounts, maxAmounts, periods, uint64(Blocktime));
        assertEq(_index, 0);
        applicationCoinHandler.setAccountMinMaxTokenBalanceId(_createActionsArray(), _index);
        switchToAppAdministrator();
        /// load non admin users with application coin
        applicationCoin.transfer(rich_user, 10000 * ATTO);
        assertEq(applicationCoin.balanceOf(rich_user), 10000 * ATTO);
        applicationCoin.transfer(user2, 10000 * ATTO);
        assertEq(applicationCoin.balanceOf(user2), 10000 * ATTO);
        applicationCoin.transfer(user3, 10000 * ATTO);
        assertEq(applicationCoin.balanceOf(user3), 10000 * ATTO);
        /// tag the user
        applicationAppManager.addTag(rich_user, "Oscar"); ///add tag
        assertTrue(applicationAppManager.hasTag(rich_user, "Oscar"));
        applicationAppManager.addTag(user2, "Tayler"); ///add tag
        assertTrue(applicationAppManager.hasTag(user2, "Tayler"));
        applicationAppManager.addTag(user3, "Shane"); ///add tag
        assertTrue(applicationAppManager.hasTag(user3, "Shane"));
        /// switch to the user
        vm.stopPrank();
        vm.startPrank(rich_user);
        /// attempt a transfer that violates the rule
        vm.expectRevert(0xa7fb7b4b);
        applicationCoin.transfer(user1, 9001 * ATTO);
        /// make sure a transfer that is acceptable will still pass within the freeze window.
        applicationCoin.transfer(user1, 9000 * ATTO);
        vm.expectRevert(0xa7fb7b4b);
        applicationCoin.transfer(user1, 1 * ATTO);
        /// add enough time so that it should pass
        vm.warp(Blocktime + (720 * 1 hours));
        applicationCoin.transfer(user1, 1 * ATTO);

        /// try tier 2
        /// switch to the user
        vm.stopPrank();
        vm.startPrank(user2);
        /// attempt a transfer that violates the rule
        vm.expectRevert(0xa7fb7b4b);
        applicationCoin.transfer(user1, 8001 * ATTO);
    }

    /// test account min max balance rule for blank tags
    function testERC20_AccountMinMaxTokenBalanceBlankTag2() public {
        // Set up the rule conditions
        vm.warp(Blocktime);
        bytes32[] memory accs = createBytes32Array("");
        uint256[] memory minAmounts = createUint256Array((1000 * (10 ** 18)));
        uint256[] memory maxAmounts = createUint256Array(
            999999000000000000000000000000000000000000000000000000000000000000000000000
        );
        // 720 = one month 4380 = six months 17520 = two years
        uint16[] memory periods = createUint16Array(720);
        switchToRuleAdmin();
        uint32 _index = TaggedRuleDataFacet(address(ruleProcessor)).addAccountMinMaxTokenBalance(address(applicationAppManager), accs, minAmounts, maxAmounts, periods, uint64(Blocktime));
        assertEq(_index, 0);
        applicationCoinHandler.setAccountMinMaxTokenBalanceId(_createActionsArray(), _index);
        switchToAppAdministrator();
        /// load non admin users with application coin
        applicationCoin.transfer(rich_user, 10000 * (10 ** 18));
        assertEq(applicationCoin.balanceOf(rich_user), 10000 * (10 ** 18));
        /// tag the users(unnecessary but won't hurt)
        applicationAppManager.addTag(rich_user, "Oscar"); ///add tag
        assertTrue(applicationAppManager.hasTag(rich_user, "Oscar"));
        /// switch to the user
        vm.stopPrank();
        vm.startPrank(rich_user);
        /// attempt a transfer that violates the rule
        vm.expectRevert(0xa7fb7b4b);
        applicationCoin.transfer(user1, 9001 * (10 ** 18));
        /// make sure a transfer that is acceptable will still pass within the freeze window.
        applicationCoin.transfer(user1, 9000 * (10 ** 18));
        vm.expectRevert(0xa7fb7b4b);
        applicationCoin.transfer(user1, 1 * (10 ** 18));
        /// add enough time so that it should pass
        vm.warp(Blocktime + (720 * 1 hours));
        applicationCoin.transfer(user1, 1 * (10 ** 18));
    }

    ///Test transferring coins with fees enabled
    function testERC20_TransactionFeeTableCoin() public {
        applicationCoin.transfer(user4, 100000 * ATTO);
        uint256 minBalance = 10 * ATTO;
        uint256 maxBalance = 10000000 * ATTO;
        int24 feePercentage = 300;
        address targetAccount = rich_user;
        address targetAccount2 = user10;
        // create a fee
        switchToRuleAdmin();
        applicationCoinHandler.addFee("cheap", minBalance, maxBalance, feePercentage, targetAccount);
        switchToAppAdministrator();
        Fees.Fee memory fee = applicationCoinHandler.getFee("cheap");
        assertEq(fee.feePercentage, feePercentage);
        assertEq(fee.minBalance, minBalance);
        assertEq(fee.maxBalance, maxBalance);
        assertEq(1, applicationCoinHandler.getFeeTotal());
        // make sure fees don't affect Application Administrators(even if tagged)
        applicationAppManager.addTag(superAdmin, "cheap"); ///add tag
        applicationCoin.transfer(user2, 100 * ATTO);
        assertEq(applicationCoin.balanceOf(user2), 100 * ATTO);

        // now test the fee assessment
        applicationAppManager.addTag(user4, "cheap"); ///add tag
        vm.stopPrank();
        vm.startPrank(user4);
        // make sure standard fee works
        applicationCoin.transfer(user3, 100 * ATTO);
        assertEq(applicationCoin.balanceOf(user4), 99900 * ATTO);
        assertEq(applicationCoin.balanceOf(user3), 97 * ATTO);
        assertEq(applicationCoin.balanceOf(targetAccount), 3 * ATTO);

        // make sure when fees are active, that non qualifying users are not affected
        switchToAppAdministrator();
        applicationCoin.transfer(user5, 100 * ATTO);
        vm.stopPrank();
        vm.startPrank(user5);
        applicationCoin.transfer(user6, 100 * ATTO);
        assertEq(applicationCoin.balanceOf(user6), 100 * ATTO);
        assertEq(applicationCoin.balanceOf(targetAccount), 3 * ATTO);

        // make sure multiple fees work by adding additional rule and applying to user4
        switchToRuleAdmin();
        applicationCoinHandler.addFee("less cheap", minBalance, maxBalance, 600, targetAccount2);
        switchToAppAdministrator();
        applicationAppManager.addTag(user4, "less cheap"); ///add tag
        vm.stopPrank();
        vm.startPrank(user4);
        applicationCoin.transfer(user7, 100 * ATTO);
        assertEq(applicationCoin.balanceOf(user4), 99800 * ATTO); //from account decrements properly
        assertEq(applicationCoin.balanceOf(user7), 91 * ATTO); // to account gets amount - fees
        assertEq(applicationCoin.balanceOf(targetAccount), 6 * ATTO); // treasury gets fees(added from previous)
        assertEq(applicationCoin.balanceOf(targetAccount2), 6 * ATTO); // treasury gets fees

        // make sure discounts work by adding a discount to user4
        switchToRuleAdmin();
        applicationCoinHandler.addFee("discount", minBalance, maxBalance, -200, address(0));
        switchToAppAdministrator();
        applicationAppManager.addTag(user4, "discount"); ///add tag
        vm.stopPrank();
        vm.startPrank(user4);
        applicationCoin.transfer(user8, 100 * ATTO);
        assertEq(applicationCoin.balanceOf(user4), 99700 * ATTO); //from account decrements properly
        assertEq(applicationCoin.balanceOf(user8), 93 * ATTO); // to account gets amount - fees
        assertEq(applicationCoin.balanceOf(targetAccount), 8 * ATTO); // treasury gets fees(added from previous...6 + 2)
        assertEq(applicationCoin.balanceOf(targetAccount2), 11 * ATTO); // treasury gets fees(added from previous...6 + 5)

        // make sure deactivation works
        switchToRuleAdmin();
        applicationCoinHandler.setFeeActivation(false);
        
        vm.stopPrank();
        vm.startPrank(user4);
        applicationCoin.transfer(user9, 100 * ATTO);
        assertEq(applicationCoin.balanceOf(user4), 99600 * ATTO); //from account decrements properly
        assertEq(applicationCoin.balanceOf(user9), 100 * ATTO); // to account gets amount while ignoring fees
        assertEq(applicationCoin.balanceOf(targetAccount), 8 * ATTO); // treasury remains the same
        assertEq(applicationCoin.balanceOf(targetAccount2), 11 * ATTO); // treasury remains the same
    }

    ///Test transferring coins with fees enabled with blank tags
    function testERC20_TransactionFeeTableCoinBlankTag() public {
        applicationCoin.transfer(user4, 100000 * ATTO);
        uint256 minBalance = 10 * ATTO;
        uint256 maxBalance = 10000000 * ATTO;
        int24 feePercentage = 300;
        address targetAccount = rich_user;
        address targetAccount2 = user10;
        // create a fee
        switchToRuleAdmin();
        applicationCoinHandler.addFee("", minBalance, maxBalance, feePercentage, targetAccount);
        switchToAppAdministrator();
        applicationAppManager.addTag(user4, "discount"); ///add tag
        vm.stopPrank();
        vm.startPrank(user4);
        // make sure standard fee works
        applicationCoin.transfer(user3, 100 * ATTO);
        assertEq(applicationCoin.balanceOf(user4), 99900 * ATTO);
        assertEq(applicationCoin.balanceOf(user3), 97 * ATTO);
        assertEq(applicationCoin.balanceOf(targetAccount), 3 * ATTO);

        /// Now add another fee and make sure it accumulates. 
        switchToRuleAdmin();
        applicationCoinHandler.addFee("less cheap", minBalance, maxBalance, 600, targetAccount2);
        switchToAppAdministrator();
        applicationAppManager.addTag(user4, "less cheap"); ///add tag
        vm.stopPrank();
        vm.startPrank(user4);
        applicationCoin.transfer(user7, 100 * ATTO);
        assertEq(applicationCoin.balanceOf(user4), 99800 * ATTO); //from account decrements properly
        assertEq(applicationCoin.balanceOf(user7), 91 * ATTO); // to account gets amount - fees
        assertEq(applicationCoin.balanceOf(targetAccount), 6 * ATTO); // treasury gets fees(added from previous)
        assertEq(applicationCoin.balanceOf(targetAccount2), 6 * ATTO); // treasury gets fees       
    }

    ///Test transferring coins with fees and discounts where the discounts are greater than the fees
    function testERC20_TransactionFeeTableDiscountsCoin() public {
        applicationCoin.transfer(user4, 100000 * ATTO);
        uint256 minBalance = 10 * ATTO;
        uint256 maxBalance = 10000000 * ATTO;
        int24 feePercentage = 100;
        address targetAccount = rich_user;
        // create a fee
        switchToRuleAdmin();
        applicationCoinHandler.addFee("fee1", minBalance, maxBalance, feePercentage, targetAccount);
        switchToAppAdministrator();
        Fees.Fee memory fee = applicationCoinHandler.getFee("fee1");
        assertEq(fee.feePercentage, feePercentage);
        assertEq(fee.minBalance, minBalance);
        assertEq(fee.maxBalance, maxBalance);
        // create a discount
        switchToRuleAdmin();
        feePercentage = -9000;
        applicationCoinHandler.addFee("discount1", minBalance, maxBalance, feePercentage, targetAccount);
        switchToAppAdministrator();
        fee = applicationCoinHandler.getFee("discount1");
        assertEq(fee.feePercentage, feePercentage);
        assertEq(fee.minBalance, minBalance);
        assertEq(fee.maxBalance, maxBalance);
        // create another discount that makes it more than the fee
        switchToRuleAdmin();
        feePercentage = -2000;
        applicationCoinHandler.addFee("discount2", minBalance, maxBalance, feePercentage, targetAccount);
        switchToAppAdministrator();
        fee = applicationCoinHandler.getFee("discount2");
        assertEq(fee.feePercentage, feePercentage);
        assertEq(fee.minBalance, minBalance);
        assertEq(fee.maxBalance, maxBalance);

        // now test the fee assessment
        applicationAppManager.addTag(user4, "discount1"); ///add tag
        applicationAppManager.addTag(user4, "discount2"); ///add tag
        applicationAppManager.addTag(user4, "fee1"); ///add tag
        vm.stopPrank();
        vm.startPrank(user4);
        // discounts are greater than fees so it should put fees to 0
        applicationCoin.transfer(user3, 100 * ATTO);
        assertEq(applicationCoin.balanceOf(user4), 99900 * ATTO);
        assertEq(applicationCoin.balanceOf(user3), 100 * ATTO);
        assertEq(applicationCoin.balanceOf(targetAccount), 0 * ATTO);
    }

    ///Test transferring coins with fees enabled using transferFrom
    function testERC20_TransactionFeeTableTransferFrom() public {
        applicationCoin.transfer(user4, 100000 * ATTO);
        uint256 minBalance = 10 * ATTO;
        uint256 maxBalance = 10000000 * ATTO;
        int24 feePercentage = 300;
        address targetAccount = rich_user;
        address targetAccount2 = user10;
        // create a fee
        switchToRuleAdmin();
        applicationCoinHandler.addFee("cheap", minBalance, maxBalance, feePercentage, targetAccount);
        switchToAppAdministrator();
        Fees.Fee memory fee = applicationCoinHandler.getFee("cheap");
        assertEq(fee.feePercentage, feePercentage);
        assertEq(fee.minBalance, minBalance);
        assertEq(fee.maxBalance, maxBalance);
        assertEq(1, applicationCoinHandler.getFeeTotal());
        // make sure fees don't affect Application Administrators(even if tagged)
        applicationAppManager.addTag(appAdministrator, "cheap"); ///add tag
        applicationCoin.approve(address(transferFromUser), 100 * ATTO);
        vm.stopPrank();
        vm.startPrank(transferFromUser);
        applicationCoin.transferFrom(appAdministrator, user2, 100 * ATTO);
        assertEq(applicationCoin.balanceOf(user2), 100 * ATTO);

        // now test the fee assessment
        switchToAppAdministrator();
        applicationAppManager.addTag(user4, "cheap"); ///add tag
        vm.stopPrank();
        vm.startPrank(user4);
        // make sure standard fee works
        applicationCoin.approve(address(transferFromUser), 100 * ATTO);
        vm.stopPrank();
        vm.startPrank(transferFromUser);
        applicationCoin.transferFrom(user4, user3, 100 * ATTO);
        assertEq(applicationCoin.balanceOf(user4), 99900 * ATTO);
        assertEq(applicationCoin.balanceOf(user3), 97 * ATTO);
        assertEq(applicationCoin.balanceOf(targetAccount), 3 * ATTO);

        // make sure when fees are active, that non qualifying users are not affected
        vm.stopPrank();
        vm.startPrank(appAdministrator);
        applicationCoin.transfer(user5, 100 * ATTO);
        vm.stopPrank();
        vm.startPrank(user5);
        applicationCoin.approve(address(transferFromUser), 100 * ATTO);
        vm.stopPrank();
        vm.startPrank(transferFromUser);
        applicationCoin.transferFrom(user5, user6, 100 * ATTO);
        assertEq(applicationCoin.balanceOf(user6), 100 * ATTO);
        assertEq(applicationCoin.balanceOf(targetAccount), 3 * ATTO);

        // make sure multiple fees work by adding additional rule and applying to user4
        switchToRuleAdmin();
        applicationCoinHandler.addFee("less cheap", minBalance, maxBalance, 600, targetAccount2);
        switchToAppAdministrator();
        applicationAppManager.addTag(user4, "less cheap"); ///add tag
        vm.stopPrank();
        vm.startPrank(user4);
        applicationCoin.approve(address(transferFromUser), 100 * ATTO);
        vm.stopPrank();
        vm.startPrank(transferFromUser);
        applicationCoin.transferFrom(user4, user7, 100 * ATTO);
        assertEq(applicationCoin.balanceOf(user4), 99800 * ATTO); //from account decrements properly
        assertEq(applicationCoin.balanceOf(user7), 91 * ATTO); // to account gets amount - fees
        assertEq(applicationCoin.balanceOf(targetAccount), 6 * ATTO); // treasury gets fees(added from previous)
        assertEq(applicationCoin.balanceOf(targetAccount2), 6 * ATTO); // treasury gets fees

        // make sure discounts work by adding a discount to user4
        switchToRuleAdmin();
        applicationCoinHandler.addFee("discount", minBalance, maxBalance, -200, address(0));
        switchToAppAdministrator();
        applicationAppManager.addTag(user4, "discount"); ///add tag
        vm.stopPrank();
        vm.startPrank(user4);
        applicationCoin.approve(address(transferFromUser), 100 * ATTO);
        vm.stopPrank();
        vm.startPrank(transferFromUser);
        applicationCoin.transferFrom(user4, user8, 100 * ATTO);
        assertEq(applicationCoin.balanceOf(user4), 99700 * ATTO); //from account decrements properly
        assertEq(applicationCoin.balanceOf(user8), 93 * ATTO); // to account gets amount - fees
        assertEq(applicationCoin.balanceOf(targetAccount), 8 * ATTO); // treasury gets fees(added from previous...6 + 2)
        assertEq(applicationCoin.balanceOf(targetAccount2), 11 * ATTO); // treasury gets fees(added from previous...6 + 5)

        // make sure deactivation works
        switchToRuleAdmin();
        applicationCoinHandler.setFeeActivation(false);
        vm.stopPrank();
        vm.startPrank(user4);
        applicationCoin.approve(address(transferFromUser), 100 * ATTO);
        vm.stopPrank();
        vm.startPrank(transferFromUser);
        applicationCoin.transferFrom(user4, user9, 100 * ATTO);
        assertEq(applicationCoin.balanceOf(user4), 99600 * ATTO); //from account decrements properly
        assertEq(applicationCoin.balanceOf(user9), 100 * ATTO); // to account gets amount while ignoring fees
        assertEq(applicationCoin.balanceOf(targetAccount), 8 * ATTO); // treasury remains the same
        assertEq(applicationCoin.balanceOf(targetAccount2), 11 * ATTO); // treasury remains the same
    }

    ///Test transferring coins with fees enabled
    function testERC20_TransactionFeeTableCoinGt100() public {
        applicationCoin.transfer(user4, 100000 * ATTO);
        uint256 minBalance = 10 * ATTO;
        uint256 maxBalance = 10000000 * ATTO;
        int24 feePercentage = 300;
        address targetAccount = rich_user;
        address targetAccount2 = user10;
        // create a fee
        switchToRuleAdmin();
        applicationCoinHandler.addFee("cheap", minBalance, maxBalance, feePercentage, targetAccount);
        switchToAppAdministrator();
        Fees.Fee memory fee = applicationCoinHandler.getFee("cheap");
        assertEq(fee.feePercentage, feePercentage);
        assertEq(fee.minBalance, minBalance);
        assertEq(fee.maxBalance, maxBalance);
        assertEq(1, applicationCoinHandler.getFeeTotal());

        // now test the fee assessment
        applicationAppManager.addTag(user4, "cheap"); ///add tag
        vm.stopPrank();
        vm.startPrank(user4);
        // make sure standard fee works
        applicationCoin.transfer(user3, 100 * ATTO);
        assertEq(applicationCoin.balanceOf(user4), 99900 * ATTO);
        assertEq(applicationCoin.balanceOf(user3), 97 * ATTO);
        assertEq(applicationCoin.balanceOf(targetAccount), 3 * ATTO);

        // add a fee to bring it to 100 percent
        switchToRuleAdmin();
        feePercentage = 9700;
        applicationCoinHandler.addFee("less cheap", minBalance, maxBalance, feePercentage, targetAccount2);
        switchToAppAdministrator();
        // now test the fee assessment
        applicationAppManager.addTag(user4, "less cheap"); ///add tag
        vm.stopPrank();
        vm.startPrank(user4);
        // make sure standard fee works(other fee will also be assessed)
        applicationCoin.transfer(user3, 100 * ATTO);
        assertEq(applicationCoin.balanceOf(user4), 99800 * ATTO);
        assertEq(applicationCoin.balanceOf(user3), 97 * ATTO);
        assertEq(applicationCoin.balanceOf(targetAccount), 6 * ATTO); // previous 3 + current 3
        assertEq(applicationCoin.balanceOf(targetAccount2), 97 * ATTO); // current 7

        // add a fee to bring it over 100 percent
        switchToRuleAdmin();
        feePercentage = 10;
        applicationCoinHandler.addFee("super cheap", minBalance, maxBalance, feePercentage, targetAccount2);
        switchToAppAdministrator();
        // now test the fee assessment
        applicationAppManager.addTag(user4, "super cheap"); ///add tag
        vm.stopPrank();
        vm.startPrank(user4);
        // make sure standard fee works(other fee will also be assessed)
        bytes4 selector = bytes4(keccak256("FeesAreGreaterThanTransactionAmount(address)"));
        vm.expectRevert(abi.encodeWithSelector(selector, user4));
        applicationCoin.transfer(user3, 200 * ATTO);
        // make sure nothing changed
        assertEq(applicationCoin.balanceOf(user4), 99800 * ATTO);
        assertEq(applicationCoin.balanceOf(user3), 97 * ATTO);
        assertEq(applicationCoin.balanceOf(targetAccount), 6 * ATTO); // previous 3 + current 3
        assertEq(applicationCoin.balanceOf(targetAccount2), 97 * ATTO); // current 7
    }

    /// test the token AccountMaxTransactionValueByRiskScore in erc20
    function testERC20_AccountMaxTransactionValueByRiskScore2() public {
        uint8[] memory riskScores = createUint8Array(10, 40, 80, 99);
        uint48[] memory txnLimits = createUint48Array(1000000, 100000, 10000, 1000);
        switchToRuleAdmin();
        uint32 index = AppRuleDataFacet(address(ruleProcessor)).addAccountMaxTxValueByRiskScore(address(applicationAppManager), txnLimits, riskScores, 0, uint64(block.timestamp));
        switchToAppAdministrator();
        /// set up a non admin user with tokens
        applicationCoin.transfer(user1, 10000000 * ATTO);
        assertEq(applicationCoin.balanceOf(user1), 10000000 * ATTO);
        applicationCoin.transfer(user2, 10000 * ATTO);
        assertEq(applicationCoin.balanceOf(user2), 10000 * ATTO);
        applicationCoin.transfer(user3, 1500 * ATTO);
        assertEq(applicationCoin.balanceOf(user3), 1500 * ATTO);
        applicationCoin.transfer(user4, 1000000 * ATTO);
        assertEq(applicationCoin.balanceOf(user4), 1000000 * ATTO);
        applicationCoin.transfer(user5, 10000 * ATTO);
        assertEq(applicationCoin.balanceOf(user5), 10000 * ATTO);

        ///Assign Risk scores to user1 and user 2
        switchToRiskAdmin();
        applicationAppManager.addRiskScore(user1, riskScores[0]);
        applicationAppManager.addRiskScore(user2, riskScores[1]);
        applicationAppManager.addRiskScore(user5, riskScores[3]);

        ///Switch to app admin and set up ERC20Pricer and activate AccountMaxTxValueByRiskScore Rule
        switchToAppAdministrator();
        erc20Pricer.setSingleTokenPrice(address(applicationCoin), 1 * ATTO); //setting at $1
        assertEq(erc20Pricer.getTokenPrice(address(applicationCoin)), 1 * ATTO);
        switchToRuleAdmin();
        applicationHandler.setAccountMaxTxValueByRiskScoreId(index);

        ///User2 sends User1 amount under transaction limit, expect passing
        vm.stopPrank();
        vm.startPrank(user2);
        applicationCoin.transfer(user1, 1 * ATTO);

        ///Transfer expected to fail
        vm.stopPrank();
        vm.startPrank(user1);
        vm.expectRevert();
        applicationCoin.transfer(user2, 1000001 * ATTO);

        switchToRiskAdmin();
        ///Test in between Risk Score Values
        applicationAppManager.addRiskScore(user3, 49);
        applicationAppManager.addRiskScore(user4, 81);

        vm.stopPrank();
        vm.startPrank(user3);
        vm.expectRevert();
        applicationCoin.transfer(user4, 10001 * ATTO);

        vm.stopPrank();
        vm.startPrank(user4);
        applicationCoin.transfer(user3, 10 * ATTO);

        //vm.expectRevert(0x9fe6aeac);
        applicationCoin.transfer(user3, 1001 * ATTO);

        /// test burning tokens while rule is active
        vm.stopPrank();
        vm.startPrank(user5);
        applicationCoin.burn(999 * ATTO);
        vm.expectRevert();
        applicationCoin.burn(1001 * ATTO);
        applicationCoin.burn(1000 * ATTO);
    }

    /// test the token max trading volume rule in erc20 when they give a total supply instead of relying on ERC20
    function testERC20_TokenMaxTradingVolumeWithSupplySet() public {
        /// set the rule for 40% in 2 hours, starting at midnight
        switchToRuleAdmin();
        uint32 _index = RuleDataFacet(address(ruleProcessor)).addTokenMaxTradingVolume(address(applicationAppManager), 4000, 2, Blocktime, 100_000 * ATTO);
        assertEq(_index, 0);
        NonTaggedRules.TokenMaxTradingVolume memory rule = ERC20RuleProcessorFacet(address(ruleProcessor)).getTokenMaxTradingVolume(_index);
        assertEq(rule.max, 4000);
        assertEq(rule.period, 2);
        assertEq(rule.startTime, Blocktime);
        switchToAppAdministrator();
        /// load non admin users with game coin
        applicationCoin.transfer(rich_user, 100_000 * ATTO);
        assertEq(applicationCoin.balanceOf(rich_user), 100_000 * ATTO);
        /// apply the rule
        switchToRuleAdmin();
        applicationCoinHandler.setTokenMaxTradingVolumeId(_createActionsArray(), _index);
        vm.stopPrank();
        vm.startPrank(rich_user);
        /// make sure that transfer under the threshold works
        applicationCoin.transfer(user1, 39_000 * ATTO);
        assertEq(applicationCoin.balanceOf(user1), 39_000 * ATTO);
        /// now take it right up to the threshold(39,999)
        applicationCoin.transfer(user1, 999 * ATTO);
        assertEq(applicationCoin.balanceOf(user1), 39_999 * ATTO);
        /// now violate the rule and ensure revert
        vm.expectRevert(0x009da0ce);
        applicationCoin.transfer(user1, 1 * ATTO);
        assertEq(applicationCoin.balanceOf(user1), 39_999 * ATTO);
        /// now move a little over 2 hours into the future to make sure the next block will work
        vm.warp(Blocktime + 121 minutes);
        applicationCoin.transfer(user1, 1 * ATTO);
        assertEq(applicationCoin.balanceOf(user1), 40_000 * ATTO);
        /// now violate the rule in this block and ensure revert
        vm.expectRevert(0x009da0ce);
        applicationCoin.transfer(user1, 39_999 * ATTO);
        assertEq(applicationCoin.balanceOf(user1), 40_000 * ATTO);
        /// now move 1 day into the future and try again
        vm.warp(Blocktime + 1 days);
        applicationCoin.transfer(user1, 39_999 * ATTO);
        assertEq(applicationCoin.balanceOf(user1), 79_999 * ATTO);
        /// once again, break the rule
        vm.expectRevert(0x009da0ce);
        applicationCoin.transfer(user1, 1 * ATTO);
        assertEq(applicationCoin.balanceOf(user1), 79_999 * ATTO);
    }

    /// test supply volatility rule
    function testERC20_TokenMaxSupplyVolatility() public {
        /// burn tokens to specific supply
        applicationCoin.burn(10_000_000_000_000_000_000_000 * ATTO);
        applicationCoin.mint(appAdministrator, 100_000 * ATTO);
        applicationCoin.transfer(user1, 5000 * ATTO);

        /// create rule params
        uint16 volatilityLimit = 1000; /// 10%
        uint8 rulePeriod = 24; /// 24 hours
        uint64 _startTime = Blocktime; /// default timestamp
        uint256 tokenSupply = 0; /// calls totalSupply() for the token

        /// set rule id and activate
        switchToRuleAdmin();
        uint32 _index = RuleDataFacet(address(ruleProcessor)).addTokenMaxSupplyVolatility(address(applicationAppManager), volatilityLimit, rulePeriod, _startTime, tokenSupply);
        ActionTypes[] memory actionTypes = new ActionTypes[](2);
        // load actions with mint and burn rather than P2P_Transfer
        actionTypes[0] = ActionTypes.BURN;
        actionTypes[1] = ActionTypes.MINT;
        applicationCoinHandler.setTokenMaxSupplyVolatilityId(actionTypes, _index);
        switchToAppAdministrator();
        /// move within period
        vm.warp(Blocktime + 13 hours);
        console.log(applicationCoin.totalSupply());
        vm.stopPrank();
        vm.startPrank(user1);
        /// mint tokens to the cap
        applicationCoin.mint(user1, 1);
        applicationCoin.mint(user1, 1000 * ATTO);
        applicationCoin.mint(user1, 8000 * ATTO);
        /// fail transactions (mint and burn with passing transfers)
        vm.expectRevert(0xc406d470);
        applicationCoin.mint(user1, 6500 * ATTO);

        /// move out of rule period
        vm.warp(Blocktime + 40 hours);
        applicationCoin.mint(user1, 2550 * ATTO);

        /// burn tokens
        /// move into fresh period
        vm.warp(Blocktime + 95 hours);
        applicationCoin.burn(1000 * ATTO);
        applicationCoin.burn(1000 * ATTO);
        applicationCoin.burn(8000 * ATTO);

        vm.expectRevert(0xc406d470);
        applicationCoin.burn(2550 * ATTO);

        applicationCoin.mint(user1, 2550 * ATTO);
        applicationCoin.burn(2550 * ATTO);
        applicationCoin.mint(user1, 2550 * ATTO);
        applicationCoin.burn(2550 * ATTO);
        applicationCoin.mint(user1, 2550 * ATTO);
        applicationCoin.burn(2550 * ATTO);
        applicationCoin.mint(user1, 2550 * ATTO);
        applicationCoin.burn(2550 * ATTO);
    }

    function testERC20_DataContractMigration() public {
        /// put data in the old rule handler
        /// Fees
        bytes32 tag1 = "cheap";
        uint256 minBalance = 10 * ATTO;
        uint256 maxBalance = 1000 * ATTO;
        int24 feePercentage = 300;
        address feeCollectorAccount = appAdministrator;
        // create one fee
        switchToRuleAdmin();
        applicationCoinHandler.addFee(tag1, minBalance, maxBalance, feePercentage, feeCollectorAccount);
        switchToAppAdministrator();
        Fees.Fee memory fee = applicationCoinHandler.getFee(tag1);
        assertEq(fee.feePercentage, feePercentage);
        assertEq(fee.minBalance, minBalance);
        assertEq(fee.maxBalance, maxBalance);
        assertEq(1, applicationCoinHandler.getFeeTotal());

        /// create new handler
        ApplicationERC20Handler applicationCoinHandlerNew = new ApplicationERC20Handler(address(ruleProcessor), address(applicationAppManager), address(applicationCoin), true);
        /// migrate data contracts to new handler
        console.log(applicationCoinHandler.owner());
        console.log(address(applicationCoin));
        /// connect the old data contract to the new handler
        applicationCoinHandler.proposeDataContractMigration(address(applicationCoinHandlerNew));
        applicationCoinHandlerNew.confirmDataContractMigration(address(applicationCoinHandler));
        // applicationCoinHandlerNew.connectDataContracts(address(applicationCoinHandler));
        /// test that the data is accessible only from the new handler
        fee = applicationCoinHandlerNew.getFee(tag1);
        assertEq(fee.feePercentage, feePercentage);
        assertEq(fee.minBalance, minBalance);
        assertEq(fee.maxBalance, maxBalance);
        assertEq(1, applicationCoinHandlerNew.getFeeTotal());

        vm.stopPrank();
        vm.startPrank(user1);
        vm.expectRevert(0x2a79d188);
        applicationCoinHandlerNew.confirmDataContractMigration(address(applicationCoinHandler));
    }

    function testERC20_HandlerUpgradingWithFeeMigration() public {
        ///deploy new modified appliction asset handler contract
        ApplicationAssetHandlerMod assetHandler = new ApplicationAssetHandlerMod(address(ruleProcessor), address(applicationAppManager), address(applicationCoin), true);
        ///connect to apptoken
        applicationCoin.connectHandlerToToken(address(assetHandler));
        applicationAppManager.deregisterToken("FRANK");
        applicationAppManager.registerToken("FRANK", address(applicationCoin));
        bytes32 tag1 = "cheap";
        uint256 minBalance = 10 * ATTO;
        uint256 maxBalance = 1000 * ATTO;
        int24 feePercentage = 300;
        address feeCollectorAccount = appAdministrator;
        // create one fee in old handler
        switchToRuleAdmin();
        applicationCoinHandler.addFee(tag1, minBalance, maxBalance, feePercentage, feeCollectorAccount);
        switchToAppAdministrator();
        Fees.Fee memory fee = applicationCoinHandler.getFee(tag1);
        assertEq(fee.feePercentage, feePercentage);
        assertEq(fee.minBalance, minBalance);
        assertEq(fee.maxBalance, maxBalance);
        assertEq(1, applicationCoinHandler.getFeeTotal());

        applicationCoinHandler.proposeDataContractMigration(address(assetHandler));
        assetHandler.confirmDataContractMigration(address(applicationCoinHandler));

        // verify fees are still there
        fee = assetHandler.getFee(tag1);
        assertEq(fee.feePercentage, feePercentage);
        assertEq(fee.minBalance, minBalance);
        assertEq(fee.maxBalance, maxBalance);
        assertEq(1, assetHandler.getFeeTotal());
        bytes32[] memory accs = createBytes32Array("Oscar","Tayler","Shane");
        uint256[] memory minAmounts = createUint256Array((1000 * ATTO), (2000 * ATTO), (3000 * ATTO));
        uint256[] memory maxAmounts = createUint256Array(
            999999000000000000000000000000000000000000000000000000000000000000000000000,
            999990000000000000000000000000000000000000000000000000000000000000000000000,
            999990000000000000000000000000000000000000000000000000000000000000000000000
        );
        // 720 = one month 4380 = six months 17520 = two years
        uint16[] memory periods = createUint16Array(720, 4380, 17520);
        switchToRuleAdmin();
        uint32 _index = TaggedRuleDataFacet(address(ruleProcessor)).addAccountMinMaxTokenBalance(address(applicationAppManager), accs, minAmounts, maxAmounts, periods, uint64(Blocktime));
        assertEq(_index, 0);
        assetHandler.setAccountMinMaxTokenBalanceId(_createActionsArray(), _index);
        switchToAppAdministrator();

        /// load non admin users with application coin
        applicationCoin.transfer(rich_user, 10000 * ATTO);
        assertEq(applicationCoin.balanceOf(rich_user), 10000 * ATTO);
        applicationCoin.transfer(user2, 10000 * ATTO);
        assertEq(applicationCoin.balanceOf(user2), 10000 * ATTO);
        applicationCoin.transfer(user3, 10000 * ATTO);
        assertEq(applicationCoin.balanceOf(user3), 10000 * ATTO);
        switchToRuleAdmin();
        assetHandler.setAccountMinMaxTokenBalanceId(_createActionsArray(), _index);
        switchToAppAdministrator();
        /// tag the user
        applicationAppManager.addTag(rich_user, "Oscar"); ///add tag
        assertTrue(applicationAppManager.hasTag(rich_user, "Oscar"));
        applicationAppManager.addTag(user2, "Tayler"); ///add tag
        assertTrue(applicationAppManager.hasTag(user2, "Tayler"));
        applicationAppManager.addTag(user3, "Shane"); ///add tag
        assertTrue(applicationAppManager.hasTag(user3, "Shane"));
        /// switch to the user
        vm.stopPrank();
        vm.startPrank(rich_user);
        /// attempt a transfer that violates the rule
        vm.expectRevert(0xa7fb7b4b);
        applicationCoin.transfer(user1, 9001 * ATTO);
        /// make sure a transfer that is acceptable will still pass within the freeze window.
        applicationCoin.transfer(user1, 9000 * ATTO);
        vm.expectRevert(0xa7fb7b4b);
        applicationCoin.transfer(user1, 1 * ATTO);
        /// add enough time so that it should pass
        vm.warp(Blocktime + (720 * 1 hours));
        applicationCoin.transfer(user1, 1 * ATTO);

        /// try tier 2
        /// switch to the user
        vm.stopPrank();
        vm.startPrank(user2);
        /// attempt a transfer that violates the rule
        vm.expectRevert(0xa7fb7b4b);
        applicationCoin.transfer(user1, 8001 * ATTO);

        console.log(assetHandler.newTestFunction());
    }

    function testERC20_HandlerUpgradingWithoutFeeMigration() public {
        ///deploy new modified appliction asset handler contract
        ApplicationAssetHandlerMod assetHandler = new ApplicationAssetHandlerMod(address(ruleProcessor), address(applicationAppManager), address(applicationCoin), true);
        ///connect to apptoken
        applicationCoin.connectHandlerToToken(address(assetHandler));
        applicationAppManager.deregisterToken("FRANK");
        applicationAppManager.registerToken("FRANK", address(applicationCoin));

        applicationCoinHandler.proposeDataContractMigration(address(assetHandler));
        assetHandler.confirmDataContractMigration(address(applicationCoinHandler));
        bytes32[] memory accs = createBytes32Array("Oscar","Tayler","Shane");
        uint256[] memory minAmounts = createUint256Array((1000 * ATTO), (2000 * ATTO), (3000 * ATTO));
        uint256[] memory maxAmounts = createUint256Array(
            999999000000000000000000000000000000000000000000000000000000000000000000000,
            999990000000000000000000000000000000000000000000000000000000000000000000000,
            999990000000000000000000000000000000000000000000000000000000000000000000000
        );
        // 720 = one month 4380 = six months 17520 = two years
        uint16[] memory periods = createUint16Array(720, 4380, 17520);
        switchToRuleAdmin();
        uint32 _index = TaggedRuleDataFacet(address(ruleProcessor)).addAccountMinMaxTokenBalance(address(applicationAppManager), accs, minAmounts, maxAmounts, periods, uint64(Blocktime));
        assertEq(_index, 0);
        assetHandler.setAccountMinMaxTokenBalanceId(_createActionsArray(), _index);
        switchToAppAdministrator();

        /// load non admin users with application coin
        applicationCoin.transfer(rich_user, 10000 * ATTO);
        assertEq(applicationCoin.balanceOf(rich_user), 10000 * ATTO);
        applicationCoin.transfer(user2, 10000 * ATTO);
        assertEq(applicationCoin.balanceOf(user2), 10000 * ATTO);
        applicationCoin.transfer(user3, 10000 * ATTO);
        assertEq(applicationCoin.balanceOf(user3), 10000 * ATTO);
        switchToRuleAdmin();
        assetHandler.setAccountMinMaxTokenBalanceId(_createActionsArray(), _index);
        switchToAppAdministrator();
        /// tag the user
        applicationAppManager.addTag(rich_user, "Oscar"); ///add tag
        assertTrue(applicationAppManager.hasTag(rich_user, "Oscar"));
        applicationAppManager.addTag(user2, "Tayler"); ///add tag
        assertTrue(applicationAppManager.hasTag(user2, "Tayler"));
        applicationAppManager.addTag(user3, "Shane"); ///add tag
        assertTrue(applicationAppManager.hasTag(user3, "Shane"));
        /// switch to the user
        vm.stopPrank();
        vm.startPrank(rich_user);
        /// attempt a transfer that violates the rule
        vm.expectRevert(0xa7fb7b4b);
        applicationCoin.transfer(user1, 9001 * ATTO);
        /// make sure a transfer that is acceptable will still pass within the freeze window.
        applicationCoin.transfer(user1, 9000 * ATTO);
        vm.expectRevert(0xa7fb7b4b);
        applicationCoin.transfer(user1, 1 * ATTO);
        /// add enough time so that it should pass
        vm.warp(Blocktime + (720 * 1 hours));
        applicationCoin.transfer(user1, 1 * ATTO);

        /// try tier 2
        /// switch to the user
        vm.stopPrank();
        vm.startPrank(user2);
        /// attempt a transfer that violates the rule
        vm.expectRevert(0xa7fb7b4b);
        applicationCoin.transfer(user1, 8001 * ATTO);

        console.log(assetHandler.newTestFunction());
    }

    function testERC20_UpgradeAppManager20() public {
        address newAdmin = address(75);
        /// create a new app manager
        ApplicationAppManager appManager2 = new ApplicationAppManager(newAdmin, "Castlevania2", false);
        /// propose a new AppManager
        applicationCoin.proposeAppManagerAddress(address(appManager2));
        /// confirm the app manager
        vm.stopPrank();
        vm.startPrank(newAdmin);
        appManager2.confirmAppManager(address(applicationCoin));
        /// test to ensure it still works
        switchToAppAdministrator();
        applicationCoin.transfer(user, 10 * ATTO);
        assertEq(applicationCoin.balanceOf(user), 10 * ATTO);
        assertEq(applicationCoin.balanceOf(appAdministrator), 9999999999999999999990 * ATTO);

        /// Test fail scenarios
        vm.stopPrank();
        vm.startPrank(newAdmin);
        // zero address
        vm.expectRevert(0xd92e233d);
        applicationCoin.proposeAppManagerAddress(address(0));
        // no proposed address
        vm.expectRevert(0x821e0eeb);
        appManager2.confirmAppManager(address(applicationCoin));
        // non proposer tries to confirm
        applicationCoin.proposeAppManagerAddress(address(appManager2));
        ApplicationAppManager appManager3 = new ApplicationAppManager(newAdmin, "Castlevania3", false);
        vm.expectRevert(0x41284967);
        appManager3.confirmAppManager(address(applicationCoin));
    }

    function _tradeRuleSetup() internal returns(DummyAMM){
        /// initialize AMM and give two users more app tokens and "chain native" tokens
        DummyAMM amm = initializeAMMAndUsers();
        applicationCoin2.transfer(user1, 50_000_000 * ATTO);
        applicationCoin2.transfer(user2, 30_000_000 * ATTO);
        applicationCoin.transfer(user1, 50_000_000 * ATTO);
        applicationCoin.transfer(user2, 30_000_000 * ATTO);
        assertEq(applicationCoin2.balanceOf(user1), 50_001_000 * ATTO);
        return amm;
    }

    function _setupAccountMaxSellSize() internal {
        vm.stopPrank();
        vm.startPrank(superAdmin);
        ///Add tag to user
        bytes32[] memory accs = new bytes32[](1);
        uint192[] memory maxSizes = new uint192[](1);
        uint16[] memory period = new uint16[](1);
        accs[0] = bytes32("AccountMaxSellSize");
        maxSizes[0] = uint192(600); ///Amount to trigger Sell freeze rules
        period[0] = uint16(36); ///Hours

        /// Set the rule data
        applicationAppManager.addTag(user1, "AccountMaxSellSize");
        applicationAppManager.addTag(user2, "AccountMaxSellSize");
        /// add the rule.
        switchToRuleAdmin();
        uint32 ruleId = TaggedRuleDataFacet(address(ruleProcessor)).addAccountMaxSellSize(address(applicationAppManager), accs, maxSizes, period, uint64(Blocktime));
        ///update ruleId in application AMM rule handler
        applicationCoinHandler.setAccountMaxSellSizeId(ruleId);
    }

    function _setupAccountMaxSellSizeBlankTag() internal {
        vm.stopPrank();
        vm.startPrank(superAdmin);
        ///Add tag to user
        bytes32[] memory accs = new bytes32[](1);
        uint192[] memory maxSizes = new uint192[](1);
        uint16[] memory period = new uint16[](1);
        accs[0] = bytes32("");
        maxSizes[0] = uint192(600); ///Amount to trigger Sell freeze rules
        period[0] = uint16(36); ///Hours

        /// add the rule.
        switchToRuleAdmin();
        uint32 ruleId = TaggedRuleDataFacet(address(ruleProcessor)).addAccountMaxSellSize(address(applicationAppManager), accs, maxSizes, period, uint64(Blocktime));
        ///update ruleId in token handler
        applicationCoinHandler.setAccountMaxSellSizeId(ruleId);
    }

    function _setupAccountMaxBuySizeRule() internal {
        vm.stopPrank();
        vm.startPrank(superAdmin);
        ///Add tag to user
        bytes32[] memory accs = new bytes32[](1);
        uint256[] memory amounts = new uint256[](1);
        uint16[] memory period = new uint16[](1);
        accs[0] = bytes32("MaxBuySize");
        amounts[0] = uint256(600); ///Amount to trigger Purchase freeze rules
        period[0] = uint16(36); ///Hours

        /// Set the rule data
        applicationAppManager.addTag(user1, accs[0]);
        applicationAppManager.addTag(user2, accs[0]);
        /// add the rule.
        switchToRuleAdmin();
        uint32 ruleId = TaggedRuleDataFacet(address(ruleProcessor)).addAccountMaxBuySize(address(applicationAppManager), accs, amounts, period, uint64(Blocktime));
        ///update ruleId in token handler
        applicationCoinHandler.setAccountMaxBuySizeId(ruleId);
    }

    function _setupAccountMaxBuySizeRuleBlankTag() internal {
        vm.stopPrank();
        vm.startPrank(superAdmin);
        ///Add tag to user
        bytes32[] memory accs = new bytes32[](1);
        uint256[] memory amounts = new uint256[](1);
        uint16[] memory period = new uint16[](1);
        accs[0] = bytes32("");
        amounts[0] = uint256(600); ///Amount to trigger Purchase freeze rules
        period[0] = uint16(36); ///Hours

        /// add the rule.
        switchToRuleAdmin();
        uint32 ruleId = TaggedRuleDataFacet(address(ruleProcessor)).addAccountMaxBuySize(address(applicationAppManager), accs, amounts, period, uint64(Blocktime));
        ///update ruleId in token handler
        applicationCoinHandler.setAccountMaxBuySizeId(ruleId);
    }

    ///TODO Test sell rule through AMM once Purchase functionality is created
    function testERC20_AccountMaxSellSize() public {
        /// initialize AMM and give two users more app tokens and "chain native" tokens
        DummyAMM amm = _tradeRuleSetup();

        vm.stopPrank();
        vm.startPrank(user1);
        applicationCoin.approve(address(amm), 50000);
        _setupAccountMaxSellSize();
        
        /// Swap that passes rule check
        vm.stopPrank();
        vm.startPrank(user1);
        /// Approve transfer(1M)
        applicationCoin.approve(address(amm), 50000);
        applicationCoin2.approve(address(amm), 50000);
        amm.dummyTrade(address(applicationCoin), address(applicationCoin2), 500, 500, true);

        /// Swap that fails
        vm.expectRevert(0x91985774);
        amm.dummyTrade(address(applicationCoin), address(applicationCoin2), 500, 500, true);
    }

    ///TODO Test sell rule through AMM once Purchase functionality is created
    function testERC20_AccountMaxSellSizeBlankTag() public {
        /// initialize AMM and give two users more app tokens and "chain native" tokens
        DummyAMM amm = _tradeRuleSetup();

        vm.stopPrank();
        vm.startPrank(user1);
        applicationCoin.approve(address(amm), 50000);
        _setupAccountMaxSellSizeBlankTag();
        
        /// Swap that passes rule check
        vm.stopPrank();
        vm.startPrank(user1);
        /// Approve transfer(1M)
        applicationCoin.approve(address(amm), 50000);
        applicationCoin2.approve(address(amm), 50000);
        amm.dummyTrade(address(applicationCoin), address(applicationCoin2), 500, 500, true);

        /// Swap that fails
        vm.expectRevert(0x91985774);
        amm.dummyTrade(address(applicationCoin), address(applicationCoin2), 500, 500, true);
    }

    function testERC20_AccountMaxBuySizeRule() public {
        /// initialize AMM and give two users more app tokens and "chain native" tokens
        DummyAMM amm = _tradeRuleSetup();

        vm.stopPrank();
        vm.startPrank(user1);
        applicationCoin2.approve(address(amm), 50000);
        _setupAccountMaxBuySizeRule();
        
        /// Swap that passes rule check
        vm.stopPrank();
        vm.startPrank(user1);
        /// Approve transfer(1M)
        applicationCoin.approve(address(amm), 50000);
        applicationCoin2.approve(address(amm), 50000);
        amm.dummyTrade(address(applicationCoin2), address(applicationCoin), 500, 500, true);

        /// Swap that fails
        vm.expectRevert(0xa7fb7b4b);
        amm.dummyTrade(address(applicationCoin2), address(applicationCoin), 500, 500, true);
    }

    function testERC20_AccountMaxBuySizeRuleBlankTag() public {
        /// initialize AMM and give two users more app tokens and "chain native" tokens
        DummyAMM amm = _tradeRuleSetup();

        vm.stopPrank();
        vm.startPrank(user1);
        applicationCoin2.approve(address(amm), 50000);
        _setupAccountMaxBuySizeRuleBlankTag();
        
        /// Swap that passes rule check
        vm.stopPrank();
        vm.startPrank(user1);
        /// Approve transfer(1M)
        applicationCoin.approve(address(amm), 50000);
        applicationCoin2.approve(address(amm), 50000);
        amm.dummyTrade(address(applicationCoin2), address(applicationCoin), 500, 500, true);

        /// Swap that fails
        vm.expectRevert(0xa7fb7b4b);
        amm.dummyTrade(address(applicationCoin2), address(applicationCoin), 500, 500, true);
    }

    function _setupTokenMaxBuyVolumeRule() internal {    
        uint16 tokenPercentage = 5000; /// 50%
        uint16 period = 24; /// 24 hour periods
        uint256 _totalSupply = 100_000_000;
        uint64 ruleStartTime = Blocktime;
        switchToRuleAdmin();
        uint32 ruleId = RuleDataFacet(address(ruleProcessor)).addTokenMaxBuyVolume(address(applicationAppManager), tokenPercentage, period, _totalSupply, ruleStartTime);
        /// add and activate rule
        applicationCoinHandler.setTokenMaxBuyVolumeId(ruleId);
    }

    function _setupTokenMaxBuyVolumeRuleB() internal {    
        uint16 tokenPercentage = 1; /// 0.01%
        uint16 period = 24; /// 24 hour periods
        uint256 _totalSupply = 100_000;
        uint64 ruleStartTime = Blocktime;
        switchToRuleAdmin();
        uint32 ruleId = RuleDataFacet(address(ruleProcessor)).addTokenMaxBuyVolume(address(applicationAppManager), tokenPercentage, period, _totalSupply, ruleStartTime);
        /// add and activate rule
        applicationCoinHandler.setTokenMaxBuyVolumeId(ruleId);
    }


    function testERC20_TokenMaxBuyVolumeRule() public {
        /// initialize AMM and give two users more app tokens and "chain native" tokens
        DummyAMM amm = _tradeRuleSetup();
        /// set up rule
        _setupTokenMaxBuyVolumeRule();
        vm.warp(Blocktime + 36 hours);
        /// test swap below percentage
        vm.stopPrank();
        vm.startPrank(user1);
        applicationCoin.approve(address(amm), 10000 * ATTO);
        applicationCoin2.approve(address(amm), 10000 * ATTO);
        uint256 initialCoinBalance = applicationCoin.balanceOf(user1);
        amm.dummyTrade(address(applicationCoin), address(applicationCoin2), 40_000_000, 40_000_000, false); /// percentage limit hit now
        assertEq(applicationCoin.balanceOf(user1), initialCoinBalance + 40_000_000);
        /// test swaps after we hit limit
        vm.expectRevert(0x6a46d1f4);
        amm.dummyTrade(address(applicationCoin), address(applicationCoin2), 10_000_000, 10_000_000, false);
        /// switch users and test rule still fails
        vm.stopPrank();
        vm.startPrank(user2);
        applicationCoin.approve(address(amm), 10000 * ATTO);
        applicationCoin2.approve(address(amm), 10000 * ATTO);
        vm.expectRevert(0x6a46d1f4);
        amm.dummyTrade(address(applicationCoin), address(applicationCoin2), 10_000_000, 10_000_000, false);
        /// wait until new period
        vm.warp(Blocktime + 36 hours + 30 hours);
        amm.dummyTrade(address(applicationCoin), address(applicationCoin2), 10_000_000, 10_000_000, false);

        /// check that rule does not apply to coin 0 as this would be a sell
        amm.dummyTrade(address(applicationCoin), address(applicationCoin2), 60_000_000, 60_000_000, true);

        /// Low percentage rule checks
        switchToRuleAdmin();
        /// create new rule
        _setupTokenMaxBuyVolumeRuleB();
        vm.warp(Blocktime + 96 hours);
        /// test swap below percentage
        vm.stopPrank();
        vm.startPrank(user1);
        applicationCoin.approve(address(amm), 10000 * ATTO);
        applicationCoin2.approve(address(amm), 10000 * ATTO);
        amm.dummyTrade(address(applicationCoin), address(applicationCoin2), 1, 1, false);

        vm.expectRevert(0x6a46d1f4);
        amm.dummyTrade(address(applicationCoin), address(applicationCoin2), 9, 9, false);
    }
    
    function _setupTokenMaxSellVolumeRule() internal {
        uint16 tokenPercentage = 5000; /// 50%
        uint16 period = 24; /// 24 hour periods
        uint256 _totalSupply = 100_000_000;
        uint64 ruleStartTime = Blocktime;
        switchToRuleAdmin();
        uint32 ruleId = RuleDataFacet(address(ruleProcessor)).addTokenMaxSellVolume(address(applicationAppManager), tokenPercentage, period, _totalSupply, ruleStartTime);
        /// add and activate rule
        applicationCoinHandler.setTokenMaxSellVolumeId(ruleId);
    }

    function testERC20_TokenMaxSellVolumeRule() public {
        /// initialize AMM and give two users more app tokens and "chain native" tokens
        DummyAMM amm = _tradeRuleSetup();
        /// set up rule
        _setupTokenMaxSellVolumeRule();
        vm.warp(Blocktime + 36 hours);
        /// test swap below percentage
        vm.stopPrank();
        vm.startPrank(user1);
        applicationCoin.approve(address(amm), 10000 * ATTO);
        applicationCoin2.approve(address(amm), 10000 * ATTO);
        amm.dummyTrade(address(applicationCoin), address(applicationCoin2), 40_000_000, 40_000_000, true); /// percentage limit hit now
        /// test swaps after we hit limit
        vm.expectRevert(0x806a3391);
        amm.dummyTrade(address(applicationCoin), address(applicationCoin2), 10_000_000, 10_000_000, true);
        /// switch users and test rule still fails
        vm.stopPrank();
        vm.startPrank(user2);
        applicationCoin.approve(address(amm), 10000 * ATTO);
        applicationCoin2.approve(address(amm), 10000 * ATTO);
        vm.expectRevert(0x806a3391);
        amm.dummyTrade(address(applicationCoin), address(applicationCoin2), 10_000_000, 10_000_000, true);
        /// wait until new period
        vm.warp(Blocktime + 36 hours + 30 hours);
        amm.dummyTrade(address(applicationCoin), address(applicationCoin2), 10_000_000, 10_000_000, true);

        /// check that rule does not apply to coin 0 as this would be a sell
        // amm.swap(address(applicationCoin2), 60_000_000);
        amm.dummyTrade(address(applicationCoin), address(applicationCoin2), 60_000_000, 60_000_000, false);
    }

    function testERC20_TradeRuleByPasserRule() public {
        DummyAMM amm = _tradeRuleSetup();
        applicationAppManager.approveAddressToTradingRuleAllowlist(user1, true);

        /// SELL PERCENTAGE RULE
        _setupTokenMaxSellVolumeRule();
        vm.warp(Blocktime + 36 hours);
        /// ALLOWLISTED USER
        vm.stopPrank();
        vm.startPrank(user1);
        applicationCoin.approve(address(amm), 10000 * ATTO);
        applicationCoin2.approve(address(amm), 10000 * ATTO);
        amm.dummyTrade(address(applicationCoin), address(applicationCoin2), 60_000_000, 60_000_000, true);
        /// NOT ALLOWLISTED USER
        vm.stopPrank();
        vm.startPrank(user2);
        applicationCoin.approve(address(amm), 10000 * ATTO);
        applicationCoin2.approve(address(amm), 10000 * ATTO);
        amm.dummyTrade(address(applicationCoin), address(applicationCoin2), 40_000_000, 40_000_000, true);
        vm.expectRevert(0x806a3391);
        amm.dummyTrade(address(applicationCoin), address(applicationCoin2), 20_000_000, 20_000_000, true);

<<<<<<< HEAD
        //PURCHASE PERCENTAGE RULE
        _setupPurchasePercentageRule();
        /// ALLOWLISTED USER
=======
        //BUY PERCENTAGE RULE
        _setupTokenMaxBuyVolumeRule();
        /// WHITELISTED USER
>>>>>>> 7ade01a5
        vm.stopPrank();
        vm.startPrank(user1);
        amm.dummyTrade(address(applicationCoin), address(applicationCoin2), 60_000_000, 60_000_000, false);
        /// NOT ALLOWLISTED USER
        vm.stopPrank();
        vm.startPrank(user2);
        amm.dummyTrade(address(applicationCoin), address(applicationCoin2), 30_000_000, 30_000_000, false);
        vm.expectRevert(0x6a46d1f4);
        amm.dummyTrade(address(applicationCoin), address(applicationCoin2), 30_000_000, 30_000_000, false);

        /// SELL RULE
        _setupAccountMaxSellSize();
        vm.stopPrank();
        vm.startPrank(user1);
        /// Approve transfer(1M)
        applicationCoin.approve(address(amm), 50000);
        applicationCoin2.approve(address(amm), 50000);
        amm.dummyTrade(address(applicationCoin), address(applicationCoin2), 500, 500, true);
        amm.dummyTrade(address(applicationCoin), address(applicationCoin2), 500, 500, true);
    }

     function initializeAMMAndUsers() public returns (DummyAMM amm){
        amm = new DummyAMM();
        applicationCoin2 = _createERC20("application2", "GMC2", applicationAppManager);
        applicationCoinHandler2 = _createERC20Handler(ruleProcessor, applicationAppManager, applicationCoin2);
        /// register the token
        applicationAppManager.registerToken("application2", address(applicationCoin2));
        applicationCoin2.mint(appAdministrator, 1_000_000_000_000 * ATTO);
        /// Approve the transfer of tokens into AMM
        applicationCoin.approve(address(amm), 1_000_000 * ATTO);
        applicationCoin2.approve(address(amm), 1_000_000 * ATTO);
        /// Transfer the tokens into the AMM
        applicationCoin.transfer(address(amm), 1_000_000 * ATTO);
        applicationCoin2.transfer(address(amm), 1_000_000 * ATTO);
        /// Make sure the tokens made it
        assertEq(applicationCoin.balanceOf(address(amm)), 1_000_000 * ATTO);
        assertEq(applicationCoin2.balanceOf(address(amm)), 1_000_000 * ATTO);
        applicationCoin.transfer(user1, 1000 * ATTO);
        applicationCoin.transfer(user2, 1000 * ATTO);
        applicationCoin.transfer(user3, 1000 * ATTO);
        applicationCoin.transfer(rich_user, 1000 * ATTO);
        applicationCoin2.transfer(user1, 1000 * ATTO);
        applicationCoin2.transfer(user2, 1000 * ATTO);
        applicationCoin.transfer(address(69), 1000 * ATTO);
        applicationCoin2.transfer(address(69), 1000 * ATTO);
    }

}<|MERGE_RESOLUTION|>--- conflicted
+++ resolved
@@ -1786,15 +1786,9 @@
         vm.expectRevert(0x806a3391);
         amm.dummyTrade(address(applicationCoin), address(applicationCoin2), 20_000_000, 20_000_000, true);
 
-<<<<<<< HEAD
-        //PURCHASE PERCENTAGE RULE
-        _setupPurchasePercentageRule();
-        /// ALLOWLISTED USER
-=======
         //BUY PERCENTAGE RULE
         _setupTokenMaxBuyVolumeRule();
-        /// WHITELISTED USER
->>>>>>> 7ade01a5
+        /// ALLOWLISTED USER
         vm.stopPrank();
         vm.startPrank(user1);
         amm.dummyTrade(address(applicationCoin), address(applicationCoin2), 60_000_000, 60_000_000, false);

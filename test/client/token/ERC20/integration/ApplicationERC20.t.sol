--- conflicted
+++ resolved
@@ -156,10 +156,7 @@
         ActionTypes[] memory actionTypes = new ActionTypes[](3);
         actionTypes[0] = ActionTypes.P2P_TRANSFER;
         actionTypes[1] = ActionTypes.SELL;
-<<<<<<< HEAD
         actionTypes[2] = ActionTypes.MINT;
-=======
->>>>>>> f809ed4f
         ERC20TaggedRuleFacet(address(applicationCoinHandler)).setAccountMinMaxTokenBalanceId(actionTypes, ruleId);
         switchToAppAdministrator();
 

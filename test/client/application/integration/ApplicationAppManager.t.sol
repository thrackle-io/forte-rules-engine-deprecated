--- conflicted
+++ resolved
@@ -773,29 +773,9 @@
         assertFalse(applicationAppManager.hasTag(user, "FIFTH"));
     }
 
-<<<<<<< HEAD
     /// Test the register token.
     function test_AppManagerRegisterToken() public {
         
-=======
-    function testRegisterToken() public {
-        applicationCoin = _createERC20("FRANK", "FRK", applicationAppManager);
-        applicationCoinHandler = _createERC20Handler(ruleProcessor, applicationAppManager, applicationCoin);
-        applicationCoin.connectHandlerToToken(address(applicationCoinHandler));
-
-        ApplicationERC20 applicationCoinA = _createERC20("CoinA", "A", applicationAppManager);
-        ApplicationERC20Handler applicationCoinHandlerA = _createERC20Handler(ruleProcessor, applicationAppManager, applicationCoinA);
-        applicationCoinA.connectHandlerToToken(address(applicationCoinHandlerA));
-
-        ApplicationERC20 applicationCoinB = _createERC20("CoinB", "B", applicationAppManager);
-        ApplicationERC20Handler applicationCoinHandlerB = _createERC20Handler(ruleProcessor, applicationAppManager, applicationCoinB);
-        applicationCoinB.connectHandlerToToken(address(applicationCoinHandlerB));
-
-        ApplicationERC20 applicationCoinC = _createERC20("coinC", "C", applicationAppManager);
-        ApplicationERC20Handler applicationCoinHandlerC = _createERC20Handler(ruleProcessor, applicationAppManager, applicationCoinC);
-        applicationCoinC.connectHandlerToToken(address(applicationCoinHandlerC));
-
->>>>>>> 0a3c7001
         /// register the tokens
         applicationAppManager.registerToken("FRANK", address(frank));
         assertEq(address(frank), applicationAppManager.getTokenAddress("FRANK"));
@@ -812,15 +792,9 @@
         // test updating the token's name
         applicationAppManager.registerToken("FRANCISCOSTEIN", address(applicationCoin));
         assertEq(address(applicationCoin), applicationAppManager.getTokenAddress("FRANCISCOSTEIN"));
-<<<<<<< HEAD
         // // back to black
         applicationAppManager.registerToken("FRANK", address(frank));
         assertEq(address(frank), applicationAppManager.getTokenAddress("FRANK"));
-=======
-        // Reregister FRANK coin 
-        applicationAppManager.registerToken("FRANK", address(applicationCoin));
-        assertEq(address(applicationCoin), applicationAppManager.getTokenAddress("FRANK"));
->>>>>>> 0a3c7001
 
         // deregister the first coin
         applicationAppManager.deregisterToken("FRANK");

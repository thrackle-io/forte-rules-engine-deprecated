--- conflicted
+++ resolved
@@ -52,23 +52,13 @@
 
     function testAppManagerAndHandlerVersions() public {
         string memory version = applicationAppManager.version();
-<<<<<<< HEAD
-        assertEq(version, "1.0.1");
+        assertEq(version, "1.1.0");
         version = applicationHandler.version();
-        assertEq(version, "1.0.1");
+        assertEq(version, "1.1.0");
         version = applicationAppManager2.version();
-        assertEq(version, "1.0.1");
+        assertEq(version, "1.1.0");
         version = applicationHandler2.version();
-        assertEq(version, "1.0.1");
-=======
-        assertEq(version,"1.1.0");
-        version = applicationHandler.version();
-        assertEq(version,"1.1.0");
-        version = applicationAppManager2.version();
-        assertEq(version,"1.1.0");
-        version = applicationHandler2.version();
-        assertEq(version,"1.1.0");
->>>>>>> 76a266e8
+        assertEq(version, "1.1.0");
     }
 
     ///---------------DEFAULT ADMIN--------------------
@@ -558,7 +548,7 @@
         PauseRule[] memory removeTest = applicationAppManager.getPauseRules();
         assertTrue(removeTest.length == 0);
         /// test that when all rules are removed the check is skipped in the handler
-        assertTrue(applicationHandler.isPauseRuleActive() == false); 
+        assertTrue(applicationHandler.isPauseRuleActive() == false);
     }
 
     function testAutoCleaningRules() public {
@@ -584,8 +574,8 @@
         vm.warp(TEST_DATE);
     }
 
-     function testNonAdminAddingOrActivatingPauseRules() public {
-        switchToUser(); 
+    function testNonAdminAddingOrActivatingPauseRules() public {
+        switchToUser();
         vm.expectRevert();
         applicationAppManager.addPauseRule(1769924800, 1769984800);
         PauseRule[] memory test = applicationAppManager.getPauseRules();
@@ -596,22 +586,22 @@
 
     function testActivatePauseRulesFromAppManager() public {
         switchToRuleAdmin();
-        /// add rule as rule admin 
+        /// add rule as rule admin
         applicationAppManager.addPauseRule(1769924800, 1769984800);
         PauseRule[] memory test = applicationAppManager.getPauseRules();
         assertTrue(test.length == 1);
         assertTrue(applicationHandler.isPauseRuleActive() == true);
-        /// test deactivation of rule while pause rule exists 
+        /// test deactivation of rule while pause rule exists
         applicationAppManager.activatePauseRuleCheck(false);
         assertTrue(applicationHandler.isPauseRuleActive() == false);
-        /// reactivate pause rule 
+        /// reactivate pause rule
         applicationAppManager.activatePauseRuleCheck(true);
         assertTrue(applicationHandler.isPauseRuleActive() == true);
-        /// remove rule and ensure pause rule check is false 
+        /// remove rule and ensure pause rule check is false
         applicationAppManager.removePauseRule(1769924800, 1769984800);
         assertTrue(applicationHandler.isPauseRuleActive() == false);
     }
-    
+
     function testRuleSizeLimit() public {
         switchToRuleAdmin();
         vm.warp(TEST_DATE);
@@ -754,8 +744,7 @@
     }
 
     function testOverAllGeneralTags() public {
-
-        switchToAppAdministrator(); 
+        switchToAppAdministrator();
         /// test adding a singular Tag
         applicationAppManager.addGeneralTag(user, "TAG1"); //add tag
         /// add one tag to multiple addresses
@@ -774,10 +763,10 @@
         assertFalse(applicationAppManager.hasTag(user, "TAG2"));
         assertFalse(applicationAppManager.hasTag(user, "BABE"));
         assertFalse(applicationAppManager.hasTag(user, "DADD"));
-        applicationAppManager.addGeneralTag(user, "TAG2"); 
-        applicationAppManager.addGeneralTag(user, "BABE"); 
-        applicationAppManager.addGeneralTag(user, "DADD"); 
-        applicationAppManager.addGeneralTag(user, "FIFTH"); 
+        applicationAppManager.addGeneralTag(user, "TAG2");
+        applicationAppManager.addGeneralTag(user, "BABE");
+        applicationAppManager.addGeneralTag(user, "DADD");
+        applicationAppManager.addGeneralTag(user, "FIFTH");
 
         assertTrue(applicationAppManager.hasTag(user, "TAG2"));
         assertTrue(applicationAppManager.hasTag(user, "BABE"));
@@ -830,7 +819,6 @@
         /// remove only tag
         applicationAppManager.removeGeneralTag(user, "FIFTH");
         assertFalse(applicationAppManager.hasTag(user, "FIFTH"));
-
     }
 
     /// Test the register token.
@@ -863,7 +851,7 @@
 
         applicationAppManager.registerToken("CoinC", address(applicationCoinC));
         assertEq(address(applicationCoinC), applicationAppManager.getTokenAddress("CoinC"));
-    
+
         // test updating the token's name
         applicationAppManager.registerToken("FRANCISCOSTEIN", address(applicationCoin));
         assertEq(address(applicationCoin), applicationAppManager.getTokenAddress("FRANCISCOSTEIN"));
@@ -889,17 +877,15 @@
         list = applicationAppManager.getTokenList();
         assertEq(list.length, 1);
 
-        // deregister the only coin 
+        // deregister the only coin
         applicationAppManager.deregisterToken("CoinA");
         assertEq(address(0), applicationAppManager.getTokenAddress("CoinA"));
         list = applicationAppManager.getTokenList();
         assertEq(list.length, 0);
-        
     }
 
     /// Test the register AMM.
     function testRegisterAMM() public {
-<<<<<<< HEAD
         /// Set up the AMM
         ApplicationAMM applicationAMM = new ApplicationAMM(address(11), address(22), address(applicationAppManager), address(33));
         /// Set up the ApplicationAMMHandler
@@ -910,47 +896,10 @@
         /// this is expected to fail because you cannot register same address more than once
         vm.expectRevert();
         applicationAppManager.registerAMM(address(applicationAMM));
-=======
-        applicationAppManager.registerAMM(address(0xaaa));
-        assertTrue(applicationAppManager.isRegisteredAMM(address(0xaaa)));
-         applicationAppManager.registerAMM(address(0xbbb));
-        assertTrue(applicationAppManager.isRegisteredAMM(address(0xbbb)));
-         applicationAppManager.registerAMM(address(0xccc));
-        assertTrue(applicationAppManager.isRegisteredAMM(address(0xccc)));
-         applicationAppManager.registerAMM(address(0xddd));
-        assertTrue(applicationAppManager.isRegisteredAMM(address(0xddd)));
-         applicationAppManager.registerAMM(address(0xeee));
-        assertTrue(applicationAppManager.isRegisteredAMM(address(0xeee)));
-        /// this is expected to fail because you cannot register same address more than once
-        vm.expectRevert();
-        applicationAppManager.registerAMM(address(0xaaa));
-
-         /// deregistering the first address
-        assertTrue(applicationAppManager.isRegisteredAMM(address(0xaaa)));
-        applicationAppManager.deRegisterAMM(address(0xaaa));
-        assertFalse(applicationAppManager.isRegisteredAMM(address(0xaaa)));
-        /// deregistering the last address (it is now the forth one, not the fifth one)
-        assertTrue(applicationAppManager.isRegisteredAMM(address(0xddd)));
-        applicationAppManager.deRegisterAMM(address(0xddd));
-        assertFalse(applicationAppManager.isRegisteredAMM(address(0xddd)));
-        /// deregistering the address in the middle
-        assertTrue(applicationAppManager.isRegisteredAMM(address(0xbbb)));
-        applicationAppManager.deRegisterAMM(address(0xbbb));
-        assertFalse(applicationAppManager.isRegisteredAMM(address(0xbbb)));
-        /// deregistering the last address again
-        assertTrue(applicationAppManager.isRegisteredAMM(address(0xccc)));
-        applicationAppManager.deRegisterAMM(address(0xccc));
-        assertFalse(applicationAppManager.isRegisteredAMM(address(0xccc)));
-        /// deregistering the only address
-        assertTrue(applicationAppManager.isRegisteredAMM(address(0xeee)));
-        applicationAppManager.deRegisterAMM(address(0xeee));
-        assertFalse(applicationAppManager.isRegisteredAMM(address(0xeee)));
->>>>>>> 76a266e8
     }
 
     /// Test the deregister AMM.
     function testDeregisterAMM() public {
-<<<<<<< HEAD
         /// Set up the AMM
         ApplicationAMM applicationAMM = new ApplicationAMM(address(11), address(22), address(applicationAppManager), address(33));
         /// Set up the ApplicationAMMHandler
@@ -960,13 +909,6 @@
         assertTrue(applicationAppManager.isRegisteredAMM(address(applicationAMM)));
         applicationAppManager.deRegisterAMM(address(applicationAMM));
         assertFalse(applicationAppManager.isRegisteredAMM(address(applicationAMM)));
-=======
-        applicationAppManager.registerAMM(address(77));
-        assertTrue(applicationAppManager.isRegisteredAMM(address(77)));
-        applicationAppManager.deRegisterAMM(address(77));
-        assertFalse(applicationAppManager.isRegisteredAMM(address(77)));
-
->>>>>>> 76a266e8
     }
 
     function testRegisterAddresses() public {
@@ -1005,7 +947,6 @@
         assertTrue(applicationAppManager.isTreasury(address(0x555)));
         applicationAppManager.deRegisterTreasury(address(0x555));
         assertFalse(applicationAppManager.isTreasury(address(0x555)));
-
     }
 
     ///---------------UPGRADEABILITY---------------

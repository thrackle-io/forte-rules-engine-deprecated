--- conflicted
+++ resolved
@@ -18,11 +18,7 @@
 import "src/example/OracleAllowed.sol";
 import "test/helpers/TestCommonFoundry.sol";
 
-<<<<<<< HEAD
-contract RuleProcessorDiamondTest is Test, GenerateSelectors, TestCommon {
-=======
 contract RuleProcessorDiamondTest is Test, GenerateSelectors, TestCommonFoundry {
->>>>>>> 69d67b54
     // Store the FacetCut struct for each facet that is being deployed.
     // NOTE: using storage array to easily "push" new FacetCut as we
     // process the facets,

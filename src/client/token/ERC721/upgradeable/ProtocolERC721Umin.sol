// SPDX-License-Identifier: MIT
pragma solidity ^0.8.17;

import "@openzeppelin/contracts-upgradeable/proxy/utils/Initializable.sol";
import "@openzeppelin/contracts-upgradeable/token/ERC721/extensions/ERC721EnumerableUpgradeable.sol";
import "../../IProtocolTokenHandler.sol";
import "../../ProtocolTokenCommonU.sol";

/**
 * @title ERC721 Upgradeable Protocol Contract
 * @author @ShaneDuncan602, @oscarsernarosero, @TJ-Everett
 * @notice This is the base contract for all protocol ERC721Upgradeables
 */
contract ProtocolERC721Umin is Initializable, ERC721EnumerableUpgradeable, ProtocolTokenCommonU {
    address private handlerAddress;
    IProtocolTokenHandler private handler;
    /// memory placeholders to allow variable addition without affecting client upgradeability
    uint256[49] __gap;

    /**
     * @dev Initializer sets the the App Manager
     * @param _appManagerAddress Address of App Manager
     */
    function __ProtocolERC721_init(address _appManagerAddress) internal onlyInitializing {
        __ProtocolERC721_init_unchained(_appManagerAddress);
    }

    function __ProtocolERC721_init_unchained(address _appManagerAddress) internal onlyInitializing {
        if (_appManagerAddress == address(0)) revert ZeroAddress();
        appManagerAddress = _appManagerAddress;
        emit NewNFTDeployed(_appManagerAddress);
    }

    /**
     * @dev Function called before any token transfers to confirm transfer is within rules of the protocol
     * @param from sender address
     * @param to recipient address
     * @param tokenId Id of token to be transferred
     * @param batchSize the amount of NFTs to mint in batch. If a value greater than 1 is given, tokenId will
     * represent the first id to start the batch.
     */
    function _beforeTokenTransfer(address from, address to, uint256 tokenId, uint256 batchSize) internal virtual override {
        // Rule Processor Module Check
        require(handler.checkAllRules(from == address(0) ? 0 : balanceOf(from), to == address(0) ? 0 : balanceOf(to), from, to, _msgSender(), tokenId));
        super._beforeTokenTransfer(from, to, tokenId, batchSize);
    }

    /**
     * @dev this function returns the handler address
     * @return handlerAddress
     */
    function getHandlerAddress() external view returns (address) {
        return handlerAddress;
    }

    /**
     * @dev Function to connect Token to previously deployed Handler contract
     * @param _deployedHandlerAddress address of the currently deployed Handler Address
     */
    function connectHandlerToToken(address _deployedHandlerAddress) external appAdministratorOnly(appManagerAddress) {
        if (_deployedHandlerAddress == address(0)) revert ZeroAddress();
        handlerAddress = _deployedHandlerAddress;
<<<<<<< HEAD
        handler = IProtocolERC721Handler(handlerAddress);
        emit HandlerConnected(_deployedHandlerAddress);
=======
        handler = IProtocolTokenHandler(handlerAddress);
        emit HandlerConnected(_deployedHandlerAddress, address(this));
>>>>>>> 95dc11cc
    }
}<|MERGE_RESOLUTION|>--- conflicted
+++ resolved
@@ -60,12 +60,7 @@
     function connectHandlerToToken(address _deployedHandlerAddress) external appAdministratorOnly(appManagerAddress) {
         if (_deployedHandlerAddress == address(0)) revert ZeroAddress();
         handlerAddress = _deployedHandlerAddress;
-<<<<<<< HEAD
-        handler = IProtocolERC721Handler(handlerAddress);
+        handler = IProtocolTokenHandler(handlerAddress);
         emit HandlerConnected(_deployedHandlerAddress);
-=======
-        handler = IProtocolTokenHandler(handlerAddress);
-        emit HandlerConnected(_deployedHandlerAddress, address(this));
->>>>>>> 95dc11cc
     }
 }
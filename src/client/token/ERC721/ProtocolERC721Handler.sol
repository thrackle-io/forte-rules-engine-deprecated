--- conflicted
+++ resolved
@@ -21,20 +21,8 @@
 import "../ProtocolHandlerCommon.sol";
 import "../ProtocolHandlerTradingRulesCommon.sol";
 
-<<<<<<< HEAD
-contract ProtocolERC721Handler is Ownable, ProtocolHandlerCommon, IAdminWithdrawalRuleCapable, ERC165 {
-    /**
-     * Functions added so far:
-     * minAccountBalance
-     * Min Max Balance
-     * Oracle
-     * Trade Counter
-     * Balance By AccessLevel
-     */
-=======
 contract ProtocolERC721Handler is Ownable, ProtocolHandlerCommon, ProtocolHandlerTradingRulesCommon, IProtocolTokenHandler, IAdminWithdrawalRuleCapable, ERC165 {
     
->>>>>>> 95dc11cc
     address public erc721Address;
     /// RuleIds for implemented tagged rules of the ERC721
     uint32 private minMaxBalanceRuleId;

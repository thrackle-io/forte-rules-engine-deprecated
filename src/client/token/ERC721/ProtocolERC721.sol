// SPDX-License-Identifier: MIT
pragma solidity ^0.8.17;

import "@openzeppelin/contracts/utils/Counters.sol";
import "@openzeppelin/contracts/security/Pausable.sol";
import "@openzeppelin/contracts/token/ERC721/ERC721.sol";
import "@openzeppelin/contracts/token/ERC721/extensions/ERC721Enumerable.sol";
import "@openzeppelin/contracts/token/ERC721/extensions/ERC721Burnable.sol";
import "@openzeppelin/contracts/token/ERC721/extensions/ERC721URIStorage.sol";
import "../ProtocolTokenCommon.sol";
import "src/protocol/economic/AppAdministratorOrOwnerOnly.sol";
import "src/client/token/handler/diamond/IHandlerDiamond.sol";

/**
 * @title Protocol ERC721 Base Contract
 * @author @ShaneDuncan602, @oscarsernarosero, @TJ-Everett
 * @notice This is the base contract for all protocol ERC721s
 */

contract ProtocolERC721 is ERC721Burnable, ERC721URIStorage, ERC721Enumerable, Pausable, ProtocolTokenCommon, AppAdministratorOrOwnerOnly {
    using Counters for Counters.Counter;
    address public handlerAddress;
    IHandlerDiamond handler;
    Counters.Counter private _tokenIdCounter;

    /// Base Contract URI
    string public baseUri;

    /**
     * @dev Constructor sets the name, symbol and base URI of NFT along with the App Manager Address
     * @param _name Name of NFT
     * @param _symbol Symbol for the NFT
     * @param _appManagerAddress Address of App Manager
     * @param _baseUri URI for the base token
     */
    constructor(string memory _name, string memory _symbol, address _appManagerAddress, string memory _baseUri) ERC721(_name, _symbol) {
        if (_appManagerAddress == address(0)) revert ZeroAddress();
        appManagerAddress = _appManagerAddress;
        appManager = IAppManager(_appManagerAddress);
        setBaseURI(_baseUri);
        emit NewNFTDeployed(address(this), _appManagerAddress);
    }

    /********** setters and getters for rules  **********/
    /**
     * @dev Function to return baseUri for contract
     * @return baseUri URI link to NFT metadata
     */
    function _baseURI() internal view override returns (string memory) {
        return baseUri;
    }

    /**
     * @dev Function to set URI for contract.
     * @notice this is called in the constructor and can be called to update URI metadata pointer
     * @param _baseUri URI to the metadata file(s) for the contract
     */
    function setBaseURI(string memory _baseUri) public virtual appAdministratorOnly(appManagerAddress) {
        baseUri = _baseUri;
    }

    /**
     * @dev Function to set URI for specific token
     * @param tokenId Id of token to update
     * @return tokenURI new URI for token Id
     */
    function tokenURI(uint256 tokenId) public view virtual override(ERC721, ERC721URIStorage) returns (string memory) {
        return ERC721URIStorage.tokenURI(tokenId);
    }

    /*************** END setters and getters ************/
    /**
     * @dev AppAdministratorOnly function takes appManagerAddress as parameter
     * Function pauses contract and prevents functions with whenNotPaused modifier
     */
    function pause() public virtual appAdministratorOnly(appManagerAddress) {
        _pause();
    }

    /**
     * @dev Unpause the contract. Only whenNotPaused modified functions will work once called. default state of contract is unpaused.
     * AppAdministratorOnly modifier uses appManagerAddress. Only Addresses asigned as AppAdministrator can call function.
     */
    function unpause() public virtual appAdministratorOnly(appManagerAddress) {
        _unpause();
    }

    /**
     * @dev Function mints new a new token to caller with tokenId incremented by 1 from previous minted token.
     * @notice Add appAdministratorOnly modifier to restrict minting privilages
     * Function is payable for child contracts to override with priced mint function.
     * @param to Address of recipient
     */
    function safeMint(address to) public payable virtual whenNotPaused appAdministratorOrOwnerOnly(appManagerAddress) {
        uint256 tokenId = _tokenIdCounter.current();
        _tokenIdCounter.increment();
        _safeMint(to, tokenId);
    }

    /**
     * @dev Function called before any token transfers to confirm transfer is within rules of the protocol
     * @param from sender address
     * @param to recipient address
     * @param tokenId Id of token to be transferred
     * @param batchSize the amount of NFTs to mint in batch. If a value greater than 1 is given, tokenId will
     * represent the first id to start the batch.
     */
    function _beforeTokenTransfer(address from, address to, uint256 tokenId, uint256 batchSize) internal override(ERC721, ERC721Enumerable) whenNotPaused {
<<<<<<< HEAD
        // Rule Processor Module Check
        require(IHandlerDiamond(handler).checkAllRules(from == address(0) ? 0 : balanceOf(from), to == address(0) ? 0 : balanceOf(to), from, to, _msgSender(), tokenId));

=======
        /// Rule Processor Module Check
        require(handler.checkAllRules(from == address(0) ? 0 : balanceOf(from), to == address(0) ? 0 : balanceOf(to), from, to, _msgSender(), tokenId));
>>>>>>> 0a3c7001
        super._beforeTokenTransfer(from, to, tokenId, batchSize);
    }

    /// The following functions are overrides required by Solidity.
    /**
     * @dev Function to burn or remove token from circulation
     * @param tokenId Id of token to be burned
     */
    function _burn(uint256 tokenId) internal override(ERC721, ERC721URIStorage) whenNotPaused {
        super._burn(tokenId);
    }

    /**
     * @dev Function to withdraw Ether sent to contract
     * @dev AppAdministratorOnly modifier uses appManagerAddress. Only Addresses asigned as AppAdministrator can call function.
     */
    function withdraw() public payable virtual appAdministratorOnly(appManagerAddress) {
        (bool success, ) = payable(msg.sender).call{value: address(this).balance}("");
        require(success);
    }

    /**
     * @dev Returns true if this contract implements the interface defined by
     * `interfaceId`. See the corresponding
     * https://eips.ethereum.org/EIPS/eip-165#how-interfaces-are-identified[EIP section]
     * to learn more about how these ids are created.
     *
     * This function call must use less than 30 000 gas.
     */
    function supportsInterface(bytes4 interfaceId) public view override(ERC721, ERC721Enumerable, ERC721URIStorage) returns (bool) {
        return ERC721Enumerable.supportsInterface(interfaceId) || ERC721URIStorage.supportsInterface(interfaceId) || super.supportsInterface(interfaceId);
    }

    /**
     * @dev Function to connect Token to previously deployed Handler contract
     * @param _deployedHandlerAddress address of the currently deployed Handler Address
     */
    function connectHandlerToToken(address _deployedHandlerAddress) external appAdministratorOnly(appManagerAddress) {
        if (_deployedHandlerAddress == address(0)) revert ZeroAddress();
        handlerAddress = _deployedHandlerAddress;
        handler = IHandlerDiamond(_deployedHandlerAddress);
        emit HandlerConnected(_deployedHandlerAddress, address(this));
    }

    /**
     * @dev This function returns the handler address
     * @return handlerAddress
     */
    function getHandlerAddress() external view override returns (address) {
        return handlerAddress;
    }
}<|MERGE_RESOLUTION|>--- conflicted
+++ resolved
@@ -106,14 +106,9 @@
      * represent the first id to start the batch.
      */
     function _beforeTokenTransfer(address from, address to, uint256 tokenId, uint256 batchSize) internal override(ERC721, ERC721Enumerable) whenNotPaused {
-<<<<<<< HEAD
         // Rule Processor Module Check
         require(IHandlerDiamond(handler).checkAllRules(from == address(0) ? 0 : balanceOf(from), to == address(0) ? 0 : balanceOf(to), from, to, _msgSender(), tokenId));
 
-=======
-        /// Rule Processor Module Check
-        require(handler.checkAllRules(from == address(0) ? 0 : balanceOf(from), to == address(0) ? 0 : balanceOf(to), from, to, _msgSender(), tokenId));
->>>>>>> 0a3c7001
         super._beforeTokenTransfer(from, to, tokenId, batchSize);
     }
 

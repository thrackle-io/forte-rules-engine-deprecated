--- conflicted
+++ resolved
@@ -63,119 +63,6 @@
     }
 
     /**
-<<<<<<< HEAD
-=======
-     * @dev sets the address of the nft pricing contract and loads the contract.
-     * @param _address Nft Pricing Contract address.
-     */
-    function setNFTPricingAddress(address _address) external appAdministratorOrOwnerOnly(appManagerAddress) {
-        if (_address == address(0)) revert ZeroAddress();
-        nftPricingAddress = _address;
-        nftPricer = IProtocolERC721Pricing(_address);
-        emit ERC721PricingAddressSet(_address);
-    }
-
-    /**
-     * @dev sets the address of the erc20 pricing contract and loads the contract.
-     * @param _address ERC20 Pricing Contract address.
-     */
-    function setERC20PricingAddress(address _address) external appAdministratorOrOwnerOnly(appManagerAddress) {
-        if (_address == address(0)) revert ZeroAddress();
-        erc20PricingAddress = _address;
-        erc20Pricer = IProtocolERC20Pricing(_address);
-        emit ERC20PricingAddressSet(_address);
-    }
-
-    /**
-     * @dev Get the account's balance in dollars. It uses the registered tokens in the app manager.
-     * @notice This gets the account's balance in dollars.
-     * @param _account address to get the balance for
-     * @return totalValuation of the account in dollars
-     */
-    function getAccTotalValuation(address _account, uint256 _nftValuationLimit) public view returns (uint256 totalValuation) {
-        address[] memory tokenList = appManager.getTokenList();
-        uint256 tokenAmount;
-        /// check if _account is zero address. If zero address we return a valuation of zero to allow for burning tokens when rules that need valuations are active.
-        if (_account == address(0)) {
-            return totalValuation;
-        } else {
-            /// Loop through all Nfts and ERC20s and add values to balance for account valuation
-            for (uint256 i; i < tokenList.length; ) {
-                /// First check to see if user owns the asset
-                tokenAmount = (IToken(tokenList[i]).balanceOf(_account));
-                if (tokenAmount > 0) {
-                    try IERC165(tokenList[i]).supportsInterface(0x80ac58cd) returns (bool isERC721) {
-                        if (isERC721 && tokenAmount >= _nftValuationLimit) totalValuation += _getNFTCollectionValue(tokenList[i], tokenAmount);
-                        else if (isERC721 && tokenAmount < _nftValuationLimit) totalValuation += _getNFTValuePerCollection(tokenList[i], _account, tokenAmount);
-                        else {
-                            uint8 decimals = ERC20(tokenList[i]).decimals();
-                            totalValuation += (_getERC20Price(tokenList[i]) * (tokenAmount)) / (10 ** decimals);
-                        }
-                    } catch {
-                        uint8 decimals = ERC20(tokenList[i]).decimals();
-                        totalValuation += (_getERC20Price(tokenList[i]) * (tokenAmount)) / (10 ** decimals);
-                    }
-                }
-                unchecked {
-                    ++i;
-                }
-            }
-        }
-    }
-
-    /**
-     * @dev Get the value for a specific ERC20. This is done by interacting with the pricing module
-     * @notice This gets the token's value in dollars.
-     * @param _tokenAddress the address of the token
-     * @return price the price of 1 in dollars
-     */
-    function _getERC20Price(address _tokenAddress) internal view returns (uint256) {
-        if (erc20PricingAddress != address(0)) {
-            return erc20Pricer.getTokenPrice(_tokenAddress);
-        } else {
-            revert PricingModuleNotConfigured(erc20PricingAddress, nftPricingAddress);
-        }
-    }
-
-    /**
-     * @dev Get the value for a specific ERC721. This is done by interacting with the pricing module
-     * @notice This gets the token's value in dollars.
-     * @param _tokenAddress the address of the token
-     * @param _account of the token holder
-     * @param _tokenAmount amount of NFTs from _tokenAddress contract
-     * @return totalValueInThisContract in whole USD
-     */
-    function _getNFTValuePerCollection(address _tokenAddress, address _account, uint256 _tokenAmount) internal view returns (uint256 totalValueInThisContract) {
-        if (nftPricingAddress != address(0)) {
-            for (uint i; i < _tokenAmount; ) {
-                totalValueInThisContract += nftPricer.getNFTPrice(_tokenAddress, IERC721Enumerable(_tokenAddress).tokenOfOwnerByIndex(_account, i));
-                unchecked {
-                    ++i;
-                }
-            }
-        } else {
-            revert PricingModuleNotConfigured(erc20PricingAddress, nftPricingAddress);
-        }
-    }
-
-    /**
-     * @dev Get the total value for all tokens held by wallet for specific collection. This is done by interacting with the pricing module
-     * @notice This function gets the total token value in dollars of all tokens owned in each collection by address.
-     * @param _tokenAddress the address of the token
-     * @param _tokenAmount amount of NFTs from _tokenAddress contract
-     * @return totalValueInThisContract total valuation of tokens by collection in whole USD
-     */
-    function _getNFTCollectionValue(address _tokenAddress, uint256 _tokenAmount) private view returns (uint256 totalValueInThisContract) {
-        if (nftPricingAddress != address(0)) {
-            totalValueInThisContract = _tokenAmount * uint256(nftPricer.getNFTCollectionPrice(_tokenAddress));
-        } else {
-            revert PricingModuleNotConfigured(erc20PricingAddress, nftPricingAddress);
-        }
-    }
-    
-
-    /**
->>>>>>> 95dc11cc
      * @dev gets the version of the contract
      * @return VERSION
      */

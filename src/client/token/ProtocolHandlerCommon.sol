// SPDX-License-Identifier: MIT
pragma solidity ^0.8.17;

import "@openzeppelin/contracts/token/ERC721/extensions/IERC721Enumerable.sol";
import "@openzeppelin/contracts/token/ERC20/ERC20.sol";
import "src/protocol/economic/ruleProcessor/RuleCodeData.sol";
import "src/protocol/economic/IRuleProcessor.sol";
import "src/client/application/IAppManager.sol";
import "src/common/IProtocolERC721Pricing.sol";
import "src/common/IProtocolERC20Pricing.sol";
import "src/protocol/economic/AppAdministratorOrOwnerOnly.sol";
import "src/protocol/economic/AppAdministratorOnly.sol";
import "src/protocol/economic/RuleAdministratorOnly.sol";
import "src/client/application/IAppManagerUser.sol";
import "./IAdminWithdrawalRuleCapable.sol";
import "./IProtocolTokenHandler.sol";
import "src/client/token/IAdminWithdrawalRuleCapable.sol";
import {IAssetHandlerErrors, IOwnershipErrors, IZeroAddressError} from "src/common/IErrors.sol";
import {ITokenHandlerEvents, ICommonApplicationHandlerEvents} from "src/common/IEvents.sol";
import "src/client/token/data/Fees.sol";

/**
 * @title Protocol Handler Common
 * @author @ShaneDuncan602, @oscarsernarosero, @TJ-Everett
 * @notice This contract contains common variables and functions for all Protocol Asset Handlers
 */

<<<<<<< HEAD
abstract contract ProtocolHandlerCommon is IAppManagerUser, IOwnershipErrors, IZeroAddressError, ITokenHandlerEvents, ICommonApplicationHandlerEvents, IAssetHandlerErrors, AppAdministratorOrOwnerOnly, RuleAdministratorOnly {
=======
abstract contract ProtocolHandlerCommon is 
    IAppManagerUser, 
    IOwnershipErrors, 
    IZeroAddressError, 
    ITokenHandlerEvents, 
    ICommonApplicationHandlerEvents, 
    IAssetHandlerErrors, 
    AppAdministratorOnly, 
    AppAdministratorOrOwnerOnly
{
>>>>>>> 95dc11cc
    string private constant VERSION="1.1.0";
    address private newAppManagerAddress;
    address public appManagerAddress;
    IRuleProcessor ruleProcessor;
    IAppManager appManager;
    // Pricing Module interfaces
    IProtocolERC20Pricing erc20Pricer;
    IProtocolERC721Pricing nftPricer;
    address public erc20PricingAddress;
    address public nftPricingAddress;
    bytes32 ERC20_PRICER;
    bytes32 constant BLANK_TAG = bytes32("");
    /// Data contracts
    Fees fees;
    bool feeActive;


    /**
     * @dev this function proposes a new appManagerAddress that is put in storage to be confirmed in a separate process
     * @param _newAppManagerAddress the new address being proposed
     */
    function proposeAppManagerAddress(address _newAppManagerAddress) external appAdministratorOrOwnerOnly(appManagerAddress) {
        if (_newAppManagerAddress == address(0)) revert ZeroAddress();
        newAppManagerAddress = _newAppManagerAddress;
        emit AppManagerAddressProposed(_newAppManagerAddress);
    }

    /**
     * @dev this function confirms a new appManagerAddress that was put in storageIt can only be confirmed by the proposed address
     */
    function confirmAppManagerAddress() external {
        if (newAppManagerAddress == address(0)) revert NoProposalHasBeenMade();
        if (msg.sender != newAppManagerAddress) revert ConfirmerDoesNotMatchProposedAddress();
        appManagerAddress = newAppManagerAddress;
        appManager = IAppManager(appManagerAddress);
        delete newAppManagerAddress;
        emit AppManagerAddressSet(appManagerAddress);
    }

    /**
     * @dev sets the address of the nft pricing contract and loads the contract.
     * @param _address Nft Pricing Contract address.
     */
    function setNFTPricingAddress(address _address) external appAdministratorOrOwnerOnly(appManagerAddress) {
        if (_address == address(0)) revert ZeroAddress();
        nftPricingAddress = _address;
        nftPricer = IProtocolERC721Pricing(_address);
        emit ERC721PricingAddressSet(_address);
    }

    /**
     * @dev sets the address of the erc20 pricing contract and loads the contract.
     * @param _address ERC20 Pricing Contract address.
     */
    function setERC20PricingAddress(address _address) external appAdministratorOrOwnerOnly(appManagerAddress) {
        if (_address == address(0)) revert ZeroAddress();
        erc20PricingAddress = _address;
        erc20Pricer = IProtocolERC20Pricing(_address);
        emit ERC20PricingAddressSet(_address);
    }

    /**
     * @dev Get the account's balance in dollars. It uses the registered tokens in the app manager.
     * @notice This gets the account's balance in dollars.
     * @param _account address to get the balance for
     * @return totalValuation of the account in dollars
     */
    function getAccTotalValuation(address _account, uint256 _nftValuationLimit) public view returns (uint256 totalValuation) {
        address[] memory tokenList = appManager.getTokenList();
        uint256 tokenAmount;
        /// check if _account is zero address. If zero address we return a valuation of zero to allow for burning tokens when rules that need valuations are active.
        if (_account == address(0)) {
            return totalValuation;
        } else {
            /// Loop through all Nfts and ERC20s and add values to balance for account valuation
            for (uint256 i; i < tokenList.length; ) {
                /// First check to see if user owns the asset
                tokenAmount = (IToken(tokenList[i]).balanceOf(_account));
                if (tokenAmount > 0) {
                    try IERC165(tokenList[i]).supportsInterface(0x80ac58cd) returns (bool isERC721) {
                        if (isERC721 && tokenAmount >= _nftValuationLimit) totalValuation += _getNFTCollectionValue(tokenList[i], tokenAmount);
                        else if (isERC721 && tokenAmount < _nftValuationLimit) totalValuation += _getNFTValuePerCollection(tokenList[i], _account, tokenAmount);
                        else {
                            uint8 decimals = ERC20(tokenList[i]).decimals();
                            totalValuation += (_getERC20Price(tokenList[i]) * (tokenAmount)) / (10 ** decimals);
                        }
                    } catch {
                        uint8 decimals = ERC20(tokenList[i]).decimals();
                        totalValuation += (_getERC20Price(tokenList[i]) * (tokenAmount)) / (10 ** decimals);
                    }
                }
                unchecked {
                    ++i;
                }
            }
        }
    }

    /**
     * @dev Get all the fees/discounts for the transaction. This is assessed and returned as two separate arrays. This was necessary because the fees may go to
     * different target accounts. Since struct arrays cannot be function parameters for external functions, two separate arrays must be used.
     * @param _from originating address
     * @param _balanceFrom Token balance of the sender address
     * @return feeCollectorAccounts list of where the fees are sent
     * @return feePercentages list of all applicable fees/discounts
     */
    function getApplicableFees(address _from, uint256 _balanceFrom) public view returns (address[] memory feeCollectorAccounts, int24[] memory feePercentages) {
        Fees.Fee memory fee;
        int24 totalFeePercent;
        uint24 discount;
        bytes32[] memory _fromTags;
        // Only adjust the tags if a default fee exists in order to save gas
        if (fees.getFee(BLANK_TAG).feePercentage != 0){
            _fromTags = _getTagsWithDefault(_from);
        } else {
            _fromTags = appManager.getAllTags(_from);
        }
        if (_fromTags.length != 0 && !appManager.isAppAdministrator(_from)) {
            uint feeCount;
            // size the dynamic arrays by maximum possible fees
            feeCollectorAccounts = new address[](_fromTags.length);
            feePercentages = new int24[](_fromTags.length);
            /// loop through and accumulate the fee percentages based on tags
            for (uint i; i < _fromTags.length; ) {
                fee = fees.getFee(_fromTags[i]);
                // fee must be active and the initiating account must have an acceptable balance
                if (fee.feePercentage != 0 && _balanceFrom < fee.maxBalance && _balanceFrom >= fee.minBalance) {
                    // if it's a discount, accumulate it for distribution among all applicable fees
                    if (fee.feePercentage < 0) {
                        discount = uint24((fee.feePercentage * -1)) + discount; // convert to uint
                    } else {
                        feePercentages[feeCount] = fee.feePercentage;
                        feeCollectorAccounts[feeCount] = fee.feeCollectorAccount;
                        // add to the total fee percentage
                        totalFeePercent += fee.feePercentage;
                        unchecked {
                            ++feeCount;
                        }
                    }
                }
                unchecked {
                    ++i;
                }
            }
            /// if an applicable discount(s) was found, then distribute it among all the fees
            if (discount > 0 && feeCount != 0) {
                // if there are fees to discount then do so
                uint24 discountSlice = ((discount * 100) / (uint24(feeCount))) / 100;
                for (uint i; i < feeCount; ) {
                    // if discount is greater than fee, then set to zero
                    if (int24(discountSlice) > feePercentages[i]) {
                        feePercentages[i] = 0;
                    } else {
                        feePercentages[i] -= int24(discountSlice);
                    }
                    unchecked {
                        ++i;
                    }
                }
            }
        }
        // if the total fees - discounts is greater than 100 percent, revert
        if (totalFeePercent - int24(discount) > 10000) {
            revert FeesAreGreaterThanTransactionAmount(_from);
        }
        return (feeCollectorAccounts, feePercentages);
    }

    /**
     * @dev Get all tags for a user and append blank tag for the default fee to work
     * @param _from originating address
     * @return _tags adjusted tag list
     */
    function _getTagsWithDefault(address _from) internal view returns(bytes32[] memory _tags){
        bytes32[] memory _fromTags = appManager.getAllTags(_from);
        // create an array one element longer
        _tags = new bytes32[](_fromTags.length+1);
        // copy the array to larger one
        for (uint i; i < _fromTags.length; ) {
            _tags[i] = _fromTags[i];
            unchecked {
                ++i;
            }
        }
        // append blank tag
        _tags[_fromTags.length] = BLANK_TAG;
    }

    /* <><><><><><><><><><><> Fee functions <><><><><><><><><><><><><><> */
    /**
     * @dev This function adds a fee to the token
     * @param _tag meta data tag for fee
     * @param _minBalance minimum balance for fee application
     * @param _maxBalance maximum balance for fee application
     * @param _feePercentage fee percentage to assess
     * @param _targetAccount target for the fee proceeds
     */
    function addFee(bytes32 _tag, uint256 _minBalance, uint256 _maxBalance, int24 _feePercentage, address _targetAccount) external ruleAdministratorOnly(appManagerAddress) {
        fees.addFee(_tag, _minBalance, _maxBalance, _feePercentage, _targetAccount);
        feeActive = true;
    }

    /**
     * @dev This function removes a fee to the token
     * @param _tag meta data tag for fee
     */
    function removeFee(bytes32 _tag) external ruleAdministratorOnly(appManagerAddress) {
        fees.removeFee(_tag);
    }

    /**
     * @dev returns the full mapping of fees
     * @param _tag meta data tag for fee
     * @return fee struct containing fee data
     */
    function getFee(bytes32 _tag) external view returns (Fees.Fee memory) {
        return fees.getFee(_tag);
    }

    /**
     * @dev returns the full mapping of fees
     * @return feeTotal total number of fees
     */
    function getFeeTotal() public view returns (uint256) {
        return fees.getFeeTotal();
    }

    /**
     * @dev Turn fees on/off
     * @param on_off value for fee status
     */
    function setFeeActivation(bool on_off) external ruleAdministratorOnly(appManagerAddress) {
        feeActive = on_off;
        emit FeeActivationSet(on_off);
    }

    /**
     * @dev returns the full mapping of fees
     * @return feeActive fee activation status
     */
    function isFeeActive() external view returns (bool) {
        return feeActive;
    }

    /**
     * @dev Get the value for a specific ERC20. This is done by interacting with the pricing module
     * @notice This gets the token's value in dollars.
     * @param _tokenAddress the address of the token
     * @return price the price of 1 in dollars
     */
    function _getERC20Price(address _tokenAddress) internal view returns (uint256) {
        if (erc20PricingAddress != address(0)) {
            return erc20Pricer.getTokenPrice(_tokenAddress);
        } else {
            revert PricingModuleNotConfigured(erc20PricingAddress, nftPricingAddress);
        }
    }

    /**
     * @dev Get the value for a specific ERC721. This is done by interacting with the pricing module
     * @notice This gets the token's value in dollars.
     * @param _tokenAddress the address of the token
     * @param _account of the token holder
     * @param _tokenAmount amount of NFTs from _tokenAddress contract
     * @return totalValueInThisContract in whole USD
     */
    function _getNFTValuePerCollection(address _tokenAddress, address _account, uint256 _tokenAmount) internal view returns (uint256 totalValueInThisContract) {
        if (nftPricingAddress != address(0)) {
            for (uint i; i < _tokenAmount; ) {
                totalValueInThisContract += nftPricer.getNFTPrice(_tokenAddress, IERC721Enumerable(_tokenAddress).tokenOfOwnerByIndex(_account, i));
                unchecked {
                    ++i;
                }
            }
        } else {
            revert PricingModuleNotConfigured(erc20PricingAddress, nftPricingAddress);
        }
    }

    /**
     * @dev Get the total value for all tokens held by wallet for specific collection. This is done by interacting with the pricing module
     * @notice This function gets the total token value in dollars of all tokens owned in each collection by address.
     * @param _tokenAddress the address of the token
     * @param _tokenAmount amount of NFTs from _tokenAddress contract
     * @return totalValueInThisContract total valuation of tokens by collection in whole USD
     */
    function _getNFTCollectionValue(address _tokenAddress, uint256 _tokenAmount) private view returns (uint256 totalValueInThisContract) {
        if (nftPricingAddress != address(0)) {
            totalValueInThisContract = _tokenAmount * uint256(nftPricer.getNFTCollectionPrice(_tokenAddress));
        } else {
            revert PricingModuleNotConfigured(erc20PricingAddress, nftPricingAddress);
        }
    }
    

    /**
     * @dev gets the version of the contract
     * @return VERSION
     */
    function version() external pure returns (string memory) {
        return VERSION;
    }
}

interface IToken {
    function balanceOf(address owner) external view returns (uint256 balance);

    function totalSupply() external view returns (uint256);

    function decimals() external view returns (uint8);
}<|MERGE_RESOLUTION|>--- conflicted
+++ resolved
@@ -25,20 +25,7 @@
  * @notice This contract contains common variables and functions for all Protocol Asset Handlers
  */
 
-<<<<<<< HEAD
-abstract contract ProtocolHandlerCommon is IAppManagerUser, IOwnershipErrors, IZeroAddressError, ITokenHandlerEvents, ICommonApplicationHandlerEvents, IAssetHandlerErrors, AppAdministratorOrOwnerOnly, RuleAdministratorOnly {
-=======
-abstract contract ProtocolHandlerCommon is 
-    IAppManagerUser, 
-    IOwnershipErrors, 
-    IZeroAddressError, 
-    ITokenHandlerEvents, 
-    ICommonApplicationHandlerEvents, 
-    IAssetHandlerErrors, 
-    AppAdministratorOnly, 
-    AppAdministratorOrOwnerOnly
-{
->>>>>>> 95dc11cc
+abstract contract ProtocolHandlerCommon is IAppManagerUser, IOwnershipErrors, IZeroAddressError, ITokenHandlerEvents, ICommonApplicationHandlerEvents, IAssetHandlerErrors, AppAdministratorOrOwnerOnly, AppAdministratorOnly, RuleAdministratorOnly {
     string private constant VERSION="1.1.0";
     address private newAppManagerAddress;
     address public appManagerAddress;

// SPDX-License-Identifier: MIT
pragma solidity ^0.8.17;

import "@openzeppelin/contracts/token/ERC20/ERC20.sol";
import "@openzeppelin/contracts/security/Pausable.sol";
import "@openzeppelin/contracts/utils/introspection/ERC165.sol";
import "@openzeppelin/contracts/token/ERC20/extensions/ERC20Burnable.sol";
import "@openzeppelin/contracts/token/ERC20/extensions/ERC20FlashMint.sol";
<<<<<<< HEAD
import {IApplicationEvents} from "src/common/IEvents.sol";
import {IZeroAddressError, IProtocolERC20Errors} from "src/common/IErrors.sol";
import "../ProtocolTokenCommon.sol";
import "src/client/token/IProtocolTokenHandler.sol";
import "src/protocol/economic/AppAdministratorOnly.sol";
import "../handler/diamond/FeesFacet.sol";
import "../handler/diamond/ERC20HandlerMainFacet.sol";
=======
import "src/client/token/ProtocolTokenCommon.sol";
import "src/client/token/ERC20/ProtocolERC20Handler.sol";
import "src/protocol/economic/AppAdministratorOnly.sol";
import {IApplicationEvents} from "src/common/IEvents.sol";
import {IZeroAddressError, IProtocolERC20Errors} from "src/common/IErrors.sol";
>>>>>>> 0a3c7001

/**
 * @title ERC20 Base Contract
 * @author @ShaneDuncan602, @oscarsernarosero, @TJ-Everett
 * @notice This is the base contract for all protocol ERC20s
 * @dev The only thing to recognize is that flash minting is added but not yet allowed. 
 */
contract ProtocolERC20 is ERC20, ERC165, ERC20Burnable, ERC20FlashMint, Pausable, ProtocolTokenCommon, IProtocolERC20Errors {
<<<<<<< HEAD
    // address of the Handler
    IProtocolTokenHandler handler;
=======
>>>>>>> 0a3c7001

    ProtocolERC20Handler handler;
    /// Max supply should only be set once. Zero means infinite supply.
    uint256 MAX_SUPPLY;

    /**
     * @dev Constructor sets name and symbol for the ERC20 token and makes connections to the protocol.
     * @param _name name of token
     * @param _symbol abreviated name for token (i.e. THRK)
     * @param _appManagerAddress address of app manager contract
     */
    constructor(string memory _name, string memory _symbol, address _appManagerAddress) ERC20(_name, _symbol) {
        if (_appManagerAddress == address(0)) revert ZeroAddress();
        appManagerAddress = _appManagerAddress;
        appManager = IAppManager(_appManagerAddress);

        emit NewTokenDeployed(address(this), _appManagerAddress);
    }

    /**
     * @dev Pauses the contract. Only whenPaused modified functions will work once called.
     * @dev AppAdministratorOnly modifier uses appManagerAddress. Only Addresses asigned as AppAdministrator can call function.
     */
    function pause() public virtual appAdministratorOnly(appManagerAddress) {
        _pause();
    }

    /**
     * @dev Unpause the contract. Only whenNotPaused modified functions will work once called. default state of contract is unpaused.
     * @dev AppAdministratorOnly modifier uses appManagerAddress. Only Addresses asigned as AppAdministrator can call function.
     */
    function unpause() public virtual appAdministratorOnly(appManagerAddress) {
        _unpause();
    }

    /**
     * @dev Function called before any token transfers to confirm transfer is within rules of the protocol
     * @param from sender address
     * @param to recipient address
     * @param amount number of tokens to be transferred
     */
    function _beforeTokenTransfer(address from, address to, uint256 amount) internal override whenNotPaused {
        /// Rule Processor Module Check
        require(ERC20HandlerMainFacet(address(handler)).checkAllRules(balanceOf(from), balanceOf(to), from, to, _msgSender(), amount));
        super._beforeTokenTransfer(from, to, amount);
    }

    /**
     * @dev See {IERC165-supportsInterface}.
     */
    function supportsInterface(bytes4 interfaceId) public view virtual override returns (bool) {
        return interfaceId == type(IERC20).interfaceId || super.supportsInterface(interfaceId);
    }

    /**
     * @dev This is overridden from {IERC20-transfer}. It handles all fees/discounts and then uses ERC20 _transfer to do the actual transfers
     *
     * Requirements:
     *
     * - `to` cannot be the zero address.
     * - the caller must have a balance of at least `amount`.
     */
    function transfer(address to, uint256 amount) public virtual override returns (bool) {
        address owner = _msgSender();
<<<<<<< HEAD
        // if transfer fees/discounts are defined then process them first
        if (FeesFacet(address(address(handler))).isFeeActive()) {
=======
        if (handler.isFeeActive()) {
>>>>>>> 0a3c7001
            address[] memory targetAccounts;
            int24[] memory feePercentages;
            uint256 fees;
            (targetAccounts, feePercentages) = FeesFacet(address(handler)).getApplicableFees(owner, balanceOf(owner));
            for (uint i; i < feePercentages.length; ) {
                if (feePercentages[i] > 0) {
                    _transfer(owner, targetAccounts[i], (amount * uint24(feePercentages[i])) / 10000);
                    fees += (amount * uint24(feePercentages[i])) / 10000;
                }
                unchecked {
                    ++i;
                }
            }
            amount -= fees;
        }
        _transfer(owner, to, amount);
        return true;
    }

    /**
     * @dev This is overridden from {IERC20-transferFrom}. It handles all fees/discounts and then uses ERC20 _transfer to do the actual transfers
     *
     * Emits an {Approval} event indicating the updated allowance. This is not
     * required by the EIP. See the note at the beginning of {ERC20}.
     *
     * NOTE: Does not update the allowance if the current allowance
     * is the maximum `uint256`.
     *
     * Requirements:
     *
     * - `from` and `to` cannot be the zero address.
     * - `from` must have a balance of at least `amount`.
     * - the caller must have allowance for ``from``'s tokens of at least
     * `amount`.
     */
    function transferFrom(address from, address to, uint256 amount) public override returns (bool) {
        address spender = _msgSender();
        _spendAllowance(from, spender, amount);
<<<<<<< HEAD
        // if transfer fees/discounts are defined then process them first
        if (FeesFacet(address(handler)).isFeeActive()) {
=======
        if (handler.isFeeActive()) {
>>>>>>> 0a3c7001
            address[] memory targetAccounts;
            int24[] memory feePercentages;
            uint256 fees;
            (targetAccounts, feePercentages) = FeesFacet(address(handler)).getApplicableFees(from, balanceOf(from));
            for (uint i; i < feePercentages.length; ) {
                if (feePercentages[i] > 0) {
                    uint fee = (amount * uint24(feePercentages[i])) / 10000;
                    if (fee > 0) {
                        _transfer(from, targetAccounts[i], fee);
                        fees += fee;
                    }
                }
                unchecked {
                    ++i;
                }
            }
            amount -= fees;
        }
        _transfer(from, to, amount);
        return true;
    }

    /**
     * @dev Function mints new tokens. AppAdministratorOnly modifier uses appManagerAddress. Only Addresses asigned as AppAdministrator can call function.
     * @param to recipient address
     * @param amount number of tokens to mint
     */
    function mint(address to, uint256 amount) public virtual {
        /// Check that the address calling mint is authorized(appAdminstrator, AMM or Staking Contract)
        if (!appManager.isAppAdministrator(msg.sender) && !appManager.isRegisteredAMM(msg.sender)) {
            revert CallerNotAuthorizedToMint();
        }
        if (MAX_SUPPLY > 0 && totalSupply() + amount > MAX_SUPPLY) {
            revert ExceedingMaxSupply();
        }
        _mint(to, amount);
    }

    /**
     * @dev This function is overridden here as a guarantee that flashloans are not allowed. This is done in case they are enabled at a later time.
     * @param receiver loan recipient.
     * @param token address of token calling function
     * @param amount number of tokens
     * @param data arbitrary data structure for user params
     */
    function flashLoan(IERC3156FlashBorrower receiver, address token, uint256 amount, bytes calldata data) public pure virtual override returns (bool) {
        /// These are simply to get rid of the compiler warnings.
        receiver = receiver;
        token = token;
        amount = amount;
        data = data;
        revert("Flashloans not allowed at this time");
    }

    /**
     * @dev Function to connect Token to previously deployed Handler contract
     * @param _handlerAddress address of the currently deployed Handler Address
     */
    function connectHandlerToToken(address _handlerAddress) external appAdministratorOnly(appManagerAddress) {
        if (_handlerAddress == address(0)) revert ZeroAddress();
        handler = IProtocolTokenHandler(_handlerAddress);
        emit HandlerConnected(_handlerAddress, address(this));
    }

    /**
     * @dev This function returns the handler address
     * @return handlerAddress
     */
    function getHandlerAddress() external view override returns (address) {
        return address(address(handler));
    }
}<|MERGE_RESOLUTION|>--- conflicted
+++ resolved
@@ -6,7 +6,6 @@
 import "@openzeppelin/contracts/utils/introspection/ERC165.sol";
 import "@openzeppelin/contracts/token/ERC20/extensions/ERC20Burnable.sol";
 import "@openzeppelin/contracts/token/ERC20/extensions/ERC20FlashMint.sol";
-<<<<<<< HEAD
 import {IApplicationEvents} from "src/common/IEvents.sol";
 import {IZeroAddressError, IProtocolERC20Errors} from "src/common/IErrors.sol";
 import "../ProtocolTokenCommon.sol";
@@ -14,13 +13,6 @@
 import "src/protocol/economic/AppAdministratorOnly.sol";
 import "../handler/diamond/FeesFacet.sol";
 import "../handler/diamond/ERC20HandlerMainFacet.sol";
-=======
-import "src/client/token/ProtocolTokenCommon.sol";
-import "src/client/token/ERC20/ProtocolERC20Handler.sol";
-import "src/protocol/economic/AppAdministratorOnly.sol";
-import {IApplicationEvents} from "src/common/IEvents.sol";
-import {IZeroAddressError, IProtocolERC20Errors} from "src/common/IErrors.sol";
->>>>>>> 0a3c7001
 
 /**
  * @title ERC20 Base Contract
@@ -29,11 +21,8 @@
  * @dev The only thing to recognize is that flash minting is added but not yet allowed. 
  */
 contract ProtocolERC20 is ERC20, ERC165, ERC20Burnable, ERC20FlashMint, Pausable, ProtocolTokenCommon, IProtocolERC20Errors {
-<<<<<<< HEAD
     // address of the Handler
     IProtocolTokenHandler handler;
-=======
->>>>>>> 0a3c7001
 
     ProtocolERC20Handler handler;
     /// Max supply should only be set once. Zero means infinite supply.
@@ -98,12 +87,8 @@
      */
     function transfer(address to, uint256 amount) public virtual override returns (bool) {
         address owner = _msgSender();
-<<<<<<< HEAD
         // if transfer fees/discounts are defined then process them first
         if (FeesFacet(address(address(handler))).isFeeActive()) {
-=======
-        if (handler.isFeeActive()) {
->>>>>>> 0a3c7001
             address[] memory targetAccounts;
             int24[] memory feePercentages;
             uint256 fees;
@@ -142,12 +127,8 @@
     function transferFrom(address from, address to, uint256 amount) public override returns (bool) {
         address spender = _msgSender();
         _spendAllowance(from, spender, amount);
-<<<<<<< HEAD
         // if transfer fees/discounts are defined then process them first
         if (FeesFacet(address(handler)).isFeeActive()) {
-=======
-        if (handler.isFeeActive()) {
->>>>>>> 0a3c7001
             address[] memory targetAccounts;
             int24[] memory feePercentages;
             uint256 fees;

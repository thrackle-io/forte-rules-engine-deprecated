// SPDX-License-Identifier: UNLICENSED
pragma solidity ^0.8.17;

import "@openzeppelin/contracts/access/Ownable.sol";
import "@openzeppelin/contracts/utils/introspection/ERC165Checker.sol";
import "@openzeppelin/contracts/utils/introspection/ERC165.sol";
import "@openzeppelin/contracts/token/ERC20/IERC20.sol";
// import "src/client/token/data/Fees.sol";
import "src/client/token/ProtocolHandlerCommon.sol";
import {IZeroAddressError, IAssetHandlerErrors, IAppManagerErrors} from "src/common/IErrors.sol";
import "../ProtocolHandlerTradingRulesCommon.sol";

/**
 * @title Protocol ERC20 Handler Contract
 * @author @ShaneDuncan602, @oscarsernarosero, @TJ-Everett
 * @dev This contract performs all rule checks related to the the ERC20 that implements it.
 * @notice Any rules may be updated by modifying this contract, redeploying, and pointing the ERC20 to the new version.
 */
contract ProtocolERC20Handler is Ownable, ProtocolHandlerCommon, ProtocolHandlerTradingRulesCommon, IProtocolTokenHandler, IAdminMinTokenBalanceCapable, ERC165 {
    using ERC165Checker for address;

    /// Data contracts
    // Fees fees;
    bool feeActive;
    
    /// Rule mappings
    mapping(ActionTypes => Rule) tokenMinTxSize;
    mapping(ActionTypes => Rule) accountMinMaxTokenBalance;   
    mapping(ActionTypes => Rule) adminMinTokenBalance;  
    mapping(ActionTypes => Rule) tokenMaxTradingVolume;
    mapping(ActionTypes => Rule) tokenMaxSupplyVolatility;
    /// Oracle rule mapping(allows multiple rules per action)
<<<<<<< HEAD
    mapping(ActionTypes => Rule[]) accountAllowDenyOracle;
=======
    mapping(ActionTypes => Rule[]) accountApproveDenyOracle;
    /// RuleIds for implemented tagged rules of the ERC20
    Rule[] private accountApproveDenyOracleRules;
>>>>>>> 0a3c7001

    /**
     * @dev Constructor sets params
     * @param _ruleProcessorProxyAddress of the protocol's Rule Processor contract.
     * @param _appManagerAddress address of the application AppManager.
     * @param _assetAddress address of the controlling asset.
     * @param _upgradeMode specifies whether this is a fresh CoinHandler or an upgrade replacement.
     */
    constructor(address _ruleProcessorProxyAddress, address _appManagerAddress, address _assetAddress, bool _upgradeMode) {
        if (_appManagerAddress == address(0) || _ruleProcessorProxyAddress == address(0) || _assetAddress == address(0)) 
            revert ZeroAddress();
        appManagerAddress = _appManagerAddress;
        appManager = IAppManager(_appManagerAddress);
        ruleProcessor = IRuleProcessor(_ruleProcessorProxyAddress);

        transferOwnership(_assetAddress);
        if (!_upgradeMode) {
            deployDataContract();
            emit HandlerDeployed(_appManagerAddress);
        } else {
            emit HandlerDeployed(_appManagerAddress);
        }
    }

    /**
     * @dev See {IERC165-supportsInterface}.
     */
    function supportsInterface(bytes4 interfaceId) public view virtual override(ERC165) returns (bool) {
        return interfaceId == type(IAdminMinTokenBalanceCapable).interfaceId || super.supportsInterface(interfaceId);
    }

    /**
     * @dev This function is the one called from the token contract that implements this handler. It's the entry point.
     * @notice All transfers to treasury accounts are allowed and bypass rule checks. Standard rules do not apply when either to or from address is a Rule Bypass Account.
     * @param balanceFrom token balance of sender address
     * @param balanceTo token balance of recipient address
     * @param _from sender address
     * @param _to recipient address
     * @param _sender the address triggering the contract action
     * @param _amount number of tokens transferred
     * @return true if all checks pass
     */
    function checkAllRules(uint256 balanceFrom, uint256 balanceTo, address _from, address _to, address _sender, uint256 _amount)external override onlyOwner returns (bool) {
        bool isFromBypassAccount = appManager.isRuleBypassAccount(_from);
        bool isToBypassAccount = appManager.isRuleBypassAccount(_to);
        ActionTypes action = determineTransferAction(_from, _to, _sender);
        if (!appManager.isTreasury(_to)) { 
            if (!isFromBypassAccount && !isToBypassAccount) {
                /// appManager requires uint16 _nftValuationLimit and uin256 _tokenId for NFT pricing, 0 is passed for fungible token pricing
                appManager.checkApplicationRules(address(msg.sender), _from, _to, _amount,  0, 0, action, HandlerTypes.ERC20HANDLER); 
                _checkTaggedAndTradingRules(balanceFrom, balanceTo, _from, _to, _amount, action);
                _checkNonTaggedRules(_from, _to, _amount, action);
            } else if (adminMinTokenBalance[action].active && isFromBypassAccount) {
                ruleProcessor.checkAdminMinTokenBalance(adminMinTokenBalance[action].ruleId, balanceFrom, _amount);
                emit RulesBypassedViaRuleBypassAccount(address(msg.sender), appManagerAddress); 
            }
            
        }
        return true;
    }

    /**
     * @dev This function performs the checks for NonTagged rules.
     * @param _from address of the from account
     * @param _to address of the to account
     * @param _amount number of tokens transferred
     * @param action if selling or buying (of ActionTypes type)
     */
    function _checkNonTaggedRules(address _from, address _to, uint256 _amount, ActionTypes action) internal {
        if (tokenMinTxSize[action].active) ruleProcessor.checkTokenMinTxSize(tokenMinTxSize[action].ruleId, _amount);

        for (uint256 accountApproveDenyOracleIndex; accountApproveDenyOracleIndex < accountApproveDenyOracle[action].length; ) {
            if (accountApproveDenyOracle[action][accountApproveDenyOracleIndex].active) ruleProcessor.checkAccountApproveDenyOracle(accountApproveDenyOracle[action][accountApproveDenyOracleIndex].ruleId, _to);
            unchecked {
                ++accountApproveDenyOracleIndex;
            }
        }
        if (tokenMaxTradingVolume[action].active) {
            transferVolume = ruleProcessor.checkTokenMaxTradingVolume(tokenMaxTradingVolume[action].ruleId, transferVolume, IToken(msg.sender).totalSupply(), _amount, lastTransferTime);
            lastTransferTime = uint64(block.timestamp);
        }
        /// rule requires ruleID and either to or from address be zero address (mint/burn)
        if (tokenMaxSupplyVolatility[action].active && (_from == address(0x00) || _to == address(0x00))) {
            (volumeTotalForPeriod, totalSupplyForPeriod) = ruleProcessor.checkTokenMaxSupplyVolatility(
                tokenMaxSupplyVolatility[action].ruleId,
                volumeTotalForPeriod,
                totalSupplyForPeriod,
                IToken(msg.sender).totalSupply(),
                _to == address(0x00) ? int(_amount) * -1 : int(_amount),
                lastSupplyUpdateTime
            );
            lastSupplyUpdateTime = uint64(block.timestamp);
        }
    }

    /**
     * @dev This function performs the tagged and trading rule checks.
     * @param _balanceFrom token balance of sender address
     * @param _balanceTo token balance of recipient address
     * @param _from address of the from account
     * @param _to address of the to account
     * @param _amount number of tokens transferred
     * @param action if selling or buying (of ActionTypes type)
     */
    function _checkTaggedAndTradingRules(uint256 _balanceFrom, uint256 _balanceTo, address _from, address _to,uint256 _amount, ActionTypes action) internal {
        _checkTaggedIndividualRules(_balanceFrom, _balanceTo, _from, _to, _amount, action);
    }

    /**
     * @dev This function consolidates all the tagged rules that utilize account tags plus all trading rules.
     * @param _balanceFrom token balance of sender address
     * @param _balanceTo token balance of recipient address
     * @param _from address of the from account
     * @param _to address of the to account
     * @param _amount number of tokens transferred
     * @param action if selling or buying (of ActionTypes type)
     */
    function _checkTaggedIndividualRules(uint256 _balanceFrom, uint256 _balanceTo, address _from, address _to,uint256 _amount, ActionTypes action) internal {
        bytes32[] memory toTags;
        bytes32[] memory fromTags;
        bool mustCheckBuyRules = action == ActionTypes.BUY && !appManager.isTradingRuleBypasser(_to);
        bool mustCheckSellRules = action == ActionTypes.SELL && !appManager.isTradingRuleBypasser(_from);
        if ( accountMinMaxTokenBalance[action].active ||
            (mustCheckBuyRules && accountMaxBuySizeActive) ||
            (mustCheckSellRules && accountMaxSellSizeActive)
        )
        {
            // We get all tags for sender and recipient
            toTags = appManager.getAllTags(_to);
            fromTags = appManager.getAllTags(_from);
        }
        if (accountMinMaxTokenBalance[action].active) 
            ruleProcessor.checkAccountMinMaxTokenBalance(accountMinMaxTokenBalance[action].ruleId, _balanceFrom, _balanceTo, _amount, toTags, fromTags);
        if((mustCheckBuyRules && (accountMaxBuySizeActive || tokenMaxBuyVolumeActive)) || 
            (mustCheckSellRules && (accountMaxSellSizeActive || tokenMaxSellVolumeActive))
        )
            _checkTradingRules(_from, _to, fromTags, toTags, _amount, action);
    }

    /* <><><><><><><><><><><> Fee functions <><><><><><><><><><><><><><> */
    /**
     * @dev This function adds a fee to the token
     * @param _tag meta data tag for fee
     * @param _minBalance minimum balance for fee application
     * @param _maxBalance maximum balance for fee application
     * @param _feePercentage fee percentage to assess
     * @param _targetAccount target for the fee proceeds
     */
    // function addFee(bytes32 _tag, uint256 _minBalance, uint256 _maxBalance, int24 _feePercentage, address _targetAccount) external ruleAdministratorOnly(appManagerAddress) {
    //     fees.addFee(_tag, _minBalance, _maxBalance, _feePercentage, _targetAccount);
    //     feeActive = true;
    // }

    /**
     * @dev This function removes a fee to the token
     * @param _tag meta data tag for fee
     */
    // function removeFee(bytes32 _tag) external ruleAdministratorOnly(appManagerAddress) {
    //     fees.removeFee(_tag);
    // }

    /**
     * @dev Returns the full mapping of fees
     * @param _tag meta data tag for fee
     * @return fee struct containing fee data
     */
    // function getFee(bytes32 _tag) external view returns (Fees.Fee memory) {
    //     return fees.getFee(_tag);
    // }

    /**
     * @dev Returns the total number of fees
     * @return feeTotal total number of fees
     */
    // function getFeeTotal() public view returns (uint256) {
    //     return fees.getFeeTotal();
    // }

    /**
     * @dev Turn fees on/off
     * @param on_off value for fee status
     */
    function setFeeActivation(bool on_off) external ruleAdministratorOnly(appManagerAddress) {
        feeActive = on_off;
        emit FeeActivationSet(on_off);
    }

    /**
     * @dev Returns a bool. True if Fees are active.
     * @return feeActive fee activation status
     */
    function isFeeActive() external view returns (bool) {
        return feeActive;
    }

    /**
     * @dev Get all the fees/discounts for the transaction. This is assessed and returned as two separate arrays. This was necessary because the fees may go to
     * different target accounts. Since struct arrays cannot be function parameters for external functions, two separate arrays must be used.
     * @param _from originating address
     * @param _balanceFrom Token balance of the sender address
     * @return feeCollectorAccounts list of where the fees are sent
     * @return feePercentages list of all applicable fees/discounts
     */
<<<<<<< HEAD
    // function getApplicableFees(address _from, uint256 _balanceFrom) public view returns (address[] memory feeCollectorAccounts, int24[] memory feePercentages) {
    //     Fees.Fee memory fee;
    //     bytes32[] memory fromTags = appManager.getAllTags(_from);
    //     bytes32[] memory _fromTags;
    //     int24 totalFeePercent;
    //     uint24 discount;
    //     /// To insure that default fees are checked when they're set, add a blank tag to the tag list. 
    //     if(fees.getFee(BLANK_TAG).feePercentage > 0){
    //         _fromTags = new bytes32[](fromTags.length+1);
    //         for (uint i; i < fromTags.length; ) {
    //             _fromTags[i] = fromTags[i];
    //             unchecked {
    //                 ++i;
    //             }
    //         }
    //         _fromTags[_fromTags.length-1] = BLANK_TAG;
    //     } else {
    //         _fromTags = fromTags;
    //     }
    //     if (_fromTags.length != 0 && !appManager.isAppAdministrator(_from)) {
    //         uint feeCount;
    //         // size the dynamic arrays by maximum possible fees
    //         feeCollectorAccounts = new address[](_fromTags.length);
    //         feePercentages = new int24[](_fromTags.length);
    //         /// loop through and accumulate the fee percentages based on tags
    //         for (uint i; i < _fromTags.length; ) {
    //             fee = fees.getFee(_fromTags[i]);
    //             // fee must be active and the initiating account must have an acceptable balance
    //             if (fee.feePercentage != 0 && _balanceFrom < fee.maxBalance && _balanceFrom > fee.minBalance) {
    //                 // if it's a discount, accumulate it for distribution among all applicable fees
    //                 if (fee.feePercentage < 0) {
    //                     discount = uint24((fee.feePercentage * -1)) + discount; // convert to uint
    //                 } else {
    //                     feePercentages[feeCount] = fee.feePercentage;
    //                     feeCollectorAccounts[feeCount] = fee.feeCollectorAccount;
    //                     // add to the total fee percentage
    //                     totalFeePercent += fee.feePercentage;
    //                     unchecked {
    //                         ++feeCount;
    //                     }
    //                 }
    //             }
    //             unchecked {
    //                 ++i;
    //             }
    //         }
    //         /// if an applicable discount(s) was found, then distribute it among all the fees
    //         if (discount > 0 && feeCount != 0) {
    //             // if there are fees to discount then do so
    //             uint24 discountSlice = ((discount * 100) / (uint24(feeCount))) / 100;
    //             for (uint i; i < feeCount; ) {
    //                 // if discount is greater than fee, then set to zero
    //                 if (int24(discountSlice) > feePercentages[i]) {
    //                     feePercentages[i] = 0;
    //                 } else {
    //                     feePercentages[i] -= int24(discountSlice);
    //                 }
    //                 unchecked {
    //                     ++i;
    //                 }
    //             }
    //         }
    //     }
    //     // if the total fees - discounts is greater than 100 percent, revert
    //     if (totalFeePercent - int24(discount) > 10000) {
    //         revert FeesAreGreaterThanTransactionAmount(_from);
    //     }
    //     return (feeCollectorAccounts, feePercentages);
    // }
=======
    function getApplicableFees(address _from, uint256 _balanceFrom) public view returns (address[] memory feeCollectorAccounts, int24[] memory feePercentages) {
        Fees.Fee memory fee;
        bytes32[] memory fromTags = appManager.getAllTags(_from);
        bytes32[] memory _fromTags;
        int24 totalFeePercent;
        uint24 discount;
        /// To insure that default fees are checked when they're set, add a blank tag to the tag list. 
        if(fees.getFee(BLANK_TAG).feePercentage > 0){
            _fromTags = new bytes32[](fromTags.length+1);
            for (uint i; i < fromTags.length; ) {
                _fromTags[i] = fromTags[i];
                unchecked {
                    ++i;
                }
            }
            _fromTags[_fromTags.length-1] = BLANK_TAG;
        } else {
            _fromTags = fromTags;
        }
        if (_fromTags.length != 0 && !appManager.isAppAdministrator(_from)) {
            uint feeCount;
            // size the dynamic arrays by maximum possible fees
            feeCollectorAccounts = new address[](_fromTags.length);
            feePercentages = new int24[](_fromTags.length);
            /// loop through and accumulate the fee percentages based on tags
            for (uint i; i < _fromTags.length; ) {
                fee = fees.getFee(_fromTags[i]);
                // fee must be active and the initiating account must have an acceptable balance
                if (fee.feePercentage != 0 && _balanceFrom < fee.maxBalance && _balanceFrom > fee.minBalance) {
                    // if it's a discount, accumulate it for distribution among all applicable fees
                    if (fee.feePercentage < 0) {
                        discount = uint24((fee.feePercentage * -1)) + discount; // convert to uint
                    } else {
                        feePercentages[feeCount] = fee.feePercentage;
                        feeCollectorAccounts[feeCount] = fee.feeCollectorAccount;
                        // add to the total fee percentage
                        totalFeePercent += fee.feePercentage;
                        unchecked {
                            ++feeCount;
                        }
                    }
                }
                unchecked {
                    ++i;
                }
            }
            /// if an applicable discount(s) was found, then distribute it among all the fees
            if (discount > 0 && feeCount != 0) {
                // if there are fees to discount then do so
                uint24 discountSlice = ((discount * 100) / (uint24(feeCount))) / 100;
                for (uint i; i < feeCount; ) {
                    // if discount is greater than fee, then set to zero
                    if (int24(discountSlice) > feePercentages[i]) {
                        feePercentages[i] = 0;
                    } else {
                        feePercentages[i] -= int24(discountSlice);
                    }
                    unchecked {
                        ++i;
                    }
                }
            }
        }
        /// if the total fees - discounts is greater than 100 percent, revert
        if (totalFeePercent - int24(discount) > 10000) {
            revert FeesAreGreaterThanTransactionAmount(_from);
        }
        return (feeCollectorAccounts, feePercentages);
    }
>>>>>>> 0a3c7001

    /// Rule Setters and Getters
    /**
     * @dev Set the accountMinMaxTokenBalance rule Id. Restricted to rule administrators only.
     * @notice That setting a rule will automatically activate it.
     * @param _actions the action types
     * @param _ruleId Rule Id to set
     */
    function setAccountMinMaxTokenBalanceId(ActionTypes[] calldata _actions, uint32 _ruleId) external ruleAdministratorOnly(appManagerAddress) {
        ruleProcessor.validateAccountMinMaxTokenBalance(_ruleId);
        for (uint i; i < _actions.length; ) {
            accountMinMaxTokenBalance[_actions[i]].ruleId = _ruleId;
            accountMinMaxTokenBalance[_actions[i]].active = true;            
            emit ApplicationHandlerActionApplied(ACCOUNT_MIN_MAX_TOKEN_BALANCE, _actions[i], _ruleId);
            unchecked {
                        ++i;
             }
        }            
    }

    /**
     * @dev enable/disable rule. Disabling a rule will save gas on transfer transactions.
     * @param _actions the action types
     * @param _on boolean representing if a rule must be checked or not.
     */
    function activateAccountMinMaxTokenBalance(ActionTypes[] calldata _actions, bool _on) external ruleAdministratorOnly(appManagerAddress) {
        for (uint i; i < _actions.length; ) {
            accountMinMaxTokenBalance[_actions[i]].active = _on;
            if (_on) {
                emit ApplicationHandlerActionActivated(ACCOUNT_MIN_MAX_TOKEN_BALANCE, _actions[i]);
            } else {
                emit ApplicationHandlerActionDeactivated(ACCOUNT_MIN_MAX_TOKEN_BALANCE, _actions[i]);
            }
            unchecked {
                ++i;
            }
        }
    }

    /**
     * Get the accountMinMaxTokenBalanceId.
     * @param _action the action type
     * @return accountMinMaxTokenBalance rule id.
     */
    function getAccountMinMaxTokenBalanceId(ActionTypes _action) external view returns (uint32) {
        return accountMinMaxTokenBalance[_action].ruleId;
    }

    /**
     * @dev Tells you if the AccountMinMaxTokenBalance is active or not.
     * @param _action the action type
     * @return boolean representing if the rule is active
     */
    function isAccountMinMaxTokenBalanceActive(ActionTypes _action) external view returns (bool) {
        return accountMinMaxTokenBalance[_action].active;
    }

    /**
     * @dev Set the tokenMinTransaction rule Id. Restricted to rule administrators only.
     * @notice That setting a rule will automatically activate it.
     * @param _actions the action type
     * @param _ruleId rule Id to set
     */
    function setTokenMinTxSizeId(ActionTypes[] calldata _actions, uint32 _ruleId) external ruleAdministratorOnly(appManagerAddress) {
        for (uint i; i < _actions.length; ) {
            ruleProcessor.validateTokenMinTxSize(_ruleId);
            tokenMinTxSize[_actions[i]].ruleId = _ruleId;
            tokenMinTxSize[_actions[i]].active = true;
            emit ApplicationHandlerActionApplied(TOKEN_MIN_TX_SIZE, _actions[i], _ruleId);
            unchecked {
                ++i;
            }
        }
    }

    /**
     * @dev enable/disable rule. Disabling a rule will save gas on transfer transactions.
     * @param _actions the action type
     * @param _on boolean representing if a rule must be checked or not.
     */
    function activateMinTransactionSizeRule(ActionTypes[] calldata _actions, bool _on) external ruleAdministratorOnly(appManagerAddress) {
        for (uint i; i < _actions.length; ) {
            tokenMinTxSize[_actions[i]].active = _on;
            if (_on) {
                emit ApplicationHandlerActionActivated(TOKEN_MIN_TX_SIZE, _actions[i]);
            } else {
                emit ApplicationHandlerActionDeactivated(TOKEN_MIN_TX_SIZE, _actions[i]);
            }
            unchecked {
                ++i;
            }
        }
    }

    /**
     * @dev Retrieve the tokenMinTransaction Id
     * @param _action the action type
     * @return tokenMinTransactionRuleId
     */
    function getTokenMinTxSizeId(ActionTypes _action) external view returns (uint32) {
        return tokenMinTxSize[_action].ruleId;
    }

    /**
     * @dev Tells you if the TokenMinTxSizeRule is active or not.
     * @param _action the action type
     * @return boolean representing if the rule is active
     */
    function isTokenMinTxSizeActive(ActionTypes _action) external view returns (bool) {
        return tokenMinTxSize[_action].active;
    }

    /**
     * @dev Set the accountApproveDenyOracle rule Id. Restricted to rule administrators only.
     * @notice that setting a rule will automatically activate it.
     * @param _actions the action types
     * @param _ruleId Rule Id to set
     */
    function setAccountApproveDenyOracleId(ActionTypes[] calldata _actions, uint32 _ruleId) external ruleAdministratorOnly(appManagerAddress) {
        ruleProcessor.validateAccountApproveDenyOracle(_ruleId);
        for (uint i; i < _actions.length; ) {
            if (accountApproveDenyOracle[_actions[i]].length >= MAX_ORACLE_RULES) {
                revert AccountApproveDenyOraclesPerAssetLimitReached();
            }

            Rule memory newEntity;
            newEntity.ruleId = _ruleId;
            newEntity.active = true;
            accountApproveDenyOracle[_actions[i]].push(newEntity);
            emit ApplicationHandlerActionApplied(ACCOUNT_APPROVE_DENY_ORACLE, _actions[i], _ruleId);
            unchecked {
                        ++i;
            }
        }
    }

    /**
     * @dev enable/disable rule. Disabling a rule will save gas on transfer transactions.
     * @param _actions the action types
     * @param _on boolean representing if a rule must be checked or not.
     * @param ruleId the id of the rule to activate/deactivate
     */

    function activateAccountApproveDenyOracle(ActionTypes[] calldata _actions, bool _on, uint32 ruleId) external ruleAdministratorOnly(appManagerAddress) {
        for (uint i; i < _actions.length; ) {
            
            for (uint256 accountApproveDenyOracleIndex; accountApproveDenyOracleIndex < accountApproveDenyOracle[_actions[i]].length; ) {
                if (accountApproveDenyOracle[_actions[i]][accountApproveDenyOracleIndex].ruleId == ruleId) {
                    accountApproveDenyOracle[_actions[i]][accountApproveDenyOracleIndex].active = _on;

                    if (_on) {
                        emit ApplicationHandlerActionActivated(ACCOUNT_APPROVE_DENY_ORACLE, _actions[i]);
                    } else {
                        emit ApplicationHandlerActionDeactivated(ACCOUNT_APPROVE_DENY_ORACLE, _actions[i]);
                    }
                }
                unchecked {
                    ++accountApproveDenyOracleIndex;
                }
            }
            unchecked {
                    ++i;
            }
        }
    }

    /**
     * @dev Retrieve the account approve deny oracle rule id
     * @param _action the action type
     * @return oracleRuleId
     */
    function getAccountApproveDenyOracleIds(ActionTypes _action) external view returns (uint32[] memory ) {
        uint32[] memory ruleIds = new uint32[](accountApproveDenyOracle[_action].length);
        for (uint256 accountApproveDenyOracleIndex; accountApproveDenyOracleIndex < accountApproveDenyOracle[_action].length; ) {
            ruleIds[accountApproveDenyOracleIndex] = accountApproveDenyOracle[_action][accountApproveDenyOracleIndex].ruleId;
            unchecked {
                ++accountApproveDenyOracleIndex;
            }
        }
        return ruleIds;
    }

    /**
     * @dev Tells you if the Accont Approve Deny Oracle Rule is active or not.
     * @param _action the action type
     * @param ruleId the id of the rule to check
     * @return boolean representing if the rule is active
     */
    function isaccountApproveDenyOracleActive(ActionTypes _action, uint32 ruleId) external view returns (bool) {
        for (uint256 accountApproveDenyOracleIndex; accountApproveDenyOracleIndex < accountApproveDenyOracle[_action].length; ) {
            if (accountApproveDenyOracle[_action][accountApproveDenyOracleIndex].ruleId == ruleId) {
                return accountApproveDenyOracle[_action][accountApproveDenyOracleIndex].active;
            }
            unchecked {
                ++accountApproveDenyOracleIndex;
            }
        }
        return false;
    }

    /**
     * @dev Removes an account approve deny oracle rule from the list.
     * @param _actions the action types
     * @param ruleId the id of the rule to remove
     */
    function removeAccountApproveDenyOracle(ActionTypes[] calldata _actions, uint32 ruleId) external ruleAdministratorOnly(appManagerAddress) {
        for (uint i; i < _actions.length; ) {
            Rule memory lastId = accountApproveDenyOracle[_actions[i]][accountApproveDenyOracle[_actions[i]].length -1];
            if(ruleId != lastId.ruleId){
                uint index = 0;
                for (uint256 accountApproveDenyOracleIndex; accountApproveDenyOracleIndex < accountApproveDenyOracle[_actions[i]].length; ) {
                    if (accountApproveDenyOracle[_actions[i]][accountApproveDenyOracleIndex].ruleId == ruleId) {
                        index = accountApproveDenyOracleIndex; 
                        break;
                    }
                    unchecked {
                        ++accountApproveDenyOracleIndex;
                    }
                }
                accountApproveDenyOracle[_actions[i]][index] = lastId;
            }

            accountApproveDenyOracle[_actions[i]].pop();
            unchecked {
                        ++i;
            }
        }
    }

    /**
     * @dev Set the AdminMinTokenBalance rule Id. Restricted to rule administrators only.
     * @notice that setting a rule will automatically activate it.
     * @param _actions the action type
     * @param _ruleId Rule Id to set
     */
    function setAdminMinTokenBalanceId(ActionTypes[] calldata _actions, uint32 _ruleId) external ruleAdministratorOnly(appManagerAddress) {
        ruleProcessor.validateAdminMinTokenBalance(_ruleId);
        /// if the rule is currently active, we check that time for current ruleId is expired. Revert if not expired.
        // if (isAdminMinTokenBalanceActiveForAnyAction()) {
        //     if (isAdminMinTokenBalanceActiveAndApplicable()) revert AdminMinTokenBalanceisActive();
        // }
        for (uint i; i < _actions.length; ) {
            /// after time expired on current rule we set new ruleId and maintain true for adminRuleActive bool.
            adminMinTokenBalance[_actions[i]].ruleId = _ruleId;
            adminMinTokenBalance[_actions[i]].active = true;
            emit ApplicationHandlerActionApplied(ADMIN_MIN_TOKEN_BALANCE, _actions[i], _ruleId);
            unchecked {
                ++i;
            }
        }
    }

    /**
     * @dev This function is used by the app manager to determine if the AdminMinTokenBalance rule is active for any actions
     * @return Success equals true if all checks pass
     */
    function isAdminMinTokenBalanceActiveAndApplicable() public view override returns (bool) {
        bool active;
        uint8 action = 0;
        /// if the rule is active for any actions, set it as active and applicable.
        while (action <= LAST_POSSIBLE_ACTION) { 
            if (adminMinTokenBalance[ActionTypes(action)].active) {
                try ruleProcessor.checkAdminMinTokenBalance(adminMinTokenBalance[ActionTypes(action)].ruleId, 1, 1) {} catch {
                    active = true;
                    break;
                }
            }
            action++;
        }
        return active;
    }

    /**
     * @dev This function is used internally to check if the admin min token balance is active for any actions
     * @return Success equals true if all checks pass
     */
    function isAdminMinTokenBalanceActiveForAnyAction() internal view returns (bool) {
        bool active;
        uint8 action = 0;
        /// if the rule is active for any actions, set it as active and applicable.
        while (action <= LAST_POSSIBLE_ACTION) { 
            if (adminMinTokenBalance[ActionTypes(action)].active) {
                active = true;
                break;
            }
            action++;
        }
        return active;
    }

    /**
     * @dev enable/disable rule. Disabling a rule will save gas on transfer transactions.
     * @param _actions the action type
     * @param _on boolean representing if a rule must be checked or not.
     */
    function activateAdminMinTokenBalance(ActionTypes[] calldata _actions, bool _on) external ruleAdministratorOnly(appManagerAddress) {
        /// if the rule is currently active, we check that time for current ruleId is expired
        // if (!_on) {
        //     if (isAdminMinTokenBalanceActiveAndApplicable()) revert AdminMinTokenBalanceisActive();
        // }
        for (uint i; i < _actions.length; ) {
            adminMinTokenBalance[_actions[i]].active = _on;
            if (_on) {
                emit ApplicationHandlerActionActivated(ADMIN_MIN_TOKEN_BALANCE, _actions[i]);
            } else {
                emit ApplicationHandlerActionDeactivated(ADMIN_MIN_TOKEN_BALANCE, _actions[i]);
            }
            unchecked {
                ++i;
            }
        }
    }

    /**
     * @dev Tells you if the admin min token balance rule is active or not.
     * @param _action the action type
     * @return boolean representing if the rule is active
     */
    function isAdminMinTokenBalanceActive(ActionTypes _action) external view returns (bool) {
        return adminMinTokenBalance[_action].active;
    }

    /**
     * @dev Retrieve the admin min token balance rule id
     * @param _action the action type
     * @return adminMinTokenBalanceRuleId rule id
     */
    function getAdminMinTokenBalanceId(ActionTypes _action) external view returns (uint32) {
        return adminMinTokenBalance[_action].ruleId;
    }

    /**
     * @dev Retrieve the token max trading volume rule id
     * @param _action the action type
     * @return tokenMaxTradingVolumeRuleId rule id
     */
    function getTokenMaxTradingVolumeId(ActionTypes _action) external view returns (uint32) {
        return tokenMaxTradingVolume[_action].ruleId;
    }

    /**
     * @dev Set the tokenMaxTradingVolume Rule Id. Restricted to rule admins only.
     * @notice that setting a rule will automatically activate it.
     * @param _actions the action type
     * @param _ruleId Rule Id to set
     */
    function setTokenMaxTradingVolumeId(ActionTypes[] calldata _actions, uint32 _ruleId) external ruleAdministratorOnly(appManagerAddress) {
        for (uint i; i < _actions.length; ) {
            ruleProcessor.validateTokenMaxTradingVolume(_ruleId);
            tokenMaxTradingVolume[_actions[i]].ruleId = _ruleId;
            tokenMaxTradingVolume[_actions[i]].active = true;
            emit ApplicationHandlerActionApplied(TOKEN_MAX_TRADING_VOLUME, _actions[i], _ruleId);
            unchecked {
                ++i;
            }
        }
    }

    /**
     * @dev enable/disable rule. Disabling a rule will save gas on transfer transactions.
     * @param _actions the action type
     * @param _on boolean representing if the rule is active
     */
    function activateTokenMaxTradingVolume(ActionTypes[] calldata _actions, bool _on) external ruleAdministratorOnly(appManagerAddress) {
        for (uint i; i < _actions.length; ) {
            tokenMaxTradingVolume[_actions[i]].active = _on;
            if (_on) {
                emit ApplicationHandlerActionActivated(TOKEN_MAX_TRADING_VOLUME, _actions[i]);
            } else {
                emit ApplicationHandlerActionDeactivated(TOKEN_MAX_TRADING_VOLUME, _actions[i]);
            }
            unchecked {
                ++i;
            }
        }
    }

    /**
     * @dev Tells you if the token max trading volume rule is active or not.
     * @param _action the action type
     * @return boolean representing if the rule is active
     */
    function isTokenMaxTradingVolumeActive(ActionTypes _action) external view returns (bool) {
        return tokenMaxTradingVolume[_action].active;
    }

    /**
     * @dev Retrieve the token max supply volatility rule id
     * @param _action the action type
     * @return totalTokenMaxSupplyVolatilityId rule id
     */
    function getTokenMaxSupplyVolatilityId(ActionTypes _action) external view returns (uint32) {
        return tokenMaxSupplyVolatility[_action].ruleId;
    }

    /**
     * @dev Set the tokenMaxSupplyVolatilityRuleId. Restricted to rule admins only.
     * @notice that setting a rule will automatically activate it.
     * @param _actions the action type
     * @param _ruleId Rule Id to set
     */
    function setTokenMaxSupplyVolatilityId(ActionTypes[] calldata _actions, uint32 _ruleId) external ruleAdministratorOnly(appManagerAddress) {
        for (uint i; i < _actions.length; ) {
            ruleProcessor.validateTokenMaxSupplyVolatility(_ruleId);
            tokenMaxSupplyVolatility[_actions[i]].ruleId = _ruleId;
            tokenMaxSupplyVolatility[_actions[i]].active = true;
            emit ApplicationHandlerActionApplied(TOKEN_MAX_SUPPLY_VOLATILITY, _actions[i], _ruleId);
            unchecked {
                ++i;
            }
        }
    }

    /**
     * @dev enable/disable rule. Disabling a rule will save gas on transfer transactions.
     * @param _actions the action type
     * @param _on boolean representing if the rule is active
     */
    function activateTokenMaxSupplyVolatility(ActionTypes[] calldata _actions, bool _on) external ruleAdministratorOnly(appManagerAddress) {
        for (uint i; i < _actions.length; ) {
            tokenMaxSupplyVolatility[_actions[i]].active = _on;
            if (_on) {
                emit ApplicationHandlerActionActivated(TOKEN_MAX_SUPPLY_VOLATILITY, _actions[i]);
            } else {
                emit ApplicationHandlerActionDeactivated(TOKEN_MAX_SUPPLY_VOLATILITY, _actions[i]);
            }
            unchecked {
                ++i;
            }
        }
    }

    /**
     * @dev Tells you if the Token Max Supply Volatility is active or not.
     * @param _action the action type
     * @return boolean representing if the rule is active
     */
    function isTokenMaxSupplyVolatilityActive(ActionTypes _action) external view returns (bool) {
        return tokenMaxSupplyVolatility[_action].active;
    }


    /// -------------DATA CONTRACT DEPLOYMENT---------------
    /**
     * @dev Deploy all the child data contracts. Only called internally from the constructor.
     */
    function deployDataContract() private {
        // fees = new Fees();
    }

    /**
     * @dev Getter for the fee rules data contract address
     * @return feesDataAddress
     */
    // function getFeesDataAddress() external view returns (address) {
    //     return address(fees);
    // }

    /**
     * @dev This function is used to propose the new owner for data contracts.
     * @param _newOwner address of the new AppManager
     */
    // function proposeDataContractMigration(address _newOwner) external appAdministratorOrOwnerOnly(appManagerAddress) {
    //     fees.proposeOwner(_newOwner);
    // }

    /**
     * @dev This function is used to confirm this contract as the new owner for data contracts.
     */
    // function confirmDataContractMigration(address _oldHandlerAddress) external appAdministratorOrOwnerOnly(appManagerAddress) {
    //     ProtocolERC20Handler oldHandler = ProtocolERC20Handler(_oldHandlerAddress);
    //     fees = Fees(oldHandler.getFeesDataAddress());
    //     fees.confirmOwner();
    // }
}<|MERGE_RESOLUTION|>--- conflicted
+++ resolved
@@ -30,13 +30,7 @@
     mapping(ActionTypes => Rule) tokenMaxTradingVolume;
     mapping(ActionTypes => Rule) tokenMaxSupplyVolatility;
     /// Oracle rule mapping(allows multiple rules per action)
-<<<<<<< HEAD
     mapping(ActionTypes => Rule[]) accountAllowDenyOracle;
-=======
-    mapping(ActionTypes => Rule[]) accountApproveDenyOracle;
-    /// RuleIds for implemented tagged rules of the ERC20
-    Rule[] private accountApproveDenyOracleRules;
->>>>>>> 0a3c7001
 
     /**
      * @dev Constructor sets params
@@ -240,7 +234,6 @@
      * @return feeCollectorAccounts list of where the fees are sent
      * @return feePercentages list of all applicable fees/discounts
      */
-<<<<<<< HEAD
     // function getApplicableFees(address _from, uint256 _balanceFrom) public view returns (address[] memory feeCollectorAccounts, int24[] memory feePercentages) {
     //     Fees.Fee memory fee;
     //     bytes32[] memory fromTags = appManager.getAllTags(_from);
@@ -310,77 +303,6 @@
     //     }
     //     return (feeCollectorAccounts, feePercentages);
     // }
-=======
-    function getApplicableFees(address _from, uint256 _balanceFrom) public view returns (address[] memory feeCollectorAccounts, int24[] memory feePercentages) {
-        Fees.Fee memory fee;
-        bytes32[] memory fromTags = appManager.getAllTags(_from);
-        bytes32[] memory _fromTags;
-        int24 totalFeePercent;
-        uint24 discount;
-        /// To insure that default fees are checked when they're set, add a blank tag to the tag list. 
-        if(fees.getFee(BLANK_TAG).feePercentage > 0){
-            _fromTags = new bytes32[](fromTags.length+1);
-            for (uint i; i < fromTags.length; ) {
-                _fromTags[i] = fromTags[i];
-                unchecked {
-                    ++i;
-                }
-            }
-            _fromTags[_fromTags.length-1] = BLANK_TAG;
-        } else {
-            _fromTags = fromTags;
-        }
-        if (_fromTags.length != 0 && !appManager.isAppAdministrator(_from)) {
-            uint feeCount;
-            // size the dynamic arrays by maximum possible fees
-            feeCollectorAccounts = new address[](_fromTags.length);
-            feePercentages = new int24[](_fromTags.length);
-            /// loop through and accumulate the fee percentages based on tags
-            for (uint i; i < _fromTags.length; ) {
-                fee = fees.getFee(_fromTags[i]);
-                // fee must be active and the initiating account must have an acceptable balance
-                if (fee.feePercentage != 0 && _balanceFrom < fee.maxBalance && _balanceFrom > fee.minBalance) {
-                    // if it's a discount, accumulate it for distribution among all applicable fees
-                    if (fee.feePercentage < 0) {
-                        discount = uint24((fee.feePercentage * -1)) + discount; // convert to uint
-                    } else {
-                        feePercentages[feeCount] = fee.feePercentage;
-                        feeCollectorAccounts[feeCount] = fee.feeCollectorAccount;
-                        // add to the total fee percentage
-                        totalFeePercent += fee.feePercentage;
-                        unchecked {
-                            ++feeCount;
-                        }
-                    }
-                }
-                unchecked {
-                    ++i;
-                }
-            }
-            /// if an applicable discount(s) was found, then distribute it among all the fees
-            if (discount > 0 && feeCount != 0) {
-                // if there are fees to discount then do so
-                uint24 discountSlice = ((discount * 100) / (uint24(feeCount))) / 100;
-                for (uint i; i < feeCount; ) {
-                    // if discount is greater than fee, then set to zero
-                    if (int24(discountSlice) > feePercentages[i]) {
-                        feePercentages[i] = 0;
-                    } else {
-                        feePercentages[i] -= int24(discountSlice);
-                    }
-                    unchecked {
-                        ++i;
-                    }
-                }
-            }
-        }
-        /// if the total fees - discounts is greater than 100 percent, revert
-        if (totalFeePercent - int24(discount) > 10000) {
-            revert FeesAreGreaterThanTransactionAmount(_from);
-        }
-        return (feeCollectorAccounts, feePercentages);
-    }
->>>>>>> 0a3c7001
 
     /// Rule Setters and Getters
     /**

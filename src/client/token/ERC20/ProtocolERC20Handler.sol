// SPDX-License-Identifier: UNLICENSED
pragma solidity ^0.8.17;

/// TODO Create a wizard that creates custom versions of this contract for each implementation.

import "@openzeppelin/contracts/access/Ownable.sol";
import "@openzeppelin/contracts/utils/introspection/ERC165Checker.sol";
import "@openzeppelin/contracts/utils/introspection/ERC165.sol";
import "@openzeppelin/contracts/token/ERC20/IERC20.sol";
import "src/client/token/data/Fees.sol";
import "src/client/token/ProtocolHandlerCommon.sol";
import {IZeroAddressError, IAssetHandlerErrors} from "src/common/IErrors.sol";
import "../ProtocolHandlerTradingRulesCommon.sol";

/**
 * @title Example ApplicationERC20Handler Contract
 * @author @ShaneDuncan602, @oscarsernarosero, @TJ-Everett
 * @dev This contract performs all rule checks related to the the ERC20 that implements it.
 * @notice Any rules may be updated by modifying this contract, redeploying, and pointing the ERC20 to the new version.
 */
contract ProtocolERC20Handler is Ownable, ProtocolHandlerCommon, ProtocolHandlerTradingRulesCommon, IProtocolTokenHandler, IAdminWithdrawalRuleCapable, ERC165 {
    using ERC165Checker for address;

    /// Data contracts
    Fees fees;
    bool feeActive;

    /// RuleIds
    uint32 private minTransferRuleId;
    uint32 private oracleRuleId;
    uint32 private minMaxBalanceRuleId;
    uint32 private adminWithdrawalRuleId;
    uint32 private minBalByDateRuleId;
    uint32 private tokenTransferVolumeRuleId;
    uint32 private totalSupplyVolatilityRuleId;

    /// on-off switches for rules
    bool private minTransferRuleActive;
    bool private oracleRuleActive;
    bool private minMaxBalanceRuleActive;
    bool private adminWithdrawalActive;
    bool private minBalByDateRuleActive;
    bool private tokenTransferVolumeRuleActive;
    bool private totalSupplyVolatilityRuleActive;

    /**
     * @dev Constructor sets params
     * @param _ruleProcessorProxyAddress of the protocol's Rule Processor contract.
     * @param _appManagerAddress address of the application AppManager.
     * @param _assetAddress address of the controlling asset.
     * @param _upgradeMode specifies whether this is a fresh CoinHandler or an upgrade replacement.
     */
    constructor(address _ruleProcessorProxyAddress, address _appManagerAddress, address _assetAddress, bool _upgradeMode) {
        if (_appManagerAddress == address(0) || _ruleProcessorProxyAddress == address(0) || _assetAddress == address(0)) 
            revert ZeroAddress();
        appManagerAddress = _appManagerAddress;
        appManager = IAppManager(_appManagerAddress);
        ruleProcessor = IRuleProcessor(_ruleProcessorProxyAddress);
        transferOwnership(_assetAddress);
        if (!_upgradeMode) {
            deployDataContract();
            emit HandlerDeployed(address(this), _appManagerAddress);
        } else {
            emit HandlerDeployed(address(this), _appManagerAddress);
        }
    }

    /**
     * @dev See {IERC165-supportsInterface}.
     */
    function supportsInterface(bytes4 interfaceId) public view virtual override(ERC165) returns (bool) {
        return interfaceId == type(IAdminWithdrawalRuleCapable).interfaceId || super.supportsInterface(interfaceId);
    }

    /**
     * @dev This function is the one called from the contract that implements this handler. It's the entry point.
     * @param balanceFrom token balance of sender address
     * @param balanceTo token balance of recipient address
     * @param _from sender address
     * @param _to recipient address
     * @param _sender the address triggering the contract action
     * @param _amount number of tokens transferred
     * @return true if all checks pass
     */
    function checkAllRules(uint256 balanceFrom, uint256 balanceTo, address _from, address _to, address _sender, uint256 _amount)external override onlyOwner returns (bool) {
        bool isFromBypassAccount = appManager.isRuleBypassAccount(_from);
        bool isToBypassAccount = appManager.isRuleBypassAccount(_to);
        ActionTypes action = determineTransferAction(_from, _to, _sender);
        // // All transfers to treasury account are allowed
        if (!appManager.isTreasury(_to)) {
            /// standard rules do not apply when either to or from is an admin
            if (!isFromBypassAccount && !isToBypassAccount) {
<<<<<<< HEAD
                /// appManager requires uint16 _nftValuationLimit and uin256 _tokenId for NFT pricing, 0 is passed for fungible token pricing
                appManager.checkApplicationRules(_action, address(msg.sender), _from, _to, amount,  0, 0, HandlerTypes.ERC20HANDLER); 
                _checkTaggedRules(balanceFrom, balanceTo, _from, _to, amount);
                _checkNonTaggedRules(_from, _to, amount);
            } else {
                if (adminWithdrawalActive && isFromBypassAccount) ruleProcessor.checkAdminWithdrawalRule(adminWithdrawalRuleId, balanceFrom, amount);
=======
                uint128 balanceValuation;
                uint128 price;
                uint128 transferValuation;
                if (appManager.requireValuations()) {
                    balanceValuation = uint128(getAccTotalValuation(_to, 0));
                    price = uint128(_getERC20Price(msg.sender));
                    transferValuation = uint128((price * _amount) / (10 ** IToken(msg.sender).decimals()));
                }
                appManager.checkApplicationRules( _from, _to, balanceValuation, transferValuation, action);
                _checkTaggedAndTradingRules(balanceFrom, balanceTo, _from, _to, _amount, action);
                _checkNonTaggedRules(_from, _to, _amount);
            } else if (adminWithdrawalActive && isFromBypassAccount) {
                ruleProcessor.checkAdminWithdrawalRule(adminWithdrawalRuleId, balanceFrom, _amount);
>>>>>>> 95dc11cc
                emit RulesBypassedViaRuleBypassAccount(address(msg.sender), appManagerAddress); 
            }
            
        }
        /// If all rule checks pass, return true
        return true;
    }

    /**
     * @dev This function uses the protocol's ruleProcessorto perform the actual  rule checks.
     * @param _from address of the from account
     * @param _to address of the to account
     * @param _amount number of tokens transferred
     */
    function _checkNonTaggedRules(address _from, address _to, uint256 _amount) internal {
        if (minTransferRuleActive) ruleProcessor.checkMinTransferPasses(minTransferRuleId, _amount);
        if (oracleRuleActive) ruleProcessor.checkOraclePasses(oracleRuleId, _to);
        if (tokenTransferVolumeRuleActive) {
            transferVolume = ruleProcessor.checkTokenTransferVolumePasses(tokenTransferVolumeRuleId, transferVolume, IToken(msg.sender).totalSupply(), _amount, lastTransferTs);
            lastTransferTs = uint64(block.timestamp);
        }
        /// rule requires ruleID and either to or from address be zero address (mint/burn)
        if (totalSupplyVolatilityRuleActive && (_from == address(0x00) || _to == address(0x00))) {
            (volumeTotalForPeriod, totalSupplyForPeriod) = ruleProcessor.checkTotalSupplyVolatilityPasses(
                totalSupplyVolatilityRuleId,
                volumeTotalForPeriod,
                totalSupplyForPeriod,
                IToken(msg.sender).totalSupply(),
                _to == address(0x00) ? int(_amount) * -1 : int(_amount),
                lastSupplyUpdateTime
            );
            lastSupplyUpdateTime = uint64(block.timestamp);
        }
    }

    /**
     * @dev This function uses the protocol's ruleProcessor to perform the actual tagged rule checks.
     * @param _balanceFrom token balance of sender address
     * @param _balanceTo token balance of recipient address
     * @param _from address of the from account
     * @param _to address of the to account
     * @param _amount number of tokens transferred
     * @param action if selling or buying (of ActionTypes type)
     */
<<<<<<< HEAD
    function _checkTaggedRules(uint256 _balanceFrom, uint256 _balanceTo, address _from, address _to, uint256 _amount) internal view {
        _checkTaggedIndividualRules(_from, _to, _balanceFrom, _balanceTo, _amount);
=======
    function _checkTaggedAndTradingRules(uint256 _balanceFrom, uint256 _balanceTo, address _from, address _to,uint256 _amount, ActionTypes action) internal {
        _checkTaggedIndividualRules(_balanceFrom, _balanceTo, _from, _to, _amount, action);
        /// we only ask for price if we need it since this might cause the contract to require setting the pricing contracts when there is no need
        if (transactionLimitByRiskRuleActive) {
            uint256 price = _getERC20Price(msg.sender);
            uint256 transferValuation = (price * _amount) / (10 ** IToken(msg.sender).decimals());
            _checkRiskRules(_from, _to, transferValuation);
        }
>>>>>>> 95dc11cc
    }

    /**
     * @dev This function consolidates all the tagged rules that utilize account tags plus all trading rules.
     * @param _balanceFrom token balance of sender address
     * @param _balanceTo token balance of recipient address
     * @param _from address of the from account
     * @param _to address of the to account
     * @param _amount number of tokens transferred
     * @param action if selling or buying (of ActionTypes type)
     */
    function _checkTaggedIndividualRules(uint256 _balanceFrom, uint256 _balanceTo, address _from, address _to,uint256 _amount, ActionTypes action) internal {
        bytes32[] memory toTags;
        bytes32[] memory fromTags;
        bool mustCheckPurchaseRules = action == ActionTypes.PURCHASE && !appManager.isTradingRuleBypasser(_to);
        bool mustCheckSellRules = action == ActionTypes.SELL && !appManager.isTradingRuleBypasser(_from);
        if ( minMaxBalanceRuleActive || minBalByDateRuleActive || 
            (mustCheckPurchaseRules && purchaseLimitRuleActive) ||
            (mustCheckSellRules && sellLimitRuleActive)
        )
        {
            // We get all tags for sender and recipient
            toTags = appManager.getAllTags(_to);
            fromTags = appManager.getAllTags(_from);
        }
        if (minMaxBalanceRuleActive) 
            ruleProcessor.checkMinMaxAccountBalancePasses(minMaxBalanceRuleId, _balanceFrom, _balanceTo, _amount, toTags, fromTags);
        if (minBalByDateRuleActive) 
            ruleProcessor.checkMinBalByDatePasses(minBalByDateRuleId, _balanceFrom, _amount, fromTags);
        if((mustCheckPurchaseRules && (purchaseLimitRuleActive || purchasePercentageRuleActive)) || 
            (mustCheckSellRules && (sellLimitRuleActive || sellPercentageRuleActive))
        )
            _checkTradingRules(_from, _to, fromTags, toTags, _amount, action);
    }

<<<<<<< HEAD
=======
    
    /**
     * @dev This function consolidates all the Risk rules that utilize tagged account Risk scores.
     * @param _from address of the from account
     * @param _to address of the to account
     * @param _transferValuation valuation of all tokens owned by the address in USD
     */
    function _checkRiskRules(address _from, address _to, uint256 _transferValuation) internal view {
        uint8 riskScoreTo = appManager.getRiskScore(_to);
        uint8 riskScoreFrom = appManager.getRiskScore(_from);
        if (transactionLimitByRiskRuleActive) {
            ruleProcessor.checkTransactionLimitByRiskScore(transactionLimitByRiskRuleId, riskScoreFrom, _transferValuation);
            if (_to != address(0)) {
                ruleProcessor.checkTransactionLimitByRiskScore(transactionLimitByRiskRuleId, riskScoreTo, _transferValuation);
            }
        }
    }

>>>>>>> 95dc11cc
    /* <><><><><><><><><><><> Fee functions <><><><><><><><><><><><><><> */
    /**
     * @dev This function adds a fee to the token
     * @param _tag meta data tag for fee
     * @param _minBalance minimum balance for fee application
     * @param _maxBalance maximum balance for fee application
     * @param _feePercentage fee percentage to assess
     * @param _targetAccount target for the fee proceeds
     */
    function addFee(bytes32 _tag, uint256 _minBalance, uint256 _maxBalance, int24 _feePercentage, address _targetAccount) external ruleAdministratorOnly(appManagerAddress) {
        fees.addFee(_tag, _minBalance, _maxBalance, _feePercentage, _targetAccount);
        feeActive = true;
    }

    /**
     * @dev This function removes a fee to the token
     * @param _tag meta data tag for fee
     */
    function removeFee(bytes32 _tag) external ruleAdministratorOnly(appManagerAddress) {
        fees.removeFee(_tag);
    }

    /**
     * @dev returns the full mapping of fees
     * @param _tag meta data tag for fee
     * @return fee struct containing fee data
     */
    function getFee(bytes32 _tag) external view returns (Fees.Fee memory) {
        return fees.getFee(_tag);
    }

    /**
     * @dev returns the full mapping of fees
     * @return feeTotal total number of fees
     */
    function getFeeTotal() public view returns (uint256) {
        return fees.getFeeTotal();
    }

    /**
     * @dev Turn fees on/off
     * @param on_off value for fee status
     */
    function setFeeActivation(bool on_off) external ruleAdministratorOnly(appManagerAddress) {
        feeActive = on_off;
        emit FeeActivationSet(on_off);
    }

    /**
     * @dev returns the full mapping of fees
     * @return feeActive fee activation status
     */
    function isFeeActive() external view returns (bool) {
        return feeActive;
    }

    /**
     * @dev Get all the fees/discounts for the transaction. This is assessed and returned as two separate arrays. This was necessary because the fees may go to
     * different target accounts. Since struct arrays cannot be function parameters for external functions, two separate arrays must be used.
     * @param _from originating address
     * @param _balanceFrom Token balance of the sender address
     * @return feeCollectorAccounts list of where the fees are sent
     * @return feePercentages list of all applicable fees/discounts
     */
    function getApplicableFees(address _from, uint256 _balanceFrom) public view returns (address[] memory feeCollectorAccounts, int24[] memory feePercentages) {
        Fees.Fee memory fee;
        bytes32[] memory _fromTags = appManager.getAllTags(_from);
        int24 totalFeePercent;
        uint24 discount;
        if (_fromTags.length != 0 && !appManager.isAppAdministrator(_from)) {
            uint feeCount;
            // size the dynamic arrays by maximum possible fees
            feeCollectorAccounts = new address[](_fromTags.length);
            feePercentages = new int24[](_fromTags.length);
            /// loop through and accumulate the fee percentages based on tags
            for (uint i; i < _fromTags.length; ) {
                fee = fees.getFee(_fromTags[i]);
                // fee must be active and the initiating account must have an acceptable balance
                if (fee.feePercentage != 0 && _balanceFrom < fee.maxBalance && _balanceFrom > fee.minBalance) {
                    // if it's a discount, accumulate it for distribution among all applicable fees
                    if (fee.feePercentage < 0) {
                        discount = uint24((fee.feePercentage * -1)) + discount; // convert to uint
                    } else {
                        feePercentages[feeCount] = fee.feePercentage;
                        feeCollectorAccounts[feeCount] = fee.feeCollectorAccount;
                        // add to the total fee percentage
                        totalFeePercent += fee.feePercentage;
                        unchecked {
                            ++feeCount;
                        }
                    }
                }
                unchecked {
                    ++i;
                }
            }
            /// if an applicable discount(s) was found, then distribute it among all the fees
            if (discount > 0 && feeCount != 0) {
                // if there are fees to discount then do so
                uint24 discountSlice = ((discount * 100) / (uint24(feeCount))) / 100;
                for (uint i; i < feeCount; ) {
                    // if discount is greater than fee, then set to zero
                    if (int24(discountSlice) > feePercentages[i]) {
                        feePercentages[i] = 0;
                    } else {
                        feePercentages[i] -= int24(discountSlice);
                    }
                    unchecked {
                        ++i;
                    }
                }
            }
        }
        // if the total fees - discounts is greater than 100 percent, revert
        if (totalFeePercent - int24(discount) > 10000) {
            revert FeesAreGreaterThanTransactionAmount(_from);
        }
        return (feeCollectorAccounts, feePercentages);
    }

    /// Rule Setters and Getters
    /**
     * @dev Set the minMaxBalanceRuleId. Restricted to app administrators only.
     * @notice that setting a rule will automatically activate it.
     * @param _ruleId Rule Id to set
     */
    function setMinMaxBalanceRuleId(uint32 _ruleId) external ruleAdministratorOnly(appManagerAddress) {
        ruleProcessor.validateMinMaxAccountBalance(_ruleId);
        minMaxBalanceRuleId = _ruleId;
        minMaxBalanceRuleActive = true;
        emit ApplicationHandlerApplied(MIN_MAX_BALANCE_LIMIT, _ruleId);
    }

    /**
     * @dev enable/disable rule. Disabling a rule will save gas on transfer transactions.
     * @param _on boolean representing if a rule must be checked or not.
     */
    function activateMinMaxBalanceRule(bool _on) external ruleAdministratorOnly(appManagerAddress) {
        minMaxBalanceRuleActive = _on;
        if (_on) {
            emit ApplicationHandlerActivated(MIN_MAX_BALANCE_LIMIT, address(this));
        } else {
            emit ApplicationHandlerDeactivated(MIN_MAX_BALANCE_LIMIT, address(this));
        }
    }

    /**
     * Get the minMaxBalanceRuleId.
     * @return minMaxBalance rule id.
     */
    function getMinMaxBalanceRuleId() external view returns (uint32) {
        return minMaxBalanceRuleId;
    }

    /**
     * @dev Tells you if the MinMaxBalanceRule is active or not.
     * @return boolean representing if the rule is active
     */
    function isMinMaxBalanceActive() external view returns (bool) {
        return minMaxBalanceRuleActive;
    }

    /**
     * @dev Set the minTransferRuleId. Restricted to app administrators only.
     * @notice that setting a rule will automatically activate it.
     * @param _ruleId Rule Id to set
     */
    function setMinTransferRuleId(uint32 _ruleId) external ruleAdministratorOnly(appManagerAddress) {
        ruleProcessor.validateMinTransfer(_ruleId);
        minTransferRuleId = _ruleId;
        minTransferRuleActive = true;
        emit ApplicationHandlerApplied(MIN_TRANSFER, _ruleId);
    }

    /**
     * @dev enable/disable rule. Disabling a rule will save gas on transfer transactions.
     * @param _on boolean representing if a rule must be checked or not.
     */
    function activateMinTransfereRule(bool _on) external ruleAdministratorOnly(appManagerAddress) {
        minTransferRuleActive = _on;
        if (_on) {
            emit ApplicationHandlerActivated(MIN_TRANSFER, address(this));
        } else {
            emit ApplicationHandlerDeactivated(MIN_TRANSFER, address(this));
        }
    }

    /**
     * @dev Retrieve the minTransferRuleId
     * @return minTransferRuleId
     */
    function getMinTransferRuleId() external view returns (uint32) {
        return minTransferRuleId;
    }

    /**
     * @dev Tells you if the MinMaxBalanceRule is active or not.
     * @return boolean representing if the rule is active
     */
    function isMinTransferActive() external view returns (bool) {
        return minTransferRuleActive;
    }

    /**
     * @dev Set the oracleRuleId. Restricted to app administrators only.
     * @notice that setting a rule will automatically activate it.
     * @param _ruleId Rule Id to set
     */
    function setOracleRuleId(uint32 _ruleId) external ruleAdministratorOnly(appManagerAddress) {
        ruleProcessor.validateOracle(_ruleId);
        oracleRuleId = _ruleId;
        oracleRuleActive = true;
        emit ApplicationHandlerApplied(ORACLE, _ruleId);
    }

    /**
     * @dev enable/disable rule. Disabling a rule will save gas on transfer transactions.
     * @param _on boolean representing if a rule must be checked or not.
     */
    function activateOracleRule(bool _on) external ruleAdministratorOnly(appManagerAddress) {
        oracleRuleActive = _on;
        if (_on) {
            emit ApplicationHandlerActivated(ORACLE, address(this));
        } else {
            emit ApplicationHandlerDeactivated(ORACLE, address(this));
        }
    }

    /**
     * @dev Retrieve the oracle rule id
     * @return oracleRuleId
     */
    function getOracleRuleId() external view returns (uint32) {
        return oracleRuleId;
    }

    /**
     * @dev Tells you if the Oracle Rule is active or not.
     * @return boolean representing if the rule is active
     */
    function isOracleActive() external view returns (bool) {
        return oracleRuleActive;
    }

<<<<<<< HEAD
=======
    /**
     * @dev Retrieve the transaction limit by risk rule id
     * @return transactionLimitByRiskRuleActive rule id
     */
    function getTransactionLimitByRiskRule() external view returns (uint32) {
        return transactionLimitByRiskRuleId;
    }

    /**
     * @dev Set the TransactionLimitByRiskRule. Restricted to app administrators only.
     * @notice that setting a rule will automatically activate it.
     * @param _ruleId Rule Id to set
     */
    function setTransactionLimitByRiskRuleId(uint32 _ruleId) external ruleAdministratorOnly(appManagerAddress) {
        ruleProcessor.validateTransactionLimitByRiskScore(_ruleId);
        transactionLimitByRiskRuleId = _ruleId;
        transactionLimitByRiskRuleActive = true;
        emit ApplicationHandlerApplied(TX_SIZE_BY_RISK, _ruleId);
    }

    /**
     * @dev enable/disable rule. Disabling a rule will save gas on transfer transactions.
     * @param _on boolean representing if a rule must be checked or not.
     */
    function activateTransactionLimitByRiskRule(bool _on) external ruleAdministratorOnly(appManagerAddress) {
        transactionLimitByRiskRuleActive = _on;
        if (_on) {
            emit ApplicationHandlerActivated(TX_SIZE_BY_RISK, address(this));
        } else {
            emit ApplicationHandlerDeactivated(TX_SIZE_BY_RISK, address(this));
        }
    }

    /**
     * @dev Tells you if the transactionLimitByRiskRule is active or not.
     * @return boolean representing if the rule is active
     */
    function isTransactionLimitByRiskActive() external view returns (bool) {
        return transactionLimitByRiskRuleActive;
    }
>>>>>>> 95dc11cc

    /**
     * @dev Set the AdminWithdrawalRule. Restricted to app administrators only.
     * @notice that setting a rule will automatically activate it.
     * @param _ruleId Rule Id to set
     */
    function setAdminWithdrawalRuleId(uint32 _ruleId) external ruleAdministratorOnly(appManagerAddress) {
        ruleProcessor.validateAdminWithdrawal(_ruleId);
        /// if the rule is currently active, we check that time for current ruleId is expired. Revert if not expired.
        if (adminWithdrawalActive) {
            if (isAdminWithdrawalActiveAndApplicable()) revert AdminWithdrawalRuleisActive();
        }
        /// after time expired on current rule we set new ruleId and maintain true for adminRuleActive bool.
        adminWithdrawalRuleId = _ruleId;
        adminWithdrawalActive = true;
        emit ApplicationHandlerApplied(ADMIN_WITHDRAWAL, _ruleId);
    }

    /**
     * @dev This function is used by the app manager to determine if the AdminWithdrawal rule is active
     * @return Success equals true if all checks pass
     */
    function isAdminWithdrawalActiveAndApplicable() public view override returns (bool) {
        bool active;
        if (adminWithdrawalActive) {
            try ruleProcessor.checkAdminWithdrawalRule(adminWithdrawalRuleId, 1, 1) {} catch {
                active = true;
            }
        }
        return active;
    }

    /**
     * @dev enable/disable rule. Disabling a rule will save gas on transfer transactions.
     * @param _on boolean representing if a rule must be checked or not.
     */
    function activateAdminWithdrawalRule(bool _on) external ruleAdministratorOnly(appManagerAddress) {
        /// if the rule is currently active, we check that time for current ruleId is expired
        if (!_on) {
            if (isAdminWithdrawalActiveAndApplicable()) revert AdminWithdrawalRuleisActive();
        }
        adminWithdrawalActive = _on;
        if (_on) {
            emit ApplicationHandlerActivated(ADMIN_WITHDRAWAL, address(this));
        } else {
            emit ApplicationHandlerDeactivated(ADMIN_WITHDRAWAL, address(this));
        }
    }

    /**
     * @dev Tells you if the admin withdrawal rule is active or not.
     * @return boolean representing if the rule is active
     */
    function isAdminWithdrawalActive() external view returns (bool) {
        return adminWithdrawalActive;
    }

    /**
     * @dev Retrieve the admin withdrawal rule id
     * @return adminWithdrawalRuleId rule id
     */
    function getAdminWithdrawalRuleId() external view returns (uint32) {
        return adminWithdrawalRuleId;
    }

    /**
     * @dev Retrieve the minimum balance by date rule id
     * @return minBalByDateRuleId rule id
     */
    function getMinBalByDateRule() external view returns (uint32) {
        return minBalByDateRuleId;
    }

    /**
     * @dev Set the minBalByDateRuleId. Restricted to app administrators only.
     * @notice that setting a rule will automatically activate it.
     * @param _ruleId Rule Id to set
     */
    function setMinBalByDateRuleId(uint32 _ruleId) external ruleAdministratorOnly(appManagerAddress) {
        ruleProcessor.validateMinBalByDate(_ruleId);
        minBalByDateRuleId = _ruleId;
        minBalByDateRuleActive = true;
        emit ApplicationHandlerApplied(MIN_ACCT_BAL_BY_DATE, _ruleId);
    }

    /**
     * @dev Tells you if the min bal by date rule is active or not.
     * @param _on boolean representing if the rule is active
     */
    function activateMinBalByDateRule(bool _on) external ruleAdministratorOnly(appManagerAddress) {
        minBalByDateRuleActive = _on;
        if (_on) {
            emit ApplicationHandlerActivated(MIN_ACCT_BAL_BY_DATE, address(this));
        } else {
            emit ApplicationHandlerDeactivated(MIN_ACCT_BAL_BY_DATE, address(this));
        }
    }

    /**
     * @dev Tells you if the minBalByDateRuleActive is active or not.
     * @return boolean representing if the rule is active
     */
    function isMinBalByDateActive() external view returns (bool) {
        return minBalByDateRuleActive;
    }

    /**
     * @dev Retrieve the token transfer volume rule id
     * @return tokenTransferVolumeRuleId rule id
     */
    function getTokenTransferVolumeRule() external view returns (uint32) {
        return tokenTransferVolumeRuleId;
    }

    /**
     * @dev Set the tokenTransferVolumeRuleId. Restricted to game admins only.
     * @notice that setting a rule will automatically activate it.
     * @param _ruleId Rule Id to set
     */
    function setTokenTransferVolumeRuleId(uint32 _ruleId) external ruleAdministratorOnly(appManagerAddress) {
        ruleProcessor.validateTokenTransferVolume(_ruleId);
        tokenTransferVolumeRuleId = _ruleId;
        tokenTransferVolumeRuleActive = true;
        emit ApplicationHandlerApplied(TRANSFER_VOLUME, _ruleId);
    }

    /**
     * @dev Tells you if the token transfer volume rule is active or not.
     * @param _on boolean representing if the rule is active
     */
    function activateTokenTransferVolumeRule(bool _on) external ruleAdministratorOnly(appManagerAddress) {
        tokenTransferVolumeRuleActive = _on;
        if (_on) {
            emit ApplicationHandlerActivated(TRANSFER_VOLUME, address(this));
        } else {
            emit ApplicationHandlerDeactivated(TRANSFER_VOLUME, address(this));
        }
    }

    /**
     * @dev Tells you if the token transfer volume rule is active or not.
     * @return boolean representing if the rule is active
     */
    function isTokenTransferVolumeActive() external view returns (bool) {
        return tokenTransferVolumeRuleActive;
    }

    /**
     * @dev Retrieve the total supply volatility rule id
     * @return totalSupplyVolatilityRuleId rule id
     */
    function getTotalSupplyVolatilityRule() external view returns (uint32) {
        return totalSupplyVolatilityRuleId;
    }

    /**
     * @dev Set the tokenTransferVolumeRuleId. Restricted to game admins only.
     * @notice that setting a rule will automatically activate it.
     * @param _ruleId Rule Id to set
     */
    function setTotalSupplyVolatilityRuleId(uint32 _ruleId) external ruleAdministratorOnly(appManagerAddress) {
        ruleProcessor.validateSupplyVolatility(_ruleId);
        totalSupplyVolatilityRuleId = _ruleId;
        totalSupplyVolatilityRuleActive = true;
        emit ApplicationHandlerApplied(SUPPLY_VOLATILITY, _ruleId);
    }

    /**
     * @dev Tells you if the token total Supply Volatility rule is active or not.
     * @param _on boolean representing if the rule is active
     */
    function activateTotalSupplyVolatilityRule(bool _on) external ruleAdministratorOnly(appManagerAddress) {
        totalSupplyVolatilityRuleActive = _on;
        if (_on) {
            emit ApplicationHandlerActivated(SUPPLY_VOLATILITY, address(this));
        } else {
            emit ApplicationHandlerDeactivated(SUPPLY_VOLATILITY, address(this));
        }
    }

    /**
     * @dev Tells you if the Total Supply Volatility is active or not.
     * @return boolean representing if the rule is active
     */
    function isTotalSupplyVolatilityActive() external view returns (bool) {
        return totalSupplyVolatilityRuleActive;
    }

    /**
     *@dev this function gets the total supply of the address.
     *@param _token address of the token to call totalSupply() of.
     */
    function getTotalSupply(address _token) internal view returns (uint256) {
        return IERC20(_token).totalSupply();
    }


    /// -------------DATA CONTRACT DEPLOYMENT---------------
    /**
     * @dev Deploy all the child data contracts. Only called internally from the constructor.
     */
    function deployDataContract() private {
        fees = new Fees();
    }

    /**
     * @dev Getter for the fee rules data contract address
     * @return feesDataAddress
     */
    function getFeesDataAddress() external view returns (address) {
        return address(fees);
    }

    /**
     * @dev This function is used to propose the new owner for data contracts.
     * @param _newOwner address of the new AppManager
     */
    function proposeDataContractMigration(address _newOwner) external appAdministratorOnly(appManagerAddress) {
        fees.proposeOwner(_newOwner);
    }

    /**
     * @dev This function is used to confirm this contract as the new owner for data contracts.
     */
    function confirmDataContractMigration(address _oldHandlerAddress) external appAdministratorOnly(appManagerAddress) {
        ProtocolERC20Handler oldHandler = ProtocolERC20Handler(_oldHandlerAddress);
        fees = Fees(oldHandler.getFeesDataAddress());
        fees.confirmOwner();
    }
}<|MERGE_RESOLUTION|>--- conflicted
+++ resolved
@@ -90,28 +90,12 @@
         if (!appManager.isTreasury(_to)) {
             /// standard rules do not apply when either to or from is an admin
             if (!isFromBypassAccount && !isToBypassAccount) {
-<<<<<<< HEAD
                 /// appManager requires uint16 _nftValuationLimit and uin256 _tokenId for NFT pricing, 0 is passed for fungible token pricing
                 appManager.checkApplicationRules(_action, address(msg.sender), _from, _to, amount,  0, 0, HandlerTypes.ERC20HANDLER); 
-                _checkTaggedRules(balanceFrom, balanceTo, _from, _to, amount);
+                _checkTaggedAndTradingRules(balanceFrom, balanceTo, _from, _to, _amount, action);
                 _checkNonTaggedRules(_from, _to, amount);
-            } else {
-                if (adminWithdrawalActive && isFromBypassAccount) ruleProcessor.checkAdminWithdrawalRule(adminWithdrawalRuleId, balanceFrom, amount);
-=======
-                uint128 balanceValuation;
-                uint128 price;
-                uint128 transferValuation;
-                if (appManager.requireValuations()) {
-                    balanceValuation = uint128(getAccTotalValuation(_to, 0));
-                    price = uint128(_getERC20Price(msg.sender));
-                    transferValuation = uint128((price * _amount) / (10 ** IToken(msg.sender).decimals()));
-                }
-                appManager.checkApplicationRules( _from, _to, balanceValuation, transferValuation, action);
-                _checkTaggedAndTradingRules(balanceFrom, balanceTo, _from, _to, _amount, action);
-                _checkNonTaggedRules(_from, _to, _amount);
             } else if (adminWithdrawalActive && isFromBypassAccount) {
-                ruleProcessor.checkAdminWithdrawalRule(adminWithdrawalRuleId, balanceFrom, _amount);
->>>>>>> 95dc11cc
+                ruleProcessor.checkAdminWithdrawalRule(adminWithdrawalRuleId, balanceFrom, amount);
                 emit RulesBypassedViaRuleBypassAccount(address(msg.sender), appManagerAddress); 
             }
             
@@ -156,19 +140,8 @@
      * @param _amount number of tokens transferred
      * @param action if selling or buying (of ActionTypes type)
      */
-<<<<<<< HEAD
-    function _checkTaggedRules(uint256 _balanceFrom, uint256 _balanceTo, address _from, address _to, uint256 _amount) internal view {
-        _checkTaggedIndividualRules(_from, _to, _balanceFrom, _balanceTo, _amount);
-=======
     function _checkTaggedAndTradingRules(uint256 _balanceFrom, uint256 _balanceTo, address _from, address _to,uint256 _amount, ActionTypes action) internal {
         _checkTaggedIndividualRules(_balanceFrom, _balanceTo, _from, _to, _amount, action);
-        /// we only ask for price if we need it since this might cause the contract to require setting the pricing contracts when there is no need
-        if (transactionLimitByRiskRuleActive) {
-            uint256 price = _getERC20Price(msg.sender);
-            uint256 transferValuation = (price * _amount) / (10 ** IToken(msg.sender).decimals());
-            _checkRiskRules(_from, _to, transferValuation);
-        }
->>>>>>> 95dc11cc
     }
 
     /**
@@ -204,27 +177,6 @@
             _checkTradingRules(_from, _to, fromTags, toTags, _amount, action);
     }
 
-<<<<<<< HEAD
-=======
-    
-    /**
-     * @dev This function consolidates all the Risk rules that utilize tagged account Risk scores.
-     * @param _from address of the from account
-     * @param _to address of the to account
-     * @param _transferValuation valuation of all tokens owned by the address in USD
-     */
-    function _checkRiskRules(address _from, address _to, uint256 _transferValuation) internal view {
-        uint8 riskScoreTo = appManager.getRiskScore(_to);
-        uint8 riskScoreFrom = appManager.getRiskScore(_from);
-        if (transactionLimitByRiskRuleActive) {
-            ruleProcessor.checkTransactionLimitByRiskScore(transactionLimitByRiskRuleId, riskScoreFrom, _transferValuation);
-            if (_to != address(0)) {
-                ruleProcessor.checkTransactionLimitByRiskScore(transactionLimitByRiskRuleId, riskScoreTo, _transferValuation);
-            }
-        }
-    }
-
->>>>>>> 95dc11cc
     /* <><><><><><><><><><><> Fee functions <><><><><><><><><><><><><><> */
     /**
      * @dev This function adds a fee to the token
@@ -469,49 +421,6 @@
         return oracleRuleActive;
     }
 
-<<<<<<< HEAD
-=======
-    /**
-     * @dev Retrieve the transaction limit by risk rule id
-     * @return transactionLimitByRiskRuleActive rule id
-     */
-    function getTransactionLimitByRiskRule() external view returns (uint32) {
-        return transactionLimitByRiskRuleId;
-    }
-
-    /**
-     * @dev Set the TransactionLimitByRiskRule. Restricted to app administrators only.
-     * @notice that setting a rule will automatically activate it.
-     * @param _ruleId Rule Id to set
-     */
-    function setTransactionLimitByRiskRuleId(uint32 _ruleId) external ruleAdministratorOnly(appManagerAddress) {
-        ruleProcessor.validateTransactionLimitByRiskScore(_ruleId);
-        transactionLimitByRiskRuleId = _ruleId;
-        transactionLimitByRiskRuleActive = true;
-        emit ApplicationHandlerApplied(TX_SIZE_BY_RISK, _ruleId);
-    }
-
-    /**
-     * @dev enable/disable rule. Disabling a rule will save gas on transfer transactions.
-     * @param _on boolean representing if a rule must be checked or not.
-     */
-    function activateTransactionLimitByRiskRule(bool _on) external ruleAdministratorOnly(appManagerAddress) {
-        transactionLimitByRiskRuleActive = _on;
-        if (_on) {
-            emit ApplicationHandlerActivated(TX_SIZE_BY_RISK, address(this));
-        } else {
-            emit ApplicationHandlerDeactivated(TX_SIZE_BY_RISK, address(this));
-        }
-    }
-
-    /**
-     * @dev Tells you if the transactionLimitByRiskRule is active or not.
-     * @return boolean representing if the rule is active
-     */
-    function isTransactionLimitByRiskActive() external view returns (bool) {
-        return transactionLimitByRiskRuleActive;
-    }
->>>>>>> 95dc11cc
 
     /**
      * @dev Set the AdminWithdrawalRule. Restricted to app administrators only.

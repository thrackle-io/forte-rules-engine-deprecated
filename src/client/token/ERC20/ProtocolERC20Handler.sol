// SPDX-License-Identifier: UNLICENSED
pragma solidity ^0.8.17;

/// TODO Create a wizard that creates custom versions of this contract for each implementation.

import "@openzeppelin/contracts/access/Ownable.sol";
import "@openzeppelin/contracts/utils/introspection/ERC165Checker.sol";
import "@openzeppelin/contracts/utils/introspection/ERC165.sol";
import "src/client/token/data/Fees.sol";
import "src/client/token/ProtocolHandlerCommon.sol";
import {IZeroAddressError, IAssetHandlerErrors} from "src/common/IErrors.sol";

/**
 * @title Example ApplicationERC20Handler Contract
 * @author @ShaneDuncan602, @oscarsernarosero, @TJ-Everett
 * @dev This contract performs all rule checks related to the the ERC20 that implements it.
 * @notice Any rules may be updated by modifying this contract, redeploying, and pointing the ERC20 to the new version.
 */
contract ProtocolERC20Handler is Ownable, ProtocolHandlerCommon, AppAdministratorOnly, RuleAdministratorOnly, IAdminWithdrawalRuleCapable, ERC165 {
    using ERC165Checker for address;

    /// Data contracts
    Fees fees;
    bool feeActive;

    /// RuleIds
    uint32 private minTransferRuleId;
    uint32 private oracleRuleId;
    uint32 private minMaxBalanceRuleId;
    uint32 private adminWithdrawalRuleId;
    uint32 private minBalByDateRuleId;
    uint32 private tokenTransferVolumeRuleId;
    uint32 private totalSupplyVolatilityRuleId;

    /// on-off switches for rules
    bool private minTransferRuleActive;
    bool private oracleRuleActive;
    bool private minMaxBalanceRuleActive;
    bool private adminWithdrawalActive;
    bool private minBalByDateRuleActive;
    bool private tokenTransferVolumeRuleActive;
    bool private totalSupplyVolatilityRuleActive;

    /// token level accumulators
    uint256 private transferVolume;
    uint64 private lastTransferTs;
    uint64 private lastSupplyUpdateTime;
    int256 private volumeTotalForPeriod;
    uint256 private totalSupplyForPeriod;

    /**
     * @dev Constructor sets params
     * @param _ruleProcessorProxyAddress of the protocol's Rule Processor contract.
     * @param _appManagerAddress address of the application AppManager.
     * @param _assetAddress address of the controlling asset.
     * @param _upgradeMode specifies whether this is a fresh CoinHandler or an upgrade replacement.
     */
    constructor(address _ruleProcessorProxyAddress, address _appManagerAddress, address _assetAddress, bool _upgradeMode) {
        if (_appManagerAddress == address(0) || _ruleProcessorProxyAddress == address(0) || _assetAddress == address(0)) revert ZeroAddress();
        appManagerAddress = _appManagerAddress;
        appManager = IAppManager(_appManagerAddress);
        ruleProcessor = IRuleProcessor(_ruleProcessorProxyAddress);
        transferOwnership(_assetAddress);
        // register the supported interface, IAdminWithdrawalRuleCapable, ERC165
        // _registerInterface(type(IAdminWithdrawalRuleCapable).interfaceId);
        // _registerInterface(type(IAdminWithdrawalRuleCapable).interfaceId);
        if (!_upgradeMode) {
            deployDataContract();
            emit HandlerDeployed(address(this), _appManagerAddress);
        } else {
            emit HandlerDeployed(address(this), _appManagerAddress);
        }
    }

    /**
     * @dev See {IERC165-supportsInterface}.
     */
    function supportsInterface(bytes4 interfaceId) public view virtual override(ERC165) returns (bool) {
        return interfaceId == type(IAdminWithdrawalRuleCapable).interfaceId || super.supportsInterface(interfaceId);
    }

    /**
     * @dev This function is the one called from the contract that implements this handler. It's the entry point.
     * @param balanceFrom token balance of sender address
     * @param balanceTo token balance of recipient address
     * @param _from sender address
     * @param _to recipient address
     * @param amount number of tokens transferred
     * @param _action Action Type defined by ApplicationHandlerLib (Purchase, Sell, Trade, Inquire)
     * @return true if all checks pass
     */
    function checkAllRules(uint256 balanceFrom, uint256 balanceTo, address _from, address _to, uint256 amount, ActionTypes _action) external onlyOwner returns (bool) {
        bool isFromBypassAccount = appManager.isRuleBypassAccount(_from);
        bool isToBypassAccount = appManager.isRuleBypassAccount(_to);
        // // All transfers to treasury account are allowed
        if (!appManager.isTreasury(_to)) {
            /// standard rules do not apply when either to or from is an admin
<<<<<<< HEAD
            if (!isFromAdmin && !isToAdmin) {
                /// appManager requires uint16 _nftValuationLimit and uin256 _tokenId for NFT pricing, 0 is passed for fungible token pricing
                appManager.checkApplicationRules(_action, address(msg.sender), _from, _to, amount,  0, 0, HandlerTypes.ERC20HANDLER); 
=======
            if (!isFromBypassAccount && !isToBypassAccount) {
                uint128 balanceValuation;
                uint128 price;
                uint128 transferValuation;
                if (appManager.requireValuations()) {
                    balanceValuation = uint128(getAccTotalValuation(_to, 0));
                    price = uint128(_getERC20Price(msg.sender));
                    transferValuation = uint128((price * amount) / (10 ** IToken(msg.sender).decimals()));
                }
                appManager.checkApplicationRules(_action, _from, _to, balanceValuation, transferValuation);
>>>>>>> fdcd28f7
                _checkTaggedRules(balanceFrom, balanceTo, _from, _to, amount);
                _checkNonTaggedRules(_from, _to, amount);
            } else {
                if (adminWithdrawalActive && isFromBypassAccount) ruleProcessor.checkAdminWithdrawalRule(adminWithdrawalRuleId, balanceFrom, amount);
                emit RulesBypassedViaRuleBypassAccount(address(msg.sender), appManagerAddress); 
            }
        }
        /// If all rule checks pass, return true
        return true;
    }

    /**
     * @dev This function uses the protocol's ruleProcessorto perform the actual  rule checks.
     * @param _from address of the from account
     * @param _to address of the to account
     * @param _amount number of tokens transferred
     */
    function _checkNonTaggedRules(address _from, address _to, uint256 _amount) internal {
        if (minTransferRuleActive) ruleProcessor.checkMinTransferPasses(minTransferRuleId, _amount);
        if (oracleRuleActive) ruleProcessor.checkOraclePasses(oracleRuleId, _to);
        if (tokenTransferVolumeRuleActive) {
            transferVolume = ruleProcessor.checkTokenTransferVolumePasses(tokenTransferVolumeRuleId, transferVolume, IToken(msg.sender).totalSupply(), _amount, lastTransferTs);
            lastTransferTs = uint64(block.timestamp);
        }
        /// rule requires ruleID and either to or from address be zero address (mint/burn)
        if (totalSupplyVolatilityRuleActive && (_from == address(0x00) || _to == address(0x00))) {
            (volumeTotalForPeriod, totalSupplyForPeriod) = ruleProcessor.checkTotalSupplyVolatilityPasses(
                totalSupplyVolatilityRuleId,
                volumeTotalForPeriod,
                totalSupplyForPeriod,
                IToken(msg.sender).totalSupply(),
                _to == address(0x00) ? int(_amount) * -1 : int(_amount),
                lastSupplyUpdateTime
            );
            lastSupplyUpdateTime = uint64(block.timestamp);
        }
    }

    /**
     * @dev This function uses the protocol's ruleProcessor to perform the actual tagged rule checks.
     * @param _balanceFrom token balance of sender address
     * @param _balanceTo token balance of recipient address
     * @param _from address of the from account
     * @param _to address of the to account
     * @param _amount number of tokens transferred
     */
    function _checkTaggedRules(uint256 _balanceFrom, uint256 _balanceTo, address _from, address _to, uint256 _amount) internal view {
        _checkTaggedIndividualRules(_from, _to, _balanceFrom, _balanceTo, _amount);
    }

    /**
     * @dev This function consolidates all the tagged rules that utilize account tags.
     * @param _balanceFrom token balance of sender address
     * @param _balanceTo token balance of recipient address
     * @param _from address of the from account
     * @param _to address of the to account
     * @param _amount number of tokens transferred
     */
    function _checkTaggedIndividualRules(address _from, address _to, uint256 _balanceFrom, uint256 _balanceTo, uint256 _amount) internal view {
        if (minMaxBalanceRuleActive || minBalByDateRuleActive) {
            // We get all tags for sender and recipient
            bytes32[] memory toTags = appManager.getAllTags(_to);
            bytes32[] memory fromTags = appManager.getAllTags(_from);
            if (minMaxBalanceRuleActive) ruleProcessor.checkMinMaxAccountBalancePasses(minMaxBalanceRuleId, _balanceFrom, _balanceTo, _amount, toTags, fromTags);
            if (minBalByDateRuleActive) ruleProcessor.checkMinBalByDatePasses(minBalByDateRuleId, _balanceFrom, _amount, fromTags);
        }
    }

    /* <><><><><><><><><><><> Fee functions <><><><><><><><><><><><><><> */
    /**
     * @dev This function adds a fee to the token
     * @param _tag meta data tag for fee
     * @param _minBalance minimum balance for fee application
     * @param _maxBalance maximum balance for fee application
     * @param _feePercentage fee percentage to assess
     * @param _targetAccount target for the fee proceeds
     */
    function addFee(bytes32 _tag, uint256 _minBalance, uint256 _maxBalance, int24 _feePercentage, address _targetAccount) external ruleAdministratorOnly(appManagerAddress) {
        fees.addFee(_tag, _minBalance, _maxBalance, _feePercentage, _targetAccount);
        feeActive = true;
    }

    /**
     * @dev This function removes a fee to the token
     * @param _tag meta data tag for fee
     */
    function removeFee(bytes32 _tag) external ruleAdministratorOnly(appManagerAddress) {
        fees.removeFee(_tag);
    }

    /**
     * @dev returns the full mapping of fees
     * @param _tag meta data tag for fee
     * @return fee struct containing fee data
     */
    function getFee(bytes32 _tag) external view returns (Fees.Fee memory) {
        return fees.getFee(_tag);
    }

    /**
     * @dev returns the full mapping of fees
     * @return feeTotal total number of fees
     */
    function getFeeTotal() public view returns (uint256) {
        return fees.getFeeTotal();
    }

    /**
     * @dev Turn fees on/off
     * @param on_off value for fee status
     */
    function setFeeActivation(bool on_off) external ruleAdministratorOnly(appManagerAddress) {
        feeActive = on_off;
        emit FeeActivationSet(on_off);
    }

    /**
     * @dev returns the full mapping of fees
     * @return feeActive fee activation status
     */
    function isFeeActive() external view returns (bool) {
        return feeActive;
    }

    /**
     * @dev Get all the fees/discounts for the transaction. This is assessed and returned as two separate arrays. This was necessary because the fees may go to
     * different target accounts. Since struct arrays cannot be function parameters for external functions, two separate arrays must be used.
     * @param _from originating address
     * @param _balanceFrom Token balance of the sender address
     * @return feeCollectorAccounts list of where the fees are sent
     * @return feePercentages list of all applicable fees/discounts
     */
    function getApplicableFees(address _from, uint256 _balanceFrom) public view returns (address[] memory feeCollectorAccounts, int24[] memory feePercentages) {
        Fees.Fee memory fee;
        bytes32[] memory _fromTags = appManager.getAllTags(_from);
        int24 totalFeePercent;
        uint24 discount;
        if (_fromTags.length != 0 && !appManager.isAppAdministrator(_from)) {
            uint feeCount;
            // size the dynamic arrays by maximum possible fees
            feeCollectorAccounts = new address[](_fromTags.length);
            feePercentages = new int24[](_fromTags.length);
            /// loop through and accumulate the fee percentages based on tags
            for (uint i; i < _fromTags.length; ) {
                fee = fees.getFee(_fromTags[i]);
                // fee must be active and the initiating account must have an acceptable balance
                if (fee.feePercentage != 0 && _balanceFrom < fee.maxBalance && _balanceFrom > fee.minBalance) {
                    // if it's a discount, accumulate it for distribution among all applicable fees
                    if (fee.feePercentage < 0) {
                        discount = uint24((fee.feePercentage * -1)) + discount; // convert to uint
                    } else {
                        feePercentages[feeCount] = fee.feePercentage;
                        feeCollectorAccounts[feeCount] = fee.feeCollectorAccount;
                        // add to the total fee percentage
                        totalFeePercent += fee.feePercentage;
                        unchecked {
                            ++feeCount;
                        }
                    }
                }
                unchecked {
                    ++i;
                }
            }
            /// if an applicable discount(s) was found, then distribute it among all the fees
            if (discount > 0 && feeCount != 0) {
                // if there are fees to discount then do so
                uint24 discountSlice = ((discount * 100) / (uint24(feeCount))) / 100;
                for (uint i; i < feeCount; ) {
                    // if discount is greater than fee, then set to zero
                    if (int24(discountSlice) > feePercentages[i]) {
                        feePercentages[i] = 0;
                    } else {
                        feePercentages[i] -= int24(discountSlice);
                    }
                    unchecked {
                        ++i;
                    }
                }
            }
        }
        // if the total fees - discounts is greater than 100 percent, revert
        if (totalFeePercent - int24(discount) > 10000) {
            revert FeesAreGreaterThanTransactionAmount(_from);
        }
        return (feeCollectorAccounts, feePercentages);
    }

    /// Rule Setters and Getters
    /**
     * @dev Set the minMaxBalanceRuleId. Restricted to app administrators only.
     * @notice that setting a rule will automatically activate it.
     * @param _ruleId Rule Id to set
     */
    function setMinMaxBalanceRuleId(uint32 _ruleId) external ruleAdministratorOnly(appManagerAddress) {
        ruleProcessor.validateMinMaxAccountBalance(_ruleId);
        minMaxBalanceRuleId = _ruleId;
        minMaxBalanceRuleActive = true;
        emit ApplicationHandlerApplied(MIN_MAX_BALANCE_LIMIT, address(this), _ruleId);
    }

    /**
     * @dev enable/disable rule. Disabling a rule will save gas on transfer transactions.
     * @param _on boolean representing if a rule must be checked or not.
     */
    function activateMinMaxBalanceRule(bool _on) external ruleAdministratorOnly(appManagerAddress) {
        minMaxBalanceRuleActive = _on;
        if (_on) {
            emit ApplicationHandlerActivated(MIN_MAX_BALANCE_LIMIT, address(this));
        } else {
            emit ApplicationHandlerDeactivated(MIN_MAX_BALANCE_LIMIT, address(this));
        }
    }

    /**
     * Get the minMaxBalanceRuleId.
     * @return minMaxBalance rule id.
     */
    function getMinMaxBalanceRuleId() external view returns (uint32) {
        return minMaxBalanceRuleId;
    }

    /**
     * @dev Tells you if the MinMaxBalanceRule is active or not.
     * @return boolean representing if the rule is active
     */
    function isMinMaxBalanceActive() external view returns (bool) {
        return minMaxBalanceRuleActive;
    }

    /**
     * @dev Set the minTransferRuleId. Restricted to app administrators only.
     * @notice that setting a rule will automatically activate it.
     * @param _ruleId Rule Id to set
     */
    function setMinTransferRuleId(uint32 _ruleId) external ruleAdministratorOnly(appManagerAddress) {
        ruleProcessor.validateMinTransfer(_ruleId);
        minTransferRuleId = _ruleId;
        minTransferRuleActive = true;
        emit ApplicationHandlerApplied(MIN_TRANSFER, address(this), _ruleId);
    }

    /**
     * @dev enable/disable rule. Disabling a rule will save gas on transfer transactions.
     * @param _on boolean representing if a rule must be checked or not.
     */
    function activateMinTransfereRule(bool _on) external ruleAdministratorOnly(appManagerAddress) {
        minTransferRuleActive = _on;
        if (_on) {
            emit ApplicationHandlerActivated(MIN_TRANSFER, address(this));
        } else {
            emit ApplicationHandlerDeactivated(MIN_TRANSFER, address(this));
        }
    }

    /**
     * @dev Retrieve the minTransferRuleId
     * @return minTransferRuleId
     */
    function getMinTransferRuleId() external view returns (uint32) {
        return minTransferRuleId;
    }

    /**
     * @dev Tells you if the MinMaxBalanceRule is active or not.
     * @return boolean representing if the rule is active
     */
    function isMinTransferActive() external view returns (bool) {
        return minTransferRuleActive;
    }

    /**
     * @dev Set the oracleRuleId. Restricted to app administrators only.
     * @notice that setting a rule will automatically activate it.
     * @param _ruleId Rule Id to set
     */
    function setOracleRuleId(uint32 _ruleId) external ruleAdministratorOnly(appManagerAddress) {
        ruleProcessor.validateOracle(_ruleId);
        oracleRuleId = _ruleId;
        oracleRuleActive = true;
        emit ApplicationHandlerApplied(ORACLE, address(this), _ruleId);
    }

    /**
     * @dev enable/disable rule. Disabling a rule will save gas on transfer transactions.
     * @param _on boolean representing if a rule must be checked or not.
     */
    function activateOracleRule(bool _on) external ruleAdministratorOnly(appManagerAddress) {
        oracleRuleActive = _on;
        if (_on) {
            emit ApplicationHandlerActivated(ORACLE, address(this));
        } else {
            emit ApplicationHandlerDeactivated(ORACLE, address(this));
        }
    }

    /**
     * @dev Retrieve the oracle rule id
     * @return oracleRuleId
     */
    function getOracleRuleId() external view returns (uint32) {
        return oracleRuleId;
    }

    /**
     * @dev Tells you if the Oracle Rule is active or not.
     * @return boolean representing if the rule is active
     */
    function isOracleActive() external view returns (bool) {
        return oracleRuleActive;
    }


    /**
     * @dev Set the AdminWithdrawalRule. Restricted to app administrators only.
     * @notice that setting a rule will automatically activate it.
     * @param _ruleId Rule Id to set
     */
    function setAdminWithdrawalRuleId(uint32 _ruleId) external ruleAdministratorOnly(appManagerAddress) {
        ruleProcessor.validateAdminWithdrawal(_ruleId);
        /// if the rule is currently active, we check that time for current ruleId is expired. Revert if not expired.
        if (adminWithdrawalActive) {
            if (isAdminWithdrawalActiveAndApplicable()) revert AdminWithdrawalRuleisActive();
        }
        /// after time expired on current rule we set new ruleId and maintain true for adminRuleActive bool.
        adminWithdrawalRuleId = _ruleId;
        adminWithdrawalActive = true;
        emit ApplicationHandlerApplied(ADMIN_WITHDRAWAL, address(this), _ruleId);
    }

    /**
     * @dev This function is used by the app manager to determine if the AdminWithdrawal rule is active
     * @return Success equals true if all checks pass
     */
    function isAdminWithdrawalActiveAndApplicable() public view override returns (bool) {
        bool active;
        if (adminWithdrawalActive) {
            try ruleProcessor.checkAdminWithdrawalRule(adminWithdrawalRuleId, 1, 1) {} catch {
                active = true;
            }
        }
        return active;
    }

    /**
     * @dev enable/disable rule. Disabling a rule will save gas on transfer transactions.
     * @param _on boolean representing if a rule must be checked or not.
     */
    function activateAdminWithdrawalRule(bool _on) external ruleAdministratorOnly(appManagerAddress) {
        /// if the rule is currently active, we check that time for current ruleId is expired
        if (!_on) {
            if (isAdminWithdrawalActiveAndApplicable()) revert AdminWithdrawalRuleisActive();
        }
        adminWithdrawalActive = _on;
        if (_on) {
            emit ApplicationHandlerActivated(ADMIN_WITHDRAWAL, address(this));
        } else {
            emit ApplicationHandlerDeactivated(ADMIN_WITHDRAWAL, address(this));
        }
    }

    /**
     * @dev Tells you if the admin withdrawal rule is active or not.
     * @return boolean representing if the rule is active
     */
    function isAdminWithdrawalActive() external view returns (bool) {
        return adminWithdrawalActive;
    }

    /**
     * @dev Retrieve the admin withdrawal rule id
     * @return adminWithdrawalRuleId rule id
     */
    function getAdminWithdrawalRuleId() external view returns (uint32) {
        return adminWithdrawalRuleId;
    }

    /**
     * @dev Retrieve the minimum balance by date rule id
     * @return minBalByDateRuleId rule id
     */
    function getMinBalByDateRule() external view returns (uint32) {
        return minBalByDateRuleId;
    }

    /**
     * @dev Set the minBalByDateRuleId. Restricted to app administrators only.
     * @notice that setting a rule will automatically activate it.
     * @param _ruleId Rule Id to set
     */
    function setMinBalByDateRuleId(uint32 _ruleId) external ruleAdministratorOnly(appManagerAddress) {
        ruleProcessor.validateMinBalByDate(_ruleId);
        minBalByDateRuleId = _ruleId;
        minBalByDateRuleActive = true;
        emit ApplicationHandlerApplied(MIN_ACCT_BAL_BY_DATE, address(this), _ruleId);
    }

    /**
     * @dev Tells you if the min bal by date rule is active or not.
     * @param _on boolean representing if the rule is active
     */
    function activateMinBalByDateRule(bool _on) external ruleAdministratorOnly(appManagerAddress) {
        minBalByDateRuleActive = _on;
        if (_on) {
            emit ApplicationHandlerActivated(MIN_ACCT_BAL_BY_DATE, address(this));
        } else {
            emit ApplicationHandlerDeactivated(MIN_ACCT_BAL_BY_DATE, address(this));
        }
    }

    /**
     * @dev Tells you if the minBalByDateRuleActive is active or not.
     * @return boolean representing if the rule is active
     */
    function isMinBalByDateActive() external view returns (bool) {
        return minBalByDateRuleActive;
    }

    /**
     * @dev Retrieve the token transfer volume rule id
     * @return tokenTransferVolumeRuleId rule id
     */
    function getTokenTransferVolumeRule() external view returns (uint32) {
        return tokenTransferVolumeRuleId;
    }

    /**
     * @dev Set the tokenTransferVolumeRuleId. Restricted to game admins only.
     * @notice that setting a rule will automatically activate it.
     * @param _ruleId Rule Id to set
     */
    function setTokenTransferVolumeRuleId(uint32 _ruleId) external ruleAdministratorOnly(appManagerAddress) {
        ruleProcessor.validateTokenTransferVolume(_ruleId);
        tokenTransferVolumeRuleId = _ruleId;
        tokenTransferVolumeRuleActive = true;
        emit ApplicationHandlerApplied(TRANSFER_VOLUME, address(this), _ruleId);
    }

    /**
     * @dev Tells you if the token transfer volume rule is active or not.
     * @param _on boolean representing if the rule is active
     */
    function activateTokenTransferVolumeRule(bool _on) external ruleAdministratorOnly(appManagerAddress) {
        tokenTransferVolumeRuleActive = _on;
        if (_on) {
            emit ApplicationHandlerActivated(TRANSFER_VOLUME, address(this));
        } else {
            emit ApplicationHandlerDeactivated(TRANSFER_VOLUME, address(this));
        }
    }

    /**
     * @dev Tells you if the token transfer volume rule is active or not.
     * @return boolean representing if the rule is active
     */
    function isTokenTransferVolumeActive() external view returns (bool) {
        return tokenTransferVolumeRuleActive;
    }

    /**
     * @dev Retrieve the total supply volatility rule id
     * @return totalSupplyVolatilityRuleId rule id
     */
    function getTotalSupplyVolatilityRule() external view returns (uint32) {
        return totalSupplyVolatilityRuleId;
    }

    /**
     * @dev Set the tokenTransferVolumeRuleId. Restricted to game admins only.
     * @notice that setting a rule will automatically activate it.
     * @param _ruleId Rule Id to set
     */
    function setTotalSupplyVolatilityRuleId(uint32 _ruleId) external ruleAdministratorOnly(appManagerAddress) {
        ruleProcessor.validateSupplyVolatility(_ruleId);
        totalSupplyVolatilityRuleId = _ruleId;
        totalSupplyVolatilityRuleActive = true;
        emit ApplicationHandlerApplied(SUPPLY_VOLATILITY, address(this), _ruleId);
    }

    /**
     * @dev Tells you if the token total Supply Volatility rule is active or not.
     * @param _on boolean representing if the rule is active
     */
    function activateTotalSupplyVolatilityRule(bool _on) external ruleAdministratorOnly(appManagerAddress) {
        totalSupplyVolatilityRuleActive = _on;
        if (_on) {
            emit ApplicationHandlerActivated(SUPPLY_VOLATILITY, address(this));
        } else {
            emit ApplicationHandlerDeactivated(SUPPLY_VOLATILITY, address(this));
        }
    }

    /**
     * @dev Tells you if the Total Supply Volatility is active or not.
     * @return boolean representing if the rule is active
     */
    function isTotalSupplyVolatilityActive() external view returns (bool) {
        return totalSupplyVolatilityRuleActive;
    }

    /// -------------DATA CONTRACT DEPLOYMENT---------------
    /**
     * @dev Deploy all the child data contracts. Only called internally from the constructor.
     */
    function deployDataContract() private {
        fees = new Fees();
    }

    /**
     * @dev Getter for the fee rules data contract address
     * @return feesDataAddress
     */
    function getFeesDataAddress() external view returns (address) {
        return address(fees);
    }

    /**
     * @dev This function is used to propose the new owner for data contracts.
     * @param _newOwner address of the new AppManager
     */
    function proposeDataContractMigration(address _newOwner) external appAdministratorOnly(appManagerAddress) {
        fees.proposeOwner(_newOwner);
    }

    /**
     * @dev This function is used to confirm this contract as the new owner for data contracts.
     */
    function confirmDataContractMigration(address _oldHandlerAddress) external appAdministratorOnly(appManagerAddress) {
        ProtocolERC20Handler oldHandler = ProtocolERC20Handler(_oldHandlerAddress);
        fees = Fees(oldHandler.getFeesDataAddress());
        fees.confirmOwner();
    }
}<|MERGE_RESOLUTION|>--- conflicted
+++ resolved
@@ -95,22 +95,9 @@
         // // All transfers to treasury account are allowed
         if (!appManager.isTreasury(_to)) {
             /// standard rules do not apply when either to or from is an admin
-<<<<<<< HEAD
             if (!isFromAdmin && !isToAdmin) {
                 /// appManager requires uint16 _nftValuationLimit and uin256 _tokenId for NFT pricing, 0 is passed for fungible token pricing
                 appManager.checkApplicationRules(_action, address(msg.sender), _from, _to, amount,  0, 0, HandlerTypes.ERC20HANDLER); 
-=======
-            if (!isFromBypassAccount && !isToBypassAccount) {
-                uint128 balanceValuation;
-                uint128 price;
-                uint128 transferValuation;
-                if (appManager.requireValuations()) {
-                    balanceValuation = uint128(getAccTotalValuation(_to, 0));
-                    price = uint128(_getERC20Price(msg.sender));
-                    transferValuation = uint128((price * amount) / (10 ** IToken(msg.sender).decimals()));
-                }
-                appManager.checkApplicationRules(_action, _from, _to, balanceValuation, transferValuation);
->>>>>>> fdcd28f7
                 _checkTaggedRules(balanceFrom, balanceTo, _from, _to, amount);
                 _checkNonTaggedRules(_from, _to, amount);
             } else {

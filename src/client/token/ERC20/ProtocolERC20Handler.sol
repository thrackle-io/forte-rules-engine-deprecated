// SPDX-License-Identifier: UNLICENSED
pragma solidity ^0.8.17;

/// TODO Create a wizard that creates custom versions of this contract for each implementation.

import "@openzeppelin/contracts/access/Ownable.sol";
import "@openzeppelin/contracts/utils/introspection/ERC165Checker.sol";
import {IZeroAddressError, IAssetHandlerErrors} from "src/common/IErrors.sol";
import "../ProtocolHandlerCommon.sol";
import "@openzeppelin/contracts/utils/introspection/ERC165.sol";
import "@openzeppelin/contracts/token/ERC20/IERC20.sol";
import "src/client/token/data/Fees.sol";
import "src/client/token/ProtocolHandlerCommon.sol";
import {IZeroAddressError, IAssetHandlerErrors} from "src/common/IErrors.sol";
import "../ProtocolHandlerTradingRulesCommon.sol";

/**
 * @title Example ApplicationERC20Handler Contract
 * @author @ShaneDuncan602, @oscarsernarosero, @TJ-Everett
 * @dev This contract performs all rule checks related to the the ERC20 that implements it.
 * @notice Any rules may be updated by modifying this contract, redeploying, and pointing the ERC20 to the new version.
 */
contract ProtocolERC20Handler is Ownable, ProtocolHandlerCommon, ProtocolHandlerTradingRulesCommon, IProtocolTokenHandler, IAdminWithdrawalRuleCapable, ERC165 {
    using ERC165Checker for address;
<<<<<<< HEAD
    /**
     * Functions added so far:
     * minTransfer
     * MinMaxbalance
     * oracle
     * Balance by AccessLevel
     * Balance Limit by Risk
     * Transaction Limit by Risk
     * AccessLevel Account balance
     * Risk Score Transaction Limit
     * Risk Score Account Balance Limit
     */
    string private riskScoreTokenId;
   
    /// RuleIds
    uint32 private minTransferRuleId;
    uint32 private oracleRuleId;
    uint32 private minMaxBalanceRuleId;
    uint32 private transactionLimitByRiskRuleId;
    uint32 private adminWithdrawalRuleId;
    uint32 private minBalByDateRuleId;
    uint32 private tokenTransferVolumeRuleId;
    uint32 private totalSupplyVolatilityRuleId;

    /// on-off switches for rules
    bool private minTransferRuleActive;
    bool private oracleRuleActive;
    bool private minMaxBalanceRuleActive;
    bool private transactionLimitByRiskRuleActive;
    bool private adminWithdrawalActive;
    bool private minBalByDateRuleActive;
    bool private tokenTransferVolumeRuleActive;
    bool private totalSupplyVolatilityRuleActive;
=======

    /// Data contracts
    Fees fees;
    bool feeActive;
    
    /// Rule mappings
    mapping(ActionTypes => Rule) minTransfer;
    mapping(ActionTypes => Rule) minMaxBalance;   
    mapping(ActionTypes => Rule) adminWithdrawal;  
    mapping(ActionTypes => Rule) minBalByDate; 
    mapping(ActionTypes => Rule) tokenTransferVolume;
    mapping(ActionTypes => Rule) totalSupplyVolatility;
    /// Oracle rule mapping(allows multiple rules per action)
    mapping(ActionTypes => Rule[]) oracle;
    /// RuleIds for implemented tagged rules of the ERC721
    Rule[] private oracleRules;
>>>>>>> f9a4fd21

    /**
     * @dev Constructor sets params
     * @param _ruleProcessorProxyAddress of the protocol's Rule Processor contract.
     * @param _appManagerAddress address of the application AppManager.
     * @param _assetAddress address of the controlling asset.
     * @param _upgradeMode specifies whether this is a fresh CoinHandler or an upgrade replacement.
     */
    constructor(address _ruleProcessorProxyAddress, address _appManagerAddress, address _assetAddress, bool _upgradeMode) {
        if (_appManagerAddress == address(0) || _ruleProcessorProxyAddress == address(0) || _assetAddress == address(0)) 
            revert ZeroAddress();
        appManagerAddress = _appManagerAddress;
        appManager = IAppManager(_appManagerAddress);
        ruleProcessor = IRuleProcessor(_ruleProcessorProxyAddress);

        transferOwnership(_assetAddress);
        if (!_upgradeMode) {
            deployDataContract();
            emit HandlerDeployed(_appManagerAddress);
        } else {
            emit HandlerDeployed(_appManagerAddress);
        }
    }

    /**
     * @dev See {IERC165-supportsInterface}.
     */
    function supportsInterface(bytes4 interfaceId) public view virtual override(ERC165) returns (bool) {
        return interfaceId == type(IAdminWithdrawalRuleCapable).interfaceId || super.supportsInterface(interfaceId);
    }

    /**
     * @dev This function is the one called from the contract that implements this handler. It's the entry point.
     * @param balanceFrom token balance of sender address
     * @param balanceTo token balance of recipient address
     * @param _from sender address
     * @param _to recipient address
     * @param _sender the address triggering the contract action
     * @param _amount number of tokens transferred
     * @return true if all checks pass
     */
    function checkAllRules(uint256 balanceFrom, uint256 balanceTo, address _from, address _to, address _sender, uint256 _amount)external override onlyOwner returns (bool) {
        bool isFromBypassAccount = appManager.isRuleBypassAccount(_from);
        bool isToBypassAccount = appManager.isRuleBypassAccount(_to);
        ActionTypes action = determineTransferAction(_from, _to, _sender);
        // // All transfers to treasury account are allowed
        if (!appManager.isTreasury(_to)) {
            /// standard rules do not apply when either to or from is an admin
            if (!isFromBypassAccount && !isToBypassAccount) {
                /// appManager requires uint16 _nftValuationLimit and uin256 _tokenId for NFT pricing, 0 is passed for fungible token pricing
                appManager.checkApplicationRules(address(msg.sender), _from, _to, _amount,  0, 0, action, HandlerTypes.ERC20HANDLER); 
                _checkTaggedAndTradingRules(balanceFrom, balanceTo, _from, _to, _amount, action);
                _checkNonTaggedRules(_from, _to, _amount, action);
            } else if (adminWithdrawal[action].active && isFromBypassAccount) {
                ruleProcessor.checkAdminWithdrawalRule(adminWithdrawal[action].ruleId, balanceFrom, _amount);
                emit RulesBypassedViaRuleBypassAccount(address(msg.sender), appManagerAddress); 
            }
            
        }
         /// If all rule checks pass, return true
        return true;
    }

    /**
     * @dev This function uses the protocol's ruleProcessorto perform the actual  rule checks.
     * @param _from address of the from account
     * @param _to address of the to account
     * @param _amount number of tokens transferred
     * @param action if selling or buying (of ActionTypes type)
     */
<<<<<<< HEAD
     function _checkNonTaggedRules(address _from, address _to, uint256 _amount) internal {
        if (minTransferRuleActive) ruleProcessor.checkMinTransferPasses(minTransferRuleId, _amount);
        if (oracleRuleActive) ruleProcessor.checkOraclePasses(oracleRuleId, _to);
        if (tokenTransferVolumeRuleActive) {
            transferVolume = ruleProcessor.checkTokenTransferVolumePasses(tokenTransferVolumeRuleId, transferVolume, IToken(msg.sender).totalSupply(), _amount, lastTransferTs);
=======
    function _checkNonTaggedRules(address _from, address _to, uint256 _amount, ActionTypes action) internal {
        if (minTransfer[action].active) ruleProcessor.checkMinTransferPasses(minTransfer[action].ruleId, _amount);

        for (uint256 oracleRuleIndex; oracleRuleIndex < oracle[action].length; ) {
            if (oracle[action][oracleRuleIndex].active) ruleProcessor.checkOraclePasses(oracle[action][oracleRuleIndex].ruleId, _to);
            unchecked {
                ++oracleRuleIndex;
            }
        }
        if (tokenTransferVolume[action].active) {
            transferVolume = ruleProcessor.checkTokenTransferVolumePasses(tokenTransferVolume[action].ruleId, transferVolume, IToken(msg.sender).totalSupply(), _amount, lastTransferTs);
>>>>>>> f9a4fd21
            lastTransferTs = uint64(block.timestamp);
        }
        /// rule requires ruleID and either to or from address be zero address (mint/burn)
        if (totalSupplyVolatility[action].active && (_from == address(0x00) || _to == address(0x00))) {
            (volumeTotalForPeriod, totalSupplyForPeriod) = ruleProcessor.checkTotalSupplyVolatilityPasses(
                totalSupplyVolatility[action].ruleId,
                volumeTotalForPeriod,
                totalSupplyForPeriod,
                IToken(msg.sender).totalSupply(),
                _to == address(0x00) ? int(_amount) * -1 : int(_amount),
                lastSupplyUpdateTime
            );
            lastSupplyUpdateTime = uint64(block.timestamp);
        }
    }

    /**
     * @dev This function uses the protocol's ruleProcessor to perform the actual tagged rule checks.
     * @param _balanceFrom token balance of sender address
     * @param _balanceTo token balance of recipient address
     * @param _from address of the from account
     * @param _to address of the to account
     * @param _amount number of tokens transferred
     * @param action if selling or buying (of ActionTypes type)
     */
    function _checkTaggedAndTradingRules(uint256 _balanceFrom, uint256 _balanceTo, address _from, address _to,uint256 _amount, ActionTypes action) internal {
        _checkTaggedIndividualRules(_balanceFrom, _balanceTo, _from, _to, _amount, action);
    }

    /**
     * @dev This function consolidates all the tagged rules that utilize account tags plus all trading rules.
     * @param _balanceFrom token balance of sender address
     * @param _balanceTo token balance of recipient address
     * @param _from address of the from account
     * @param _to address of the to account
     * @param _amount number of tokens transferred
     * @param action if selling or buying (of ActionTypes type)
     */
    function _checkTaggedIndividualRules(uint256 _balanceFrom, uint256 _balanceTo, address _from, address _to,uint256 _amount, ActionTypes action) internal {
        bytes32[] memory toTags;
        bytes32[] memory fromTags;
        bool mustCheckPurchaseRules = action == ActionTypes.PURCHASE && !appManager.isTradingRuleBypasser(_to);
        bool mustCheckSellRules = action == ActionTypes.SELL && !appManager.isTradingRuleBypasser(_from);
        if ( minMaxBalance[action].active || minBalByDate[action].active || 
            (mustCheckPurchaseRules && purchaseLimitRuleActive) ||
            (mustCheckSellRules && sellLimitRuleActive)
        )
        {
            // We get all tags for sender and recipient
            toTags = appManager.getAllTags(_to);
            fromTags = appManager.getAllTags(_from);
        }
        if (minMaxBalance[action].active) 
            ruleProcessor.checkMinMaxAccountBalancePasses(minMaxBalance[action].ruleId, _balanceFrom, _balanceTo, _amount, toTags, fromTags);
        if (minBalByDate[action].active) 
            ruleProcessor.checkMinBalByDatePasses(minBalByDate[action].ruleId, _balanceFrom, _amount, fromTags);
        if((mustCheckPurchaseRules && (purchaseLimitRuleActive || purchasePercentageRuleActive)) || 
            (mustCheckSellRules && (sellLimitRuleActive || sellPercentageRuleActive))
        )
            _checkTradingRules(_from, _to, fromTags, toTags, _amount, action);
    }

<<<<<<< HEAD
    
    /**
     * @dev This function consolidates all the Risk rules that utilize tagged account Risk scores.
     * @param _from address of the from account
     * @param _to address of the to account
     * @param _transferValuation valuation of all tokens owned by the address in USD
     */
     function _checkRiskRules(address _from, address _to, uint256 _transferValuation) internal view {
        uint8 riskScoreTo = appManager.getRiskScore(_to);
        uint8 riskScoreFrom = appManager.getRiskScore(_from);
        if (transactionLimitByRiskRuleActive) {
            ruleProcessor.checkTransactionLimitByRiskScore(transactionLimitByRiskRuleId, riskScoreFrom, _transferValuation);
            if (_to != address(0)) {
                ruleProcessor.checkTransactionLimitByRiskScore(transactionLimitByRiskRuleId, riskScoreTo, _transferValuation);
            }
        }
=======
    /* <><><><><><><><><><><> Fee functions <><><><><><><><><><><><><><> */
    /**
     * @dev This function adds a fee to the token
     * @param _tag meta data tag for fee
     * @param _minBalance minimum balance for fee application
     * @param _maxBalance maximum balance for fee application
     * @param _feePercentage fee percentage to assess
     * @param _targetAccount target for the fee proceeds
     */
    function addFee(bytes32 _tag, uint256 _minBalance, uint256 _maxBalance, int24 _feePercentage, address _targetAccount) external ruleAdministratorOnly(appManagerAddress) {
        fees.addFee(_tag, _minBalance, _maxBalance, _feePercentage, _targetAccount);
        feeActive = true;
    }

    /**
     * @dev This function removes a fee to the token
     * @param _tag meta data tag for fee
     */
    function removeFee(bytes32 _tag) external ruleAdministratorOnly(appManagerAddress) {
        fees.removeFee(_tag);
    }

    /**
     * @dev returns the full mapping of fees
     * @param _tag meta data tag for fee
     * @return fee struct containing fee data
     */
    function getFee(bytes32 _tag) external view returns (Fees.Fee memory) {
        return fees.getFee(_tag);
    }

    /**
     * @dev returns the full mapping of fees
     * @return feeTotal total number of fees
     */
    function getFeeTotal() public view returns (uint256) {
        return fees.getFeeTotal();
    }

    /**
     * @dev Turn fees on/off
     * @param on_off value for fee status
     */
    function setFeeActivation(bool on_off) external ruleAdministratorOnly(appManagerAddress) {
        feeActive = on_off;
        emit FeeActivationSet(on_off);
    }

    /**
     * @dev returns the full mapping of fees
     * @return feeActive fee activation status
     */
    function isFeeActive() external view returns (bool) {
        return feeActive;
    }

    /**
     * @dev Get all the fees/discounts for the transaction. This is assessed and returned as two separate arrays. This was necessary because the fees may go to
     * different target accounts. Since struct arrays cannot be function parameters for external functions, two separate arrays must be used.
     * @param _from originating address
     * @param _balanceFrom Token balance of the sender address
     * @return feeCollectorAccounts list of where the fees are sent
     * @return feePercentages list of all applicable fees/discounts
     */
    function getApplicableFees(address _from, uint256 _balanceFrom) public view returns (address[] memory feeCollectorAccounts, int24[] memory feePercentages) {
        Fees.Fee memory fee;
        bytes32[] memory _fromTags = appManager.getAllTags(_from);
        int24 totalFeePercent;
        uint24 discount;
        if (_fromTags.length != 0 && !appManager.isAppAdministrator(_from)) {
            uint feeCount;
            // size the dynamic arrays by maximum possible fees
            feeCollectorAccounts = new address[](_fromTags.length);
            feePercentages = new int24[](_fromTags.length);
            /// loop through and accumulate the fee percentages based on tags
            for (uint i; i < _fromTags.length; ) {
                fee = fees.getFee(_fromTags[i]);
                // fee must be active and the initiating account must have an acceptable balance
                if (fee.feePercentage != 0 && _balanceFrom < fee.maxBalance && _balanceFrom > fee.minBalance) {
                    // if it's a discount, accumulate it for distribution among all applicable fees
                    if (fee.feePercentage < 0) {
                        discount = uint24((fee.feePercentage * -1)) + discount; // convert to uint
                    } else {
                        feePercentages[feeCount] = fee.feePercentage;
                        feeCollectorAccounts[feeCount] = fee.feeCollectorAccount;
                        // add to the total fee percentage
                        totalFeePercent += fee.feePercentage;
                        unchecked {
                            ++feeCount;
                        }
                    }
                }
                unchecked {
                    ++i;
                }
            }
            /// if an applicable discount(s) was found, then distribute it among all the fees
            if (discount > 0 && feeCount != 0) {
                // if there are fees to discount then do so
                uint24 discountSlice = ((discount * 100) / (uint24(feeCount))) / 100;
                for (uint i; i < feeCount; ) {
                    // if discount is greater than fee, then set to zero
                    if (int24(discountSlice) > feePercentages[i]) {
                        feePercentages[i] = 0;
                    } else {
                        feePercentages[i] -= int24(discountSlice);
                    }
                    unchecked {
                        ++i;
                    }
                }
            }
        }
        // if the total fees - discounts is greater than 100 percent, revert
        if (totalFeePercent - int24(discount) > 10000) {
            revert FeesAreGreaterThanTransactionAmount(_from);
        }
        return (feeCollectorAccounts, feePercentages);
>>>>>>> f9a4fd21
    }

    /// Rule Setters and Getters
    /**
     * @dev Set the minMaxBalanceRuleId. Restricted to app administrators only.
     * @notice that setting a rule will automatically activate it.
     * @param _actions the action types
     * @param _ruleId Rule Id to set
     */
    function setMinMaxBalanceRuleId(ActionTypes[] calldata _actions, uint32 _ruleId) external ruleAdministratorOnly(appManagerAddress) {
        ruleProcessor.validateMinMaxAccountBalance(_ruleId);
        for (uint i; i < _actions.length; ) {
            minMaxBalance[_actions[i]].ruleId = _ruleId;
            minMaxBalance[_actions[i]].active = true;            
            emit ApplicationHandlerActionApplied(MIN_MAX_BALANCE_LIMIT, _actions[i], _ruleId);
            unchecked {
                        ++i;
             }
        }            
    }

    /**
     * @dev enable/disable rule. Disabling a rule will save gas on transfer transactions.
     * @param _actions the action types
     * @param _on boolean representing if a rule must be checked or not.
     */
<<<<<<< HEAD
    function activateMinMaxBalanceRule(bool _on) external ruleAdministratorOnly(appManagerAddress) {
        minMaxBalanceRuleActive = _on;
        if (_on) {
            emit ApplicationHandlerActivated(MIN_MAX_BALANCE_LIMIT);
        } else {
            emit ApplicationHandlerDeactivated(MIN_MAX_BALANCE_LIMIT);
=======
    function activateMinMaxBalanceRule(ActionTypes[] calldata _actions, bool _on) external ruleAdministratorOnly(appManagerAddress) {
        for (uint i; i < _actions.length; ) {
            minMaxBalance[_actions[i]].active = _on;
            if (_on) {
                emit ApplicationHandlerActionActivated(MIN_MAX_BALANCE_LIMIT, _actions[i]);
            } else {
                emit ApplicationHandlerActionDeactivated(MIN_MAX_BALANCE_LIMIT, _actions[i]);
            }
            unchecked {
                ++i;
            }
>>>>>>> f9a4fd21
        }
    }

    /**
     * Get the minMaxBalanceRuleId.
     * @param _action the action type
     * @return minMaxBalance rule id.
     */
    function getMinMaxBalanceRuleId(ActionTypes _action) external view returns (uint32) {
        return minMaxBalance[_action].ruleId;
    }

    /**
     * @dev Tells you if the MinMaxBalanceRule is active or not.
     * @param _action the action type
     * @return boolean representing if the rule is active
     */
    function isMinMaxBalanceActive(ActionTypes _action) external view returns (bool) {
        return minMaxBalance[_action].active;
    }

    /**
     * @dev Set the minTransferRuleId. Restricted to app administrators only.
     * @notice that setting a rule will automatically activate it.
     * @param _actions the action type
     * @param _ruleId Rule Id to set
     */
    function setMinTransferRuleId(ActionTypes[] calldata _actions, uint32 _ruleId) external ruleAdministratorOnly(appManagerAddress) {
        for (uint i; i < _actions.length; ) {
            ruleProcessor.validateMinTransfer(_ruleId);
            minTransfer[_actions[i]].ruleId = _ruleId;
            minTransfer[_actions[i]].active = true;
            emit ApplicationHandlerActionApplied(MIN_TRANSFER, _actions[i], _ruleId);
            unchecked {
                ++i;
            }
        }
    }

    /**
     * @dev enable/disable rule. Disabling a rule will save gas on transfer transactions.
     * @param _actions the action type
     * @param _on boolean representing if a rule must be checked or not.
     */
<<<<<<< HEAD
    function activateMinTransfereRule(bool _on) external ruleAdministratorOnly(appManagerAddress) {
        minTransferRuleActive = _on;
        if (_on) {
            emit ApplicationHandlerActivated(MIN_TRANSFER);
        } else {
            emit ApplicationHandlerDeactivated(MIN_TRANSFER);
=======
    function activateMinTransferRule(ActionTypes[] calldata _actions, bool _on) external ruleAdministratorOnly(appManagerAddress) {
        for (uint i; i < _actions.length; ) {
            minTransfer[_actions[i]].active = _on;
            if (_on) {
                emit ApplicationHandlerActionActivated(MIN_TRANSFER, _actions[i]);
            } else {
                emit ApplicationHandlerActionDeactivated(MIN_TRANSFER, _actions[i]);
            }
            unchecked {
                ++i;
            }
>>>>>>> f9a4fd21
        }
    }

    /**
     * @dev Retrieve the minTransferRuleId
     * @param _action the action type
     * @return minTransferRuleId
     */
    function getMinTransferRuleId(ActionTypes _action) external view returns (uint32) {
        return minTransfer[_action].ruleId;
    }

    /**
     * @dev Tells you if the MinMaxBalanceRule is active or not.
     * @param _action the action type
     * @return boolean representing if the rule is active
     */
    function isMinTransferActive(ActionTypes _action) external view returns (bool) {
        return minTransfer[_action].active;
    }

    /**
     * @dev Set the oracleRuleId. Restricted to app administrators only.
     * @notice that setting a rule will automatically activate it.
     * @param _actions the action types
     * @param _ruleId Rule Id to set
     */
    function setOracleRuleId(ActionTypes[] calldata _actions, uint32 _ruleId) external ruleAdministratorOnly(appManagerAddress) {
        ruleProcessor.validateOracle(_ruleId);
        for (uint i; i < _actions.length; ) {
            if (oracle[_actions[i]].length >= MAX_ORACLE_RULES) {
                revert OracleRulesPerAssetLimitReached();
            }

            Rule memory newEntity;
            newEntity.ruleId = _ruleId;
            newEntity.active = true;
            oracle[_actions[i]].push(newEntity);
            emit ApplicationHandlerActionApplied(ORACLE, _actions[i], _ruleId);
            unchecked {
                        ++i;
            }
        }
    }

    /**
     * @dev enable/disable rule. Disabling a rule will save gas on transfer transactions.
     * @param _actions the action types
     * @param _on boolean representing if a rule must be checked or not.
     * @param ruleId the id of the rule to activate/deactivate
     */
<<<<<<< HEAD
    function activateOracleRule(bool _on) external ruleAdministratorOnly(appManagerAddress) {
        oracleRuleActive = _on;
        if (_on) {
            emit ApplicationHandlerActivated(ORACLE);
        } else {
            emit ApplicationHandlerDeactivated(ORACLE);
=======

    function activateOracleRule(ActionTypes[] calldata _actions, bool _on, uint32 ruleId) external ruleAdministratorOnly(appManagerAddress) {
        for (uint i; i < _actions.length; ) {
            
            for (uint256 oracleRuleIndex; oracleRuleIndex < oracle[_actions[i]].length; ) {
                if (oracle[_actions[i]][oracleRuleIndex].ruleId == ruleId) {
                    oracle[_actions[i]][oracleRuleIndex].active = _on;

                    if (_on) {
                        emit ApplicationHandlerActionActivated(ORACLE, _actions[i]);
                    } else {
                        emit ApplicationHandlerActionDeactivated(ORACLE, _actions[i]);
                    }
                }
                unchecked {
                    ++oracleRuleIndex;
                }
            }
            unchecked {
                    ++i;
            }
>>>>>>> f9a4fd21
        }
    }

    /**
     * @dev Retrieve the oracle rule id
     * @param _action the action type
     * @return oracleRuleId
     */
    function getOracleRuleIds(ActionTypes _action) external view returns (uint32[] memory ) {
        uint32[] memory ruleIds = new uint32[](oracle[_action].length);
        for (uint256 oracleRuleIndex; oracleRuleIndex < oracle[_action].length; ) {
            ruleIds[oracleRuleIndex] = oracle[_action][oracleRuleIndex].ruleId;
            unchecked {
                ++oracleRuleIndex;
            }
        }
        return ruleIds;
    }

    /**
     * @dev Tells you if the Oracle Rule is active or not.
     * @param _action the action type
     * @param ruleId the id of the rule to check
     * @return boolean representing if the rule is active
     */
    function isOracleActive(ActionTypes _action, uint32 ruleId) external view returns (bool) {
        for (uint256 oracleRuleIndex; oracleRuleIndex < oracle[_action].length; ) {
            if (oracle[_action][oracleRuleIndex].ruleId == ruleId) {
                return oracle[_action][oracleRuleIndex].active;
            }
            unchecked {
                ++oracleRuleIndex;
            }
        }
        return false;
    }

    /**
     * @dev Removes an oracle rule from the list.
     * @param _actions the action types
     * @param ruleId the id of the rule to remove
     */
    function removeOracleRule(ActionTypes[] calldata _actions, uint32 ruleId) external ruleAdministratorOnly(appManagerAddress) {
        for (uint i; i < _actions.length; ) {
            Rule memory lastId = oracle[_actions[i]][oracle[_actions[i]].length -1];
            if(ruleId != lastId.ruleId){
                uint index = 0;
                for (uint256 oracleRuleIndex; oracleRuleIndex < oracle[_actions[i]].length; ) {
                    if (oracle[_actions[i]][oracleRuleIndex].ruleId == ruleId) {
                        index = oracleRuleIndex; 
                        break;
                    }
                    unchecked {
                        ++oracleRuleIndex;
                    }
                }
                oracle[_actions[i]][index] = lastId;
            }

<<<<<<< HEAD
    /**
     * @dev enable/disable rule. Disabling a rule will save gas on transfer transactions.
     * @param _on boolean representing if a rule must be checked or not.
     */
    function activateTransactionLimitByRiskRule(bool _on) external ruleAdministratorOnly(appManagerAddress) {
        transactionLimitByRiskRuleActive = _on;
        if (_on) {
            emit ApplicationHandlerActivated(TX_SIZE_BY_RISK);
        } else {
            emit ApplicationHandlerDeactivated(TX_SIZE_BY_RISK);
=======
            oracle[_actions[i]].pop();
            unchecked {
                        ++i;
            }
>>>>>>> f9a4fd21
        }
    }

    /**
     * @dev Set the AdminWithdrawalRule. Restricted to app administrators only.
     * @notice that setting a rule will automatically activate it.
     * @param _actions the action type
     * @param _ruleId Rule Id to set
     */
    function setAdminWithdrawalRuleId(ActionTypes[] calldata _actions, uint32 _ruleId) external ruleAdministratorOnly(appManagerAddress) {
        ruleProcessor.validateAdminWithdrawal(_ruleId);
        /// if the rule is currently active, we check that time for current ruleId is expired. Revert if not expired.
        if (isAdminWithdrawalActiveForAnyAction()) {
            if (isAdminWithdrawalActiveAndApplicable()) revert AdminWithdrawalRuleisActive();
        }
        for (uint i; i < _actions.length; ) {
            /// after time expired on current rule we set new ruleId and maintain true for adminRuleActive bool.
            adminWithdrawal[_actions[i]].ruleId = _ruleId;
            adminWithdrawal[_actions[i]].active = true;
            emit ApplicationHandlerActionApplied(ADMIN_WITHDRAWAL, _actions[i], _ruleId);
            unchecked {
                ++i;
            }
        }
    }

    /**
     * @dev This function is used by the app manager to determine if the AdminWithdrawal rule is active for any actions
     * @return Success equals true if all checks pass
     */
    function isAdminWithdrawalActiveAndApplicable() public view override returns (bool) {
        bool active;
        uint8 action = 0;
        /// if the rule is active for any actions, set it as active and applicable.
        while (action <= LAST_POSSIBLE_ACTION) { 
            if (adminWithdrawal[ActionTypes(action)].active) {
                try ruleProcessor.checkAdminWithdrawalRule(adminWithdrawal[ActionTypes(action)].ruleId, 1, 1) {} catch {
                    active = true;
                    break;
                }
            }
            action++;
        }
        return active;
    }

    /**
     * @dev This function is used internally to check if the admin withdrawal is active for any actions
     * @return Success equals true if all checks pass
     */
    function isAdminWithdrawalActiveForAnyAction() internal view returns (bool) {
        bool active;
        uint8 action = 0;
        /// if the rule is active for any actions, set it as active and applicable.
        while (action <= LAST_POSSIBLE_ACTION) { 
            if (adminWithdrawal[ActionTypes(action)].active) {
                active = true;
                break;
            }
            action++;
        }
        return active;
    }

    /**
     * @dev enable/disable rule. Disabling a rule will save gas on transfer transactions.
     * @param _actions the action type
     * @param _on boolean representing if a rule must be checked or not.
     */
    function activateAdminWithdrawalRule(ActionTypes[] calldata _actions, bool _on) external ruleAdministratorOnly(appManagerAddress) {
        /// if the rule is currently active, we check that time for current ruleId is expired
        if (!_on) {
            if (isAdminWithdrawalActiveAndApplicable()) revert AdminWithdrawalRuleisActive();
        }
<<<<<<< HEAD
        adminWithdrawalActive = _on;
        if (_on) {
            emit ApplicationHandlerActivated(ADMIN_WITHDRAWAL);
        } else {
            emit ApplicationHandlerDeactivated(ADMIN_WITHDRAWAL);
=======
        for (uint i; i < _actions.length; ) {
            adminWithdrawal[_actions[i]].active = _on;
            if (_on) {
                emit ApplicationHandlerActionActivated(ADMIN_WITHDRAWAL, _actions[i]);
            } else {
                emit ApplicationHandlerActionDeactivated(ADMIN_WITHDRAWAL, _actions[i]);
            }
            unchecked {
                ++i;
            }
>>>>>>> f9a4fd21
        }
    }

    /**
     * @dev Tells you if the admin withdrawal rule is active or not.
     * @param _action the action type
     * @return boolean representing if the rule is active
     */
    function isAdminWithdrawalActive(ActionTypes _action) external view returns (bool) {
        return adminWithdrawal[_action].active;
    }

    /**
     * @dev Retrieve the admin withdrawal rule id
     * @param _action the action type
     * @return adminWithdrawalRuleId rule id
     */
    function getAdminWithdrawalRuleId(ActionTypes _action) external view returns (uint32) {
        return adminWithdrawal[_action].ruleId;
    }

    /**
     * @dev Retrieve the minimum balance by date rule id
     * @param _action the action type
     * @return minBalByDateRuleId rule id
     */
    function getMinBalByDateRule(ActionTypes _action) external view returns (uint32) {
        return minBalByDate[_action].ruleId;
    }

    /**
     * @dev Set the minBalByDateRuleId. Restricted to app administrators only.
     * @notice that setting a rule will automatically activate it.
     * @param _actions the action type
     * @param _ruleId Rule Id to set
     */
    function setMinBalByDateRuleId(ActionTypes[] calldata _actions, uint32 _ruleId) external ruleAdministratorOnly(appManagerAddress) {
        for (uint i; i < _actions.length; ) {
            ruleProcessor.validateMinBalByDate(_ruleId);
            minBalByDate[_actions[i]].ruleId = _ruleId;
            minBalByDate[_actions[i]].active = true;
            emit ApplicationHandlerActionApplied(MIN_ACCT_BAL_BY_DATE, _actions[i], _ruleId);
            unchecked {
                ++i;
            }
        }
    }

    /**
     * @dev Tells you if the min bal by date rule is active or not.
     * @param _actions the action type
     * @param _on boolean representing if the rule is active
     */
<<<<<<< HEAD
    function activateMinBalByDateRule(bool _on) external ruleAdministratorOnly(appManagerAddress) {
        minBalByDateRuleActive = _on;
        if (_on) {
            emit ApplicationHandlerActivated(MIN_ACCT_BAL_BY_DATE);
        } else {
            emit ApplicationHandlerDeactivated(MIN_ACCT_BAL_BY_DATE);
=======
    function activateMinBalByDateRule(ActionTypes[] calldata _actions, bool _on) external ruleAdministratorOnly(appManagerAddress) {
        for (uint i; i < _actions.length; ) {
            minBalByDate[_actions[i]].active = _on;
            if (_on) {
                emit ApplicationHandlerActionActivated(MIN_ACCT_BAL_BY_DATE, _actions[i]);
            } else {
                emit ApplicationHandlerActionDeactivated(MIN_ACCT_BAL_BY_DATE, _actions[i]);
            }
            unchecked {
                ++i;
            }
>>>>>>> f9a4fd21
        }
    }

    /**
     * @dev Tells you if the minBalByDateRuleActive is active or not.
     * @param _action the action type
     * @return boolean representing if the rule is active
     */
    function isMinBalByDateActive(ActionTypes _action) external view returns (bool) {
        return minBalByDate[_action].active;
    }

    /**
     * @dev Retrieve the token transfer volume rule id
     * @param _action the action type
     * @return tokenTransferVolumeRuleId rule id
     */
    function getTokenTransferVolumeRule(ActionTypes _action) external view returns (uint32) {
        return tokenTransferVolume[_action].ruleId;
    }

    /**
     * @dev Set the tokenTransferVolumeRuleId. Restricted to game admins only.
     * @notice that setting a rule will automatically activate it.
     * @param _actions the action type
     * @param _ruleId Rule Id to set
     */
    function setTokenTransferVolumeRuleId(ActionTypes[] calldata _actions, uint32 _ruleId) external ruleAdministratorOnly(appManagerAddress) {
        for (uint i; i < _actions.length; ) {
            ruleProcessor.validateTokenTransferVolume(_ruleId);
            tokenTransferVolume[_actions[i]].ruleId = _ruleId;
            tokenTransferVolume[_actions[i]].active = true;
            emit ApplicationHandlerActionApplied(TRANSFER_VOLUME, _actions[i], _ruleId);
            unchecked {
                ++i;
            }
        }
    }

    /**
     * @dev Tells you if the token transfer volume rule is active or not.
     * @param _actions the action type
     * @param _on boolean representing if the rule is active
     */
<<<<<<< HEAD
    function activateTokenTransferVolumeRule(bool _on) external ruleAdministratorOnly(appManagerAddress) {
        tokenTransferVolumeRuleActive = _on;
        if (_on) {
            emit ApplicationHandlerActivated(TRANSFER_VOLUME);
        } else {
            emit ApplicationHandlerDeactivated(TRANSFER_VOLUME);
=======
    function activateTokenTransferVolumeRule(ActionTypes[] calldata _actions, bool _on) external ruleAdministratorOnly(appManagerAddress) {
        for (uint i; i < _actions.length; ) {
            tokenTransferVolume[_actions[i]].active = _on;
            if (_on) {
                emit ApplicationHandlerActionActivated(TRANSFER_VOLUME, _actions[i]);
            } else {
                emit ApplicationHandlerActionDeactivated(TRANSFER_VOLUME, _actions[i]);
            }
            unchecked {
                ++i;
            }
>>>>>>> f9a4fd21
        }
    }

    /** 
     * @dev Tells you if the token transfer volume rule is active or not.
     * @param _action the action type
     * @return boolean representing if the rule is active
     */
    function isTokenTransferVolumeActive(ActionTypes _action) external view returns (bool) {
        return tokenTransferVolume[_action].active;
    }

    /**
     * @dev Retrieve the total supply volatility rule id
     * @param _action the action type
     * @return totalSupplyVolatilityRuleId rule id
     */
    function getTotalSupplyVolatilityRule(ActionTypes _action) external view returns (uint32) {
        return totalSupplyVolatility[_action].ruleId;
    }

    /**
     * @dev Set the tokenTransferVolumeRuleId. Restricted to game admins only.
     * @notice that setting a rule will automatically activate it.
     * @param _actions the action type
     * @param _ruleId Rule Id to set
     */
    function setTotalSupplyVolatilityRuleId(ActionTypes[] calldata _actions, uint32 _ruleId) external ruleAdministratorOnly(appManagerAddress) {
        for (uint i; i < _actions.length; ) {
            ruleProcessor.validateSupplyVolatility(_ruleId);
            totalSupplyVolatility[_actions[i]].ruleId = _ruleId;
            totalSupplyVolatility[_actions[i]].active = true;
            emit ApplicationHandlerActionApplied(SUPPLY_VOLATILITY, _actions[i], _ruleId);
            unchecked {
                ++i;
            }
        }
    }

    /**
     * @dev Tells you if the token total Supply Volatility rule is active or not.
     * @param _actions the action type
     * @param _on boolean representing if the rule is active
     */
<<<<<<< HEAD
    function activateTotalSupplyVolatilityRule(bool _on) external ruleAdministratorOnly(appManagerAddress) {
        totalSupplyVolatilityRuleActive = _on;
        if (_on) {
            emit ApplicationHandlerActivated(SUPPLY_VOLATILITY);
        } else {
            emit ApplicationHandlerDeactivated(SUPPLY_VOLATILITY);
=======
    function activateTotalSupplyVolatilityRule(ActionTypes[] calldata _actions, bool _on) external ruleAdministratorOnly(appManagerAddress) {
        for (uint i; i < _actions.length; ) {
            totalSupplyVolatility[_actions[i]].active = _on;
            if (_on) {
                emit ApplicationHandlerActionActivated(SUPPLY_VOLATILITY, _actions[i]);
            } else {
                emit ApplicationHandlerActionDeactivated(SUPPLY_VOLATILITY, _actions[i]);
            }
            unchecked {
                ++i;
            }
>>>>>>> f9a4fd21
        }
    }

    /**
     * @dev Tells you if the Total Supply Volatility is active or not.
     * @param _action the action type
     * @return boolean representing if the rule is active
     */
    function isTotalSupplyVolatilityActive(ActionTypes _action) external view returns (bool) {
        return totalSupplyVolatility[_action].active;
    }

    /**
     *@dev this function gets the total supply of the address.
     *@param _token address of the token to call totalSupply() of.
     */
    function getTotalSupply(address _token) internal view returns (uint256) {
        return IERC20(_token).totalSupply();
    }


    /// -------------DATA CONTRACT DEPLOYMENT---------------
    /**
     * @dev Deploy all the child data contracts. Only called internally from the constructor.
     */
    function deployDataContract() private {
        fees = new Fees();
    }

    /**
     * @dev Getter for the fee rules data contract address
     * @return feesDataAddress
     */
    function getFeesDataAddress() external view returns (address) {
        return address(fees);
    }

    /**
     * @dev This function is used to propose the new owner for data contracts.
     * @param _newOwner address of the new AppManager
     */
    function proposeDataContractMigration(address _newOwner) external appAdministratorOrOwnerOnly(appManagerAddress) {
        fees.proposeOwner(_newOwner);
    }

    /**
     * @dev This function is used to confirm this contract as the new owner for data contracts.
     */
    function confirmDataContractMigration(address _oldHandlerAddress) external appAdministratorOrOwnerOnly(appManagerAddress) {
        ProtocolERC20Handler oldHandler = ProtocolERC20Handler(_oldHandlerAddress);
        fees = Fees(oldHandler.getFeesDataAddress());
        fees.confirmOwner();
    }
}<|MERGE_RESOLUTION|>--- conflicted
+++ resolved
@@ -22,46 +22,7 @@
  */
 contract ProtocolERC20Handler is Ownable, ProtocolHandlerCommon, ProtocolHandlerTradingRulesCommon, IProtocolTokenHandler, IAdminWithdrawalRuleCapable, ERC165 {
     using ERC165Checker for address;
-<<<<<<< HEAD
-    /**
-     * Functions added so far:
-     * minTransfer
-     * MinMaxbalance
-     * oracle
-     * Balance by AccessLevel
-     * Balance Limit by Risk
-     * Transaction Limit by Risk
-     * AccessLevel Account balance
-     * Risk Score Transaction Limit
-     * Risk Score Account Balance Limit
-     */
-    string private riskScoreTokenId;
-   
-    /// RuleIds
-    uint32 private minTransferRuleId;
-    uint32 private oracleRuleId;
-    uint32 private minMaxBalanceRuleId;
-    uint32 private transactionLimitByRiskRuleId;
-    uint32 private adminWithdrawalRuleId;
-    uint32 private minBalByDateRuleId;
-    uint32 private tokenTransferVolumeRuleId;
-    uint32 private totalSupplyVolatilityRuleId;
-
-    /// on-off switches for rules
-    bool private minTransferRuleActive;
-    bool private oracleRuleActive;
-    bool private minMaxBalanceRuleActive;
-    bool private transactionLimitByRiskRuleActive;
-    bool private adminWithdrawalActive;
-    bool private minBalByDateRuleActive;
-    bool private tokenTransferVolumeRuleActive;
-    bool private totalSupplyVolatilityRuleActive;
-=======
-
-    /// Data contracts
-    Fees fees;
-    bool feeActive;
-    
+  
     /// Rule mappings
     mapping(ActionTypes => Rule) minTransfer;
     mapping(ActionTypes => Rule) minMaxBalance;   
@@ -73,7 +34,6 @@
     mapping(ActionTypes => Rule[]) oracle;
     /// RuleIds for implemented tagged rules of the ERC721
     Rule[] private oracleRules;
->>>>>>> f9a4fd21
 
     /**
      * @dev Constructor sets params
@@ -144,13 +104,6 @@
      * @param _amount number of tokens transferred
      * @param action if selling or buying (of ActionTypes type)
      */
-<<<<<<< HEAD
-     function _checkNonTaggedRules(address _from, address _to, uint256 _amount) internal {
-        if (minTransferRuleActive) ruleProcessor.checkMinTransferPasses(minTransferRuleId, _amount);
-        if (oracleRuleActive) ruleProcessor.checkOraclePasses(oracleRuleId, _to);
-        if (tokenTransferVolumeRuleActive) {
-            transferVolume = ruleProcessor.checkTokenTransferVolumePasses(tokenTransferVolumeRuleId, transferVolume, IToken(msg.sender).totalSupply(), _amount, lastTransferTs);
-=======
     function _checkNonTaggedRules(address _from, address _to, uint256 _amount, ActionTypes action) internal {
         if (minTransfer[action].active) ruleProcessor.checkMinTransferPasses(minTransfer[action].ruleId, _amount);
 
@@ -162,7 +115,6 @@
         }
         if (tokenTransferVolume[action].active) {
             transferVolume = ruleProcessor.checkTokenTransferVolumePasses(tokenTransferVolume[action].ruleId, transferVolume, IToken(msg.sender).totalSupply(), _amount, lastTransferTs);
->>>>>>> f9a4fd21
             lastTransferTs = uint64(block.timestamp);
         }
         /// rule requires ruleID and either to or from address be zero address (mint/burn)
@@ -225,145 +177,6 @@
             _checkTradingRules(_from, _to, fromTags, toTags, _amount, action);
     }
 
-<<<<<<< HEAD
-    
-    /**
-     * @dev This function consolidates all the Risk rules that utilize tagged account Risk scores.
-     * @param _from address of the from account
-     * @param _to address of the to account
-     * @param _transferValuation valuation of all tokens owned by the address in USD
-     */
-     function _checkRiskRules(address _from, address _to, uint256 _transferValuation) internal view {
-        uint8 riskScoreTo = appManager.getRiskScore(_to);
-        uint8 riskScoreFrom = appManager.getRiskScore(_from);
-        if (transactionLimitByRiskRuleActive) {
-            ruleProcessor.checkTransactionLimitByRiskScore(transactionLimitByRiskRuleId, riskScoreFrom, _transferValuation);
-            if (_to != address(0)) {
-                ruleProcessor.checkTransactionLimitByRiskScore(transactionLimitByRiskRuleId, riskScoreTo, _transferValuation);
-            }
-        }
-=======
-    /* <><><><><><><><><><><> Fee functions <><><><><><><><><><><><><><> */
-    /**
-     * @dev This function adds a fee to the token
-     * @param _tag meta data tag for fee
-     * @param _minBalance minimum balance for fee application
-     * @param _maxBalance maximum balance for fee application
-     * @param _feePercentage fee percentage to assess
-     * @param _targetAccount target for the fee proceeds
-     */
-    function addFee(bytes32 _tag, uint256 _minBalance, uint256 _maxBalance, int24 _feePercentage, address _targetAccount) external ruleAdministratorOnly(appManagerAddress) {
-        fees.addFee(_tag, _minBalance, _maxBalance, _feePercentage, _targetAccount);
-        feeActive = true;
-    }
-
-    /**
-     * @dev This function removes a fee to the token
-     * @param _tag meta data tag for fee
-     */
-    function removeFee(bytes32 _tag) external ruleAdministratorOnly(appManagerAddress) {
-        fees.removeFee(_tag);
-    }
-
-    /**
-     * @dev returns the full mapping of fees
-     * @param _tag meta data tag for fee
-     * @return fee struct containing fee data
-     */
-    function getFee(bytes32 _tag) external view returns (Fees.Fee memory) {
-        return fees.getFee(_tag);
-    }
-
-    /**
-     * @dev returns the full mapping of fees
-     * @return feeTotal total number of fees
-     */
-    function getFeeTotal() public view returns (uint256) {
-        return fees.getFeeTotal();
-    }
-
-    /**
-     * @dev Turn fees on/off
-     * @param on_off value for fee status
-     */
-    function setFeeActivation(bool on_off) external ruleAdministratorOnly(appManagerAddress) {
-        feeActive = on_off;
-        emit FeeActivationSet(on_off);
-    }
-
-    /**
-     * @dev returns the full mapping of fees
-     * @return feeActive fee activation status
-     */
-    function isFeeActive() external view returns (bool) {
-        return feeActive;
-    }
-
-    /**
-     * @dev Get all the fees/discounts for the transaction. This is assessed and returned as two separate arrays. This was necessary because the fees may go to
-     * different target accounts. Since struct arrays cannot be function parameters for external functions, two separate arrays must be used.
-     * @param _from originating address
-     * @param _balanceFrom Token balance of the sender address
-     * @return feeCollectorAccounts list of where the fees are sent
-     * @return feePercentages list of all applicable fees/discounts
-     */
-    function getApplicableFees(address _from, uint256 _balanceFrom) public view returns (address[] memory feeCollectorAccounts, int24[] memory feePercentages) {
-        Fees.Fee memory fee;
-        bytes32[] memory _fromTags = appManager.getAllTags(_from);
-        int24 totalFeePercent;
-        uint24 discount;
-        if (_fromTags.length != 0 && !appManager.isAppAdministrator(_from)) {
-            uint feeCount;
-            // size the dynamic arrays by maximum possible fees
-            feeCollectorAccounts = new address[](_fromTags.length);
-            feePercentages = new int24[](_fromTags.length);
-            /// loop through and accumulate the fee percentages based on tags
-            for (uint i; i < _fromTags.length; ) {
-                fee = fees.getFee(_fromTags[i]);
-                // fee must be active and the initiating account must have an acceptable balance
-                if (fee.feePercentage != 0 && _balanceFrom < fee.maxBalance && _balanceFrom > fee.minBalance) {
-                    // if it's a discount, accumulate it for distribution among all applicable fees
-                    if (fee.feePercentage < 0) {
-                        discount = uint24((fee.feePercentage * -1)) + discount; // convert to uint
-                    } else {
-                        feePercentages[feeCount] = fee.feePercentage;
-                        feeCollectorAccounts[feeCount] = fee.feeCollectorAccount;
-                        // add to the total fee percentage
-                        totalFeePercent += fee.feePercentage;
-                        unchecked {
-                            ++feeCount;
-                        }
-                    }
-                }
-                unchecked {
-                    ++i;
-                }
-            }
-            /// if an applicable discount(s) was found, then distribute it among all the fees
-            if (discount > 0 && feeCount != 0) {
-                // if there are fees to discount then do so
-                uint24 discountSlice = ((discount * 100) / (uint24(feeCount))) / 100;
-                for (uint i; i < feeCount; ) {
-                    // if discount is greater than fee, then set to zero
-                    if (int24(discountSlice) > feePercentages[i]) {
-                        feePercentages[i] = 0;
-                    } else {
-                        feePercentages[i] -= int24(discountSlice);
-                    }
-                    unchecked {
-                        ++i;
-                    }
-                }
-            }
-        }
-        // if the total fees - discounts is greater than 100 percent, revert
-        if (totalFeePercent - int24(discount) > 10000) {
-            revert FeesAreGreaterThanTransactionAmount(_from);
-        }
-        return (feeCollectorAccounts, feePercentages);
->>>>>>> f9a4fd21
-    }
-
     /// Rule Setters and Getters
     /**
      * @dev Set the minMaxBalanceRuleId. Restricted to app administrators only.
@@ -388,14 +201,6 @@
      * @param _actions the action types
      * @param _on boolean representing if a rule must be checked or not.
      */
-<<<<<<< HEAD
-    function activateMinMaxBalanceRule(bool _on) external ruleAdministratorOnly(appManagerAddress) {
-        minMaxBalanceRuleActive = _on;
-        if (_on) {
-            emit ApplicationHandlerActivated(MIN_MAX_BALANCE_LIMIT);
-        } else {
-            emit ApplicationHandlerDeactivated(MIN_MAX_BALANCE_LIMIT);
-=======
     function activateMinMaxBalanceRule(ActionTypes[] calldata _actions, bool _on) external ruleAdministratorOnly(appManagerAddress) {
         for (uint i; i < _actions.length; ) {
             minMaxBalance[_actions[i]].active = _on;
@@ -407,7 +212,6 @@
             unchecked {
                 ++i;
             }
->>>>>>> f9a4fd21
         }
     }
 
@@ -452,14 +256,6 @@
      * @param _actions the action type
      * @param _on boolean representing if a rule must be checked or not.
      */
-<<<<<<< HEAD
-    function activateMinTransfereRule(bool _on) external ruleAdministratorOnly(appManagerAddress) {
-        minTransferRuleActive = _on;
-        if (_on) {
-            emit ApplicationHandlerActivated(MIN_TRANSFER);
-        } else {
-            emit ApplicationHandlerDeactivated(MIN_TRANSFER);
-=======
     function activateMinTransferRule(ActionTypes[] calldata _actions, bool _on) external ruleAdministratorOnly(appManagerAddress) {
         for (uint i; i < _actions.length; ) {
             minTransfer[_actions[i]].active = _on;
@@ -471,7 +267,6 @@
             unchecked {
                 ++i;
             }
->>>>>>> f9a4fd21
         }
     }
 
@@ -523,14 +318,6 @@
      * @param _on boolean representing if a rule must be checked or not.
      * @param ruleId the id of the rule to activate/deactivate
      */
-<<<<<<< HEAD
-    function activateOracleRule(bool _on) external ruleAdministratorOnly(appManagerAddress) {
-        oracleRuleActive = _on;
-        if (_on) {
-            emit ApplicationHandlerActivated(ORACLE);
-        } else {
-            emit ApplicationHandlerDeactivated(ORACLE);
-=======
 
     function activateOracleRule(ActionTypes[] calldata _actions, bool _on, uint32 ruleId) external ruleAdministratorOnly(appManagerAddress) {
         for (uint i; i < _actions.length; ) {
@@ -552,7 +339,6 @@
             unchecked {
                     ++i;
             }
->>>>>>> f9a4fd21
         }
     }
 
@@ -612,23 +398,10 @@
                 oracle[_actions[i]][index] = lastId;
             }
 
-<<<<<<< HEAD
-    /**
-     * @dev enable/disable rule. Disabling a rule will save gas on transfer transactions.
-     * @param _on boolean representing if a rule must be checked or not.
-     */
-    function activateTransactionLimitByRiskRule(bool _on) external ruleAdministratorOnly(appManagerAddress) {
-        transactionLimitByRiskRuleActive = _on;
-        if (_on) {
-            emit ApplicationHandlerActivated(TX_SIZE_BY_RISK);
-        } else {
-            emit ApplicationHandlerDeactivated(TX_SIZE_BY_RISK);
-=======
             oracle[_actions[i]].pop();
             unchecked {
                         ++i;
             }
->>>>>>> f9a4fd21
         }
     }
 
@@ -703,13 +476,6 @@
         if (!_on) {
             if (isAdminWithdrawalActiveAndApplicable()) revert AdminWithdrawalRuleisActive();
         }
-<<<<<<< HEAD
-        adminWithdrawalActive = _on;
-        if (_on) {
-            emit ApplicationHandlerActivated(ADMIN_WITHDRAWAL);
-        } else {
-            emit ApplicationHandlerDeactivated(ADMIN_WITHDRAWAL);
-=======
         for (uint i; i < _actions.length; ) {
             adminWithdrawal[_actions[i]].active = _on;
             if (_on) {
@@ -720,7 +486,6 @@
             unchecked {
                 ++i;
             }
->>>>>>> f9a4fd21
         }
     }
 
@@ -774,14 +539,6 @@
      * @param _actions the action type
      * @param _on boolean representing if the rule is active
      */
-<<<<<<< HEAD
-    function activateMinBalByDateRule(bool _on) external ruleAdministratorOnly(appManagerAddress) {
-        minBalByDateRuleActive = _on;
-        if (_on) {
-            emit ApplicationHandlerActivated(MIN_ACCT_BAL_BY_DATE);
-        } else {
-            emit ApplicationHandlerDeactivated(MIN_ACCT_BAL_BY_DATE);
-=======
     function activateMinBalByDateRule(ActionTypes[] calldata _actions, bool _on) external ruleAdministratorOnly(appManagerAddress) {
         for (uint i; i < _actions.length; ) {
             minBalByDate[_actions[i]].active = _on;
@@ -793,7 +550,6 @@
             unchecked {
                 ++i;
             }
->>>>>>> f9a4fd21
         }
     }
 
@@ -838,14 +594,6 @@
      * @param _actions the action type
      * @param _on boolean representing if the rule is active
      */
-<<<<<<< HEAD
-    function activateTokenTransferVolumeRule(bool _on) external ruleAdministratorOnly(appManagerAddress) {
-        tokenTransferVolumeRuleActive = _on;
-        if (_on) {
-            emit ApplicationHandlerActivated(TRANSFER_VOLUME);
-        } else {
-            emit ApplicationHandlerDeactivated(TRANSFER_VOLUME);
-=======
     function activateTokenTransferVolumeRule(ActionTypes[] calldata _actions, bool _on) external ruleAdministratorOnly(appManagerAddress) {
         for (uint i; i < _actions.length; ) {
             tokenTransferVolume[_actions[i]].active = _on;
@@ -857,7 +605,6 @@
             unchecked {
                 ++i;
             }
->>>>>>> f9a4fd21
         }
     }
 
@@ -902,14 +649,6 @@
      * @param _actions the action type
      * @param _on boolean representing if the rule is active
      */
-<<<<<<< HEAD
-    function activateTotalSupplyVolatilityRule(bool _on) external ruleAdministratorOnly(appManagerAddress) {
-        totalSupplyVolatilityRuleActive = _on;
-        if (_on) {
-            emit ApplicationHandlerActivated(SUPPLY_VOLATILITY);
-        } else {
-            emit ApplicationHandlerDeactivated(SUPPLY_VOLATILITY);
-=======
     function activateTotalSupplyVolatilityRule(ActionTypes[] calldata _actions, bool _on) external ruleAdministratorOnly(appManagerAddress) {
         for (uint i; i < _actions.length; ) {
             totalSupplyVolatility[_actions[i]].active = _on;
@@ -921,7 +660,6 @@
             unchecked {
                 ++i;
             }
->>>>>>> f9a4fd21
         }
     }
 

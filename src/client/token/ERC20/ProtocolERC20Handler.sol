// SPDX-License-Identifier: UNLICENSED
pragma solidity ^0.8.17;

/// TODO Create a wizard that creates custom versions of this contract for each implementation.

import "@openzeppelin/contracts/access/Ownable.sol";
import "@openzeppelin/contracts/utils/introspection/ERC165Checker.sol";
import {IZeroAddressError, IAssetHandlerErrors} from "src/common/IErrors.sol";
import "../ProtocolHandlerCommon.sol";
import "@openzeppelin/contracts/utils/introspection/ERC165.sol";
import "@openzeppelin/contracts/token/ERC20/IERC20.sol";
import "src/client/token/data/Fees.sol";
import "src/client/token/ProtocolHandlerCommon.sol";
<<<<<<< HEAD
=======
import {IZeroAddressError, IAssetHandlerErrors} from "src/common/IErrors.sol";
import "../ProtocolHandlerTradingRulesCommon.sol";
>>>>>>> 95dc11cc

/**
 * @title Example ApplicationERC20Handler Contract
 * @author @ShaneDuncan602, @oscarsernarosero, @TJ-Everett
 * @dev This contract performs all rule checks related to the the ERC20 that implements it.
 * @notice Any rules may be updated by modifying this contract, redeploying, and pointing the ERC20 to the new version.
 */
<<<<<<< HEAD
contract ProtocolERC20Handler is Ownable, ProtocolHandlerCommon, AppAdministratorOnly, IAdminWithdrawalRuleCapable, ERC165 {
=======
contract ProtocolERC20Handler is Ownable, ProtocolHandlerCommon, ProtocolHandlerTradingRulesCommon, IProtocolTokenHandler, IAdminWithdrawalRuleCapable, ERC165 {
>>>>>>> 95dc11cc
    using ERC165Checker for address;
    /**
     * Functions added so far:
     * minTransfer
     * MinMaxbalance
     * oracle
     * Balance by AccessLevel
     * Balance Limit by Risk
     * Transaction Limit by Risk
     * AccessLevel Account balance
     * Risk Score Transaction Limit
     * Risk Score Account Balance Limit
     */
    string private riskScoreTokenId;
   
    /// RuleIds
    uint32 private minTransferRuleId;
    uint32 private oracleRuleId;
    uint32 private minMaxBalanceRuleId;
    uint32 private transactionLimitByRiskRuleId;
    uint32 private adminWithdrawalRuleId;
    uint32 private minBalByDateRuleId;
    uint32 private tokenTransferVolumeRuleId;
    uint32 private totalSupplyVolatilityRuleId;

    /// on-off switches for rules
    bool private minTransferRuleActive;
    bool private oracleRuleActive;
    bool private minMaxBalanceRuleActive;
    bool private transactionLimitByRiskRuleActive;
    bool private adminWithdrawalActive;
    bool private minBalByDateRuleActive;
    bool private tokenTransferVolumeRuleActive;
    bool private totalSupplyVolatilityRuleActive;

    /**
     * @dev Constructor sets params
     * @param _ruleProcessorProxyAddress of the protocol's Rule Processor contract.
     * @param _appManagerAddress address of the application AppManager.
     * @param _assetAddress address of the controlling asset.
     * @param _upgradeMode specifies whether this is a fresh CoinHandler or an upgrade replacement.
     */
    constructor(address _ruleProcessorProxyAddress, address _appManagerAddress, address _assetAddress, bool _upgradeMode) {
        if (_appManagerAddress == address(0) || _ruleProcessorProxyAddress == address(0) || _assetAddress == address(0)) 
            revert ZeroAddress();
        appManagerAddress = _appManagerAddress;
        appManager = IAppManager(_appManagerAddress);
        ruleProcessor = IRuleProcessor(_ruleProcessorProxyAddress);
        transferOwnership(_assetAddress);
        if (!_upgradeMode) {
            deployDataContract();
            emit HandlerDeployed(_appManagerAddress);
        } else {
            emit HandlerDeployed(_appManagerAddress);
        }
    }

    /**
     * @dev See {IERC165-supportsInterface}.
     */
    function supportsInterface(bytes4 interfaceId) public view virtual override(ERC165) returns (bool) {
        return interfaceId == type(IAdminWithdrawalRuleCapable).interfaceId || super.supportsInterface(interfaceId);
    }

    /**
     * @dev This function is the one called from the contract that implements this handler. It's the entry point.
     * @param balanceFrom token balance of sender address
     * @param balanceTo token balance of recipient address
     * @param _from sender address
     * @param _to recipient address
     * @param _sender the address triggering the contract action
     * @param _amount number of tokens transferred
     * @return true if all checks pass
     */
    function checkAllRules(uint256 balanceFrom, uint256 balanceTo, address _from, address _to, address _sender, uint256 _amount)external override onlyOwner returns (bool) {
        bool isFromBypassAccount = appManager.isRuleBypassAccount(_from);
        bool isToBypassAccount = appManager.isRuleBypassAccount(_to);
        ActionTypes action = determineTransferAction(_from, _to, _sender);
        // // All transfers to treasury account are allowed
        if (!appManager.isTreasury(_to)) {
            /// standard rules do not apply when either to or from is an admin
            if (!isFromBypassAccount && !isToBypassAccount) {
                uint128 balanceValuation;
                uint128 price;
                uint128 transferValuation;
                if (appManager.requireValuations()) {
                    balanceValuation = uint128(getAccTotalValuation(_to, 0));
                    price = uint128(_getERC20Price(msg.sender));
                    transferValuation = uint128((price * _amount) / (10 ** IToken(msg.sender).decimals()));
                }
                appManager.checkApplicationRules( _from, _to, balanceValuation, transferValuation, action);
                _checkTaggedAndTradingRules(balanceFrom, balanceTo, _from, _to, _amount, action);
                _checkNonTaggedRules(_from, _to, _amount);
            } else if (adminWithdrawalActive && isFromBypassAccount) {
                ruleProcessor.checkAdminWithdrawalRule(adminWithdrawalRuleId, balanceFrom, _amount);
                emit RulesBypassedViaRuleBypassAccount(address(msg.sender), appManagerAddress); 
            }
            
        }
         /// If all rule checks pass, return true
        return true;
    }

    /**
     * @dev This function uses the protocol's ruleProcessorto perform the actual  rule checks.
     * @param _from address of the from account
     * @param _to address of the to account
     * @param _amount number of tokens transferred
     */
     function _checkNonTaggedRules(address _from, address _to, uint256 _amount) internal {
        if (minTransferRuleActive) ruleProcessor.checkMinTransferPasses(minTransferRuleId, _amount);
        if (oracleRuleActive) ruleProcessor.checkOraclePasses(oracleRuleId, _to);
        if (tokenTransferVolumeRuleActive) {
            transferVolume = ruleProcessor.checkTokenTransferVolumePasses(tokenTransferVolumeRuleId, transferVolume, IToken(msg.sender).totalSupply(), _amount, lastTransferTs);
            lastTransferTs = uint64(block.timestamp);
        }
        /// rule requires ruleID and either to or from address be zero address (mint/burn)
        if (totalSupplyVolatilityRuleActive && (_from == address(0x00) || _to == address(0x00))) {
            (volumeTotalForPeriod, totalSupplyForPeriod) = ruleProcessor.checkTotalSupplyVolatilityPasses(
                totalSupplyVolatilityRuleId,
                volumeTotalForPeriod,
                totalSupplyForPeriod,
                IToken(msg.sender).totalSupply(),
                _to == address(0x00) ? int(_amount) * -1 : int(_amount),
                lastSupplyUpdateTime
            );
            lastSupplyUpdateTime = uint64(block.timestamp);
        }
    }

    /**
     * @dev This function uses the protocol's ruleProcessor to perform the actual tagged rule checks.
     * @param _balanceFrom token balance of sender address
     * @param _balanceTo token balance of recipient address
     * @param _from address of the from account
     * @param _to address of the to account
     * @param _amount number of tokens transferred
     * @param action if selling or buying (of ActionTypes type)
     */
    function _checkTaggedAndTradingRules(uint256 _balanceFrom, uint256 _balanceTo, address _from, address _to,uint256 _amount, ActionTypes action) internal {
        _checkTaggedIndividualRules(_balanceFrom, _balanceTo, _from, _to, _amount, action);
        /// we only ask for price if we need it since this might cause the contract to require setting the pricing contracts when there is no need
        if (transactionLimitByRiskRuleActive) {
            uint256 price = _getERC20Price(msg.sender);
            uint256 transferValuation = (price * _amount) / (10 ** IToken(msg.sender).decimals());
            _checkRiskRules(_from, _to, transferValuation);
        }
    }

    /**
     * @dev This function consolidates all the tagged rules that utilize account tags plus all trading rules.
     * @param _balanceFrom token balance of sender address
     * @param _balanceTo token balance of recipient address
     * @param _from address of the from account
     * @param _to address of the to account
     * @param _amount number of tokens transferred
     * @param action if selling or buying (of ActionTypes type)
     */
    function _checkTaggedIndividualRules(uint256 _balanceFrom, uint256 _balanceTo, address _from, address _to,uint256 _amount, ActionTypes action) internal {
        bytes32[] memory toTags;
        bytes32[] memory fromTags;
        bool mustCheckPurchaseRules = action == ActionTypes.PURCHASE && !appManager.isTradingRuleBypasser(_to);
        bool mustCheckSellRules = action == ActionTypes.SELL && !appManager.isTradingRuleBypasser(_from);
        if ( minMaxBalanceRuleActive || minBalByDateRuleActive || 
            (mustCheckPurchaseRules && purchaseLimitRuleActive) ||
            (mustCheckSellRules && sellLimitRuleActive)
        )
        {
            // We get all tags for sender and recipient
            toTags = appManager.getAllTags(_to);
            fromTags = appManager.getAllTags(_from);
        }
        if (minMaxBalanceRuleActive) 
            ruleProcessor.checkMinMaxAccountBalancePasses(minMaxBalanceRuleId, _balanceFrom, _balanceTo, _amount, toTags, fromTags);
        if (minBalByDateRuleActive) 
            ruleProcessor.checkMinBalByDatePasses(minBalByDateRuleId, _balanceFrom, _amount, fromTags);
        if((mustCheckPurchaseRules && (purchaseLimitRuleActive || purchasePercentageRuleActive)) || 
            (mustCheckSellRules && (sellLimitRuleActive || sellPercentageRuleActive))
        )
            _checkTradingRules(_from, _to, fromTags, toTags, _amount, action);
    }

    
    /**
     * @dev This function consolidates all the Risk rules that utilize tagged account Risk scores.
     * @param _from address of the from account
     * @param _to address of the to account
     * @param _transferValuation valuation of all tokens owned by the address in USD
     */
     function _checkRiskRules(address _from, address _to, uint256 _transferValuation) internal view {
        uint8 riskScoreTo = appManager.getRiskScore(_to);
        uint8 riskScoreFrom = appManager.getRiskScore(_from);
        if (transactionLimitByRiskRuleActive) {
            ruleProcessor.checkTransactionLimitByRiskScore(transactionLimitByRiskRuleId, riskScoreFrom, _transferValuation);
            if (_to != address(0)) {
                ruleProcessor.checkTransactionLimitByRiskScore(transactionLimitByRiskRuleId, riskScoreTo, _transferValuation);
            }
        }
    }

    /// Rule Setters and Getters
    /**
     * @dev Set the minMaxBalanceRuleId. Restricted to app administrators only.
     * @notice that setting a rule will automatically activate it.
     * @param _ruleId Rule Id to set
     */
    function setMinMaxBalanceRuleId(uint32 _ruleId) external ruleAdministratorOnly(appManagerAddress) {
        ruleProcessor.validateMinMaxAccountBalance(_ruleId);
        minMaxBalanceRuleId = _ruleId;
        minMaxBalanceRuleActive = true;
        emit ApplicationHandlerApplied(MIN_MAX_BALANCE_LIMIT, _ruleId);
    }

    /**
     * @dev enable/disable rule. Disabling a rule will save gas on transfer transactions.
     * @param _on boolean representing if a rule must be checked or not.
     */
    function activateMinMaxBalanceRule(bool _on) external ruleAdministratorOnly(appManagerAddress) {
        minMaxBalanceRuleActive = _on;
        if (_on) {
            emit ApplicationHandlerActivated(MIN_MAX_BALANCE_LIMIT);
        } else {
            emit ApplicationHandlerDeactivated(MIN_MAX_BALANCE_LIMIT);
        }
    }

    /**
     * Get the minMaxBalanceRuleId.
     * @return minMaxBalance rule id.
     */
    function getMinMaxBalanceRuleId() external view returns (uint32) {
        return minMaxBalanceRuleId;
    }

    /**
     * @dev Tells you if the MinMaxBalanceRule is active or not.
     * @return boolean representing if the rule is active
     */
    function isMinMaxBalanceActive() external view returns (bool) {
        return minMaxBalanceRuleActive;
    }

    /**
     * @dev Set the minTransferRuleId. Restricted to app administrators only.
     * @notice that setting a rule will automatically activate it.
     * @param _ruleId Rule Id to set
     */
    function setMinTransferRuleId(uint32 _ruleId) external ruleAdministratorOnly(appManagerAddress) {
        ruleProcessor.validateMinTransfer(_ruleId);
        minTransferRuleId = _ruleId;
        minTransferRuleActive = true;
        emit ApplicationHandlerApplied(MIN_TRANSFER, _ruleId);
    }

    /**
     * @dev enable/disable rule. Disabling a rule will save gas on transfer transactions.
     * @param _on boolean representing if a rule must be checked or not.
     */
    function activateMinTransfereRule(bool _on) external ruleAdministratorOnly(appManagerAddress) {
        minTransferRuleActive = _on;
        if (_on) {
            emit ApplicationHandlerActivated(MIN_TRANSFER);
        } else {
            emit ApplicationHandlerDeactivated(MIN_TRANSFER);
        }
    }

    /**
     * @dev Retrieve the minTransferRuleId
     * @return minTransferRuleId
     */
    function getMinTransferRuleId() external view returns (uint32) {
        return minTransferRuleId;
    }

    /**
     * @dev Tells you if the MinMaxBalanceRule is active or not.
     * @return boolean representing if the rule is active
     */
    function isMinTransferActive() external view returns (bool) {
        return minTransferRuleActive;
    }

    /**
     * @dev Set the oracleRuleId. Restricted to app administrators only.
     * @notice that setting a rule will automatically activate it.
     * @param _ruleId Rule Id to set
     */
    function setOracleRuleId(uint32 _ruleId) external ruleAdministratorOnly(appManagerAddress) {
        ruleProcessor.validateOracle(_ruleId);
        oracleRuleId = _ruleId;
        oracleRuleActive = true;
        emit ApplicationHandlerApplied(ORACLE, _ruleId);
    }

    /**
     * @dev enable/disable rule. Disabling a rule will save gas on transfer transactions.
     * @param _on boolean representing if a rule must be checked or not.
     */
    function activateOracleRule(bool _on) external ruleAdministratorOnly(appManagerAddress) {
        oracleRuleActive = _on;
        if (_on) {
            emit ApplicationHandlerActivated(ORACLE);
        } else {
            emit ApplicationHandlerDeactivated(ORACLE);
        }
    }

    /**
     * @dev Retrieve the oracle rule id
     * @return oracleRuleId
     */
    function getOracleRuleId() external view returns (uint32) {
        return oracleRuleId;
    }

    /**
     * @dev Tells you if the Oracle Rule is active or not.
     * @return boolean representing if the rule is active
     */
    function isOracleActive() external view returns (bool) {
        return oracleRuleActive;
    }

    /**
     * @dev Retrieve the transaction limit by risk rule id
     * @return transactionLimitByRiskRuleActive rule id
     */
    function getTransactionLimitByRiskRule() external view returns (uint32) {
        return transactionLimitByRiskRuleId;
    }

    /**
     * @dev Set the TransactionLimitByRiskRule. Restricted to app administrators only.
     * @notice that setting a rule will automatically activate it.
     * @param _ruleId Rule Id to set
     */
    function setTransactionLimitByRiskRuleId(uint32 _ruleId) external ruleAdministratorOnly(appManagerAddress) {
        ruleProcessor.validateTransactionLimitByRiskScore(_ruleId);
        transactionLimitByRiskRuleId = _ruleId;
        transactionLimitByRiskRuleActive = true;
        emit ApplicationHandlerApplied(TX_SIZE_BY_RISK, _ruleId);
    }

    /**
     * @dev enable/disable rule. Disabling a rule will save gas on transfer transactions.
     * @param _on boolean representing if a rule must be checked or not.
     */
    function activateTransactionLimitByRiskRule(bool _on) external ruleAdministratorOnly(appManagerAddress) {
        transactionLimitByRiskRuleActive = _on;
        if (_on) {
            emit ApplicationHandlerActivated(TX_SIZE_BY_RISK);
        } else {
            emit ApplicationHandlerDeactivated(TX_SIZE_BY_RISK);
        }
    }

    /**
     * @dev Tells you if the transactionLimitByRiskRule is active or not.
     * @return boolean representing if the rule is active
     */
    function isTransactionLimitByRiskActive() external view returns (bool) {
        return transactionLimitByRiskRuleActive;
    }

    /**
     * @dev Set the AdminWithdrawalRule. Restricted to app administrators only.
     * @notice that setting a rule will automatically activate it.
     * @param _ruleId Rule Id to set
     */
    function setAdminWithdrawalRuleId(uint32 _ruleId) external ruleAdministratorOnly(appManagerAddress) {
        ruleProcessor.validateAdminWithdrawal(_ruleId);
        /// if the rule is currently active, we check that time for current ruleId is expired. Revert if not expired.
        if (adminWithdrawalActive) {
            if (isAdminWithdrawalActiveAndApplicable()) revert AdminWithdrawalRuleisActive();
        }
        /// after time expired on current rule we set new ruleId and maintain true for adminRuleActive bool.
        adminWithdrawalRuleId = _ruleId;
        adminWithdrawalActive = true;
        emit ApplicationHandlerApplied(ADMIN_WITHDRAWAL, _ruleId);
    }

    /**
     * @dev This function is used by the app manager to determine if the AdminWithdrawal rule is active
     * @return Success equals true if all checks pass
     */
    function isAdminWithdrawalActiveAndApplicable() public view override returns (bool) {
        bool active;
        if (adminWithdrawalActive) {
            try ruleProcessor.checkAdminWithdrawalRule(adminWithdrawalRuleId, 1, 1) {} catch {
                active = true;
            }
        }
        return active;
    }

    /**
     * @dev enable/disable rule. Disabling a rule will save gas on transfer transactions.
     * @param _on boolean representing if a rule must be checked or not.
     */
    function activateAdminWithdrawalRule(bool _on) external ruleAdministratorOnly(appManagerAddress) {
        /// if the rule is currently active, we check that time for current ruleId is expired
        if (!_on) {
            if (isAdminWithdrawalActiveAndApplicable()) revert AdminWithdrawalRuleisActive();
        }
        adminWithdrawalActive = _on;
        if (_on) {
            emit ApplicationHandlerActivated(ADMIN_WITHDRAWAL);
        } else {
            emit ApplicationHandlerDeactivated(ADMIN_WITHDRAWAL);
        }
    }

    /**
     * @dev Tells you if the admin withdrawal rule is active or not.
     * @return boolean representing if the rule is active
     */
    function isAdminWithdrawalActive() external view returns (bool) {
        return adminWithdrawalActive;
    }

    /**
     * @dev Retrieve the admin withdrawal rule id
     * @return adminWithdrawalRuleId rule id
     */
    function getAdminWithdrawalRuleId() external view returns (uint32) {
        return adminWithdrawalRuleId;
    }

    /**
     * @dev Retrieve the minimum balance by date rule id
     * @return minBalByDateRuleId rule id
     */
    function getMinBalByDateRule() external view returns (uint32) {
        return minBalByDateRuleId;
    }

    /**
     * @dev Set the minBalByDateRuleId. Restricted to app administrators only.
     * @notice that setting a rule will automatically activate it.
     * @param _ruleId Rule Id to set
     */
    function setMinBalByDateRuleId(uint32 _ruleId) external ruleAdministratorOnly(appManagerAddress) {
        ruleProcessor.validateMinBalByDate(_ruleId);
        minBalByDateRuleId = _ruleId;
        minBalByDateRuleActive = true;
        emit ApplicationHandlerApplied(MIN_ACCT_BAL_BY_DATE, _ruleId);
    }

    /**
     * @dev Tells you if the min bal by date rule is active or not.
     * @param _on boolean representing if the rule is active
     */
    function activateMinBalByDateRule(bool _on) external ruleAdministratorOnly(appManagerAddress) {
        minBalByDateRuleActive = _on;
        if (_on) {
            emit ApplicationHandlerActivated(MIN_ACCT_BAL_BY_DATE);
        } else {
            emit ApplicationHandlerDeactivated(MIN_ACCT_BAL_BY_DATE);
        }
    }

    /**
     * @dev Tells you if the minBalByDateRuleActive is active or not.
     * @return boolean representing if the rule is active
     */
    function isMinBalByDateActive() external view returns (bool) {
        return minBalByDateRuleActive;
    }

    /**
     * @dev Retrieve the token transfer volume rule id
     * @return tokenTransferVolumeRuleId rule id
     */
    function getTokenTransferVolumeRule() external view returns (uint32) {
        return tokenTransferVolumeRuleId;
    }

    /**
     * @dev Set the tokenTransferVolumeRuleId. Restricted to game admins only.
     * @notice that setting a rule will automatically activate it.
     * @param _ruleId Rule Id to set
     */
    function setTokenTransferVolumeRuleId(uint32 _ruleId) external ruleAdministratorOnly(appManagerAddress) {
        ruleProcessor.validateTokenTransferVolume(_ruleId);
        tokenTransferVolumeRuleId = _ruleId;
        tokenTransferVolumeRuleActive = true;
        emit ApplicationHandlerApplied(TRANSFER_VOLUME, _ruleId);
    }

    /**
     * @dev Tells you if the token transfer volume rule is active or not.
     * @param _on boolean representing if the rule is active
     */
    function activateTokenTransferVolumeRule(bool _on) external ruleAdministratorOnly(appManagerAddress) {
        tokenTransferVolumeRuleActive = _on;
        if (_on) {
            emit ApplicationHandlerActivated(TRANSFER_VOLUME);
        } else {
            emit ApplicationHandlerDeactivated(TRANSFER_VOLUME);
        }
    }

    /** 
     * @dev Tells you if the token transfer volume rule is active or not.
     * @return boolean representing if the rule is active
     */
    function isTokenTransferVolumeActive() external view returns (bool) {
        return tokenTransferVolumeRuleActive;
    }

    /**
     * @dev Retrieve the total supply volatility rule id
     * @return totalSupplyVolatilityRuleId rule id
     */
    function getTotalSupplyVolatilityRule() external view returns (uint32) {
        return totalSupplyVolatilityRuleId;
    }

    /**
     * @dev Set the tokenTransferVolumeRuleId. Restricted to game admins only.
     * @notice that setting a rule will automatically activate it.
     * @param _ruleId Rule Id to set
     */
    function setTotalSupplyVolatilityRuleId(uint32 _ruleId) external ruleAdministratorOnly(appManagerAddress) {
        ruleProcessor.validateSupplyVolatility(_ruleId);
        totalSupplyVolatilityRuleId = _ruleId;
        totalSupplyVolatilityRuleActive = true;
        emit ApplicationHandlerApplied(SUPPLY_VOLATILITY, _ruleId);
    }

    /**
     * @dev Tells you if the token total Supply Volatility rule is active or not.
     * @param _on boolean representing if the rule is active
     */
    function activateTotalSupplyVolatilityRule(bool _on) external ruleAdministratorOnly(appManagerAddress) {
        totalSupplyVolatilityRuleActive = _on;
        if (_on) {
            emit ApplicationHandlerActivated(SUPPLY_VOLATILITY);
        } else {
            emit ApplicationHandlerDeactivated(SUPPLY_VOLATILITY);
        }
    }

    /**
     * @dev Tells you if the Total Supply Volatility is active or not.
     * @return boolean representing if the rule is active
     */
    function isTotalSupplyVolatilityActive() external view returns (bool) {
        return totalSupplyVolatilityRuleActive;
    }

    /**
     *@dev this function gets the total supply of the address.
     *@param _token address of the token to call totalSupply() of.
     */
    function getTotalSupply(address _token) internal view returns (uint256) {
        return IERC20(_token).totalSupply();
    }


    /// -------------DATA CONTRACT DEPLOYMENT---------------
    /**
     * @dev Deploy all the child data contracts. Only called internally from the constructor.
     */
    function deployDataContract() private {
        fees = new Fees();
    }

    /**
     * @dev Getter for the fee rules data contract address
     * @return feesDataAddress
     */
    function getFeesDataAddress() external view returns (address) {
        return address(fees);
    }

    /**
     * @dev This function is used to propose the new owner for data contracts.
     * @param _newOwner address of the new AppManager
     */
    function proposeDataContractMigration(address _newOwner) external appAdministratorOnly(appManagerAddress) {
        fees.proposeOwner(_newOwner);
    }

    /**
     * @dev This function is used to confirm this contract as the new owner for data contracts.
     */
    function confirmDataContractMigration(address _oldHandlerAddress) external appAdministratorOnly(appManagerAddress) {
        ProtocolERC20Handler oldHandler = ProtocolERC20Handler(_oldHandlerAddress);
        fees = Fees(oldHandler.getFeesDataAddress());
        fees.confirmOwner();
    }
}<|MERGE_RESOLUTION|>--- conflicted
+++ resolved
@@ -11,11 +11,8 @@
 import "@openzeppelin/contracts/token/ERC20/IERC20.sol";
 import "src/client/token/data/Fees.sol";
 import "src/client/token/ProtocolHandlerCommon.sol";
-<<<<<<< HEAD
-=======
 import {IZeroAddressError, IAssetHandlerErrors} from "src/common/IErrors.sol";
 import "../ProtocolHandlerTradingRulesCommon.sol";
->>>>>>> 95dc11cc
 
 /**
  * @title Example ApplicationERC20Handler Contract
@@ -23,11 +20,7 @@
  * @dev This contract performs all rule checks related to the the ERC20 that implements it.
  * @notice Any rules may be updated by modifying this contract, redeploying, and pointing the ERC20 to the new version.
  */
-<<<<<<< HEAD
-contract ProtocolERC20Handler is Ownable, ProtocolHandlerCommon, AppAdministratorOnly, IAdminWithdrawalRuleCapable, ERC165 {
-=======
 contract ProtocolERC20Handler is Ownable, ProtocolHandlerCommon, ProtocolHandlerTradingRulesCommon, IProtocolTokenHandler, IAdminWithdrawalRuleCapable, ERC165 {
->>>>>>> 95dc11cc
     using ERC165Checker for address;
     /**
      * Functions added so far:

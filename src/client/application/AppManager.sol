// SPDX-License-Identifier: UNLICENSED
pragma solidity ^0.8.17;

import "@openzeppelin/contracts/access/AccessControlEnumerable.sol";
import "@openzeppelin/contracts/utils/introspection/ERC165Checker.sol";
import "src/protocol/economic/ruleProcessor/ActionEnum.sol";
import "src/client/application/data/Accounts.sol";
import "src/client/application/data/IAccounts.sol";
import "src/client/application/data/IAccessLevels.sol";
import "src/client/application/data/AccessLevels.sol";
import "src/client/application/data/IRiskScores.sol";
import "src/client/application/data/RiskScores.sol";
import "src/client/application/data/ITags.sol";
import "src/client/application/data/Tags.sol";
import "src/client/application/data/IPauseRules.sol";
import "src/client/application/data/PauseRules.sol";
import "src/client/application/ProtocolApplicationHandler.sol";
import "src/client/application/IAppManagerUser.sol";
import "src/client/application/data/IDataModule.sol";
import "src/client/token/IAdminMinTokenBalanceCapable.sol";
import "src/client/token/ProtocolTokenCommon.sol";
import "src/client/token/HandlerTypeEnum.sol";
import {IAppLevelEvents} from "src/common/IEvents.sol";

/**
 * @title App Manager Contract
 * @dev This uses AccessControlEnumerable to maintain user permissions, handles metadata storage, and checks application level rules via the application handler.
 * @author @ShaneDuncan602, @oscarsernarosero, @TJ-Everett
 * @notice This contract is the permissions contract
 */
contract AppManager is IAppManager, AccessControlEnumerable, IAppLevelEvents {
    string private constant VERSION = "1.1.0";
    using ERC165Checker for address;
    bytes32 constant SUPER_ADMIN_ROLE = keccak256("SUPER_ADMIN_ROLE");
    bytes32 constant APP_ADMIN_ROLE = keccak256("APP_ADMIN_ROLE");
    bytes32 constant RULE_ADMIN_ROLE = keccak256("RULE_ADMIN_ROLE");
    bytes32 constant ACCESS_LEVEL_ADMIN_ROLE = keccak256("ACCESS_LEVEL_ADMIN_ROLE");
    bytes32 constant RISK_ADMIN_ROLE = keccak256("RISK_ADMIN_ROLE");
    bytes32 constant RULE_BYPASS_ACCOUNT = keccak256("RULE_BYPASS_ACCOUNT");
    bytes32 constant PROPOSED_SUPER_ADMIN_ROLE = keccak256("PROPOSED_SUPER_ADMIN_ROLE");

    /// Data contracts
    IAccounts accounts;
    IAccessLevels accessLevels;
    IRiskScores riskScores;
    ITags tags;
    IPauseRules pauseRules;

    /// Data provider proposed addresses
    address newAccessLevelsProviderAddress;
    address newAccountsProviderAddress;
    address newTagsProviderAddress;
    address newPauseRulesProviderAddress;
    address newRiskScoresProviderAddress;

    /// Application name string
    string appName;

    /// Application Handler Contract
    ProtocolApplicationHandler public applicationHandler;
    address applicationHandlerAddress;
    bool applicationRulesActive;

    mapping(string => address) tokenToAddress;
    mapping(address => string) addressToToken;
    mapping(address => bool) registeredHandlers;
    /// Token array (for balance tallying)
    address[] tokenList;
    mapping(address => uint) tokenToIndex;
    mapping(address => bool) isTokenRegistered;
    /// AMM List (for token level rule exemptions)
    address[] ammList;
    mapping(address => uint) ammToIndex;
    mapping(address => bool) isAMMRegistered;
    /// Treasury List (for token level rule exemptions)
    address[] treasuryList;
    mapping(address => uint) treasuryToIndex;
    mapping(address => bool) isTreasuryRegistered;
    /// Allowlist for trading rule exceptions
    address[] tradingRuleAllowList;
    mapping(address => bool) isTradingRuleAllowlisted;
    mapping(address => uint) tradingRuleAllowlistAddressToIndex;

    /**
     * @dev This constructor sets up the super admin and app administrator roles while also forming the hierarchy of roles and deploying data contracts. App Admins are the top tier. They may assign all admins, including other app admins.
     * @param root address to set as the super admin and first app administrator
     * @param _appName Application Name String
     * @param upgradeMode specifies whether this is a fresh AppManager or an upgrade replacement.
     */
    constructor(address root, string memory _appName, bool upgradeMode) {
        // deployer is set as both an AppAdmin and the Super Admin
        _grantRole(SUPER_ADMIN_ROLE, root);
        _grantRole(APP_ADMIN_ROLE, root);
        _setRoleAdmin(APP_ADMIN_ROLE, SUPER_ADMIN_ROLE);
        _setRoleAdmin(ACCESS_LEVEL_ADMIN_ROLE, APP_ADMIN_ROLE);
        _setRoleAdmin(RISK_ADMIN_ROLE, APP_ADMIN_ROLE);
        _setRoleAdmin(RULE_ADMIN_ROLE, APP_ADMIN_ROLE);
        _setRoleAdmin(RULE_BYPASS_ACCOUNT, APP_ADMIN_ROLE);
        _setRoleAdmin(SUPER_ADMIN_ROLE, PROPOSED_SUPER_ADMIN_ROLE);
        _setRoleAdmin(PROPOSED_SUPER_ADMIN_ROLE, SUPER_ADMIN_ROLE);
        appName = _appName;
        if (!upgradeMode) {
            deployDataContracts();
            emit AppManagerDeployed(root, _appName);
        } else {
            emit AppManagerDeployedForUpgrade(root, _appName);
        }
    }

    /**
     * @dev This function overrides the parent's grantRole function. This disables its public nature to make it private.
     * @param role the role to grant to an acount.
     * @param account address being granted the role.
     * @notice This is purposely going to fail every time it will be invoked in order to force users to only use the appropiate 
     * channels to grant roles, and therefore enforce the special rules in an app.
     */
     function grantRole(bytes32 role, address account) public virtual override(AccessControl, IAccessControl) {
        /// this is done to funnel all the role granting functions through the app manager functions since
        /// the superAdmins could add other superAdmins through this back door
        role;
        account;
        revert("Function disabled");
    }

    /**
     * @dev This function overrides the parent's renounceRole function. Its purpose is to prevent superAdmins from renouncing through
     * this "backdoor", so they are forced to set another superAdmin through the function proposeNewSuperAdmin.
     * @param role the role to renounce.
     * @param account address renouncing to the role.
     */
    function renounceRole(bytes32 role, address account) public virtual override(AccessControl, IAccessControl) {
        /// enforcing the min-1-admin requirement. Only PROPOSED_SUPER_ADMIN_ROLE should be able to bypass this rule
        if(role == SUPER_ADMIN_ROLE ) revert BelowMinAdminThreshold();
        AccessControl.renounceRole(role, account);
    }

    /**
     * @dev This function overrides the parent's revokeRole function. Its purpose is to prevent superAdmins from being revoked through
     * this "backdoor" which would effectively leave the app in a superAdmin-orphan state.
     * @param role the role to revoke.
     * @param account address of revoked role.
     */
    function revokeRole(bytes32 role, address account) public virtual override(AccessControl, IAccessControl) {
        /// enforcing the min-1-admin requirement.
        if(role == SUPER_ADMIN_ROLE) revert BelowMinAdminThreshold();
        if(role == RULE_BYPASS_ACCOUNT) checkForAdminMinTokenBalanceCapable();
        AccessControl.revokeRole(role, account);
    }

    /// -------------SUPER ADMIN---------------
    /**
     * @dev This function is where the Super admin role is actually checked
     * @param account address to be checked
     * @return success true if admin, false if not
     */
    function isSuperAdmin(address account) public view returns (bool) {
        return hasRole(SUPER_ADMIN_ROLE, account);
    }

    /// -------------- PROPOSE NEW SUPER ADMIN ------------------

    /**
     * @dev Propose a new super admin. Restricted to super admins.
     * @notice We should only have 1 proposed superAdmin. If there is one already in this role, we should remove it to replace it.
     * @param account address to be added
     */
    function proposeNewSuperAdmin(address account) external onlyRole(SUPER_ADMIN_ROLE) {
        if(account == address(0)) revert ZeroAddress();
        if(getRoleMemberCount(PROPOSED_SUPER_ADMIN_ROLE) > 0){
            revokeRole(PROPOSED_SUPER_ADMIN_ROLE, getRoleMember(PROPOSED_SUPER_ADMIN_ROLE, 0));
        }
        super.grantRole(PROPOSED_SUPER_ADMIN_ROLE, account);
    }

    /**
     * @dev confirm the superAdmin role. 
     * @notice only the proposed account can accept this role.
     */
    function confirmSuperAdmin() external {
        address newSuperAdmin = getRoleMember(PROPOSED_SUPER_ADMIN_ROLE, 0);
        if (_msgSender() != newSuperAdmin) revert ConfirmerDoesNotMatchProposedAddress();
        address oldSuperAdmin = getRoleMember(SUPER_ADMIN_ROLE, 0);
        super.grantRole(SUPER_ADMIN_ROLE, newSuperAdmin);
        super.revokeRole(SUPER_ADMIN_ROLE, oldSuperAdmin);
        renounceRole(PROPOSED_SUPER_ADMIN_ROLE, _msgSender());
        emit SuperAdministrator(_msgSender(), true);
        emit SuperAdministrator(oldSuperAdmin, false);
    }

    /// -------------APP ADMIN---------------

    /**
     * @dev This function is where the app administrator role is actually checked
     * @param account address to be checked
     * @return success true if app administrator, false if not
     */
    function isAppAdministrator(address account) public view returns (bool) {
        return hasRole(APP_ADMIN_ROLE, account);
    }

    /**
     * @dev Add an account to the app administrator role. Restricted to super admins.
     * @param account address to be added
     */
    function addAppAdministrator(address account) public onlyRole(SUPER_ADMIN_ROLE) {
        if (account == address(0)) revert ZeroAddress();
        super.grantRole(APP_ADMIN_ROLE, account);
        emit AppAdministrator(account, true);
    }

    /**
     * @dev Add an array of accounts to the app administrator role. Restricted to admins.
     * @param _accounts address array to be added
     */
    function addMultipleAppAdministrator(address[] memory _accounts) external onlyRole(SUPER_ADMIN_ROLE) {
        for (uint256 i; i < _accounts.length; ) {
            addAppAdministrator(_accounts[i]);
            unchecked {
                ++i;
            }
        }
    }

    /**
     * @dev Remove oneself from the app administrator role.
     */
    function renounceAppAdministrator() external {
        renounceRole(APP_ADMIN_ROLE, _msgSender());
        emit AppAdministrator(_msgSender(), false);
    }

    /// -------------RULE ADMIN---------------

    /**
     * @dev This function is where the rule admin role is actually checked
     * @param account address to be checked
     * @return success true if RULE_ADMIN_ROLE, false if not
     */
    function isRuleAdministrator(address account) public view returns (bool) {
        return hasRole(RULE_ADMIN_ROLE, account);
    }

    /**
     * @dev Add an account to the rule admin role. Restricted to app administrators.
     * @param account address to be added as a rule admin
     */
    function addRuleAdministrator(address account) public onlyRole(APP_ADMIN_ROLE) {
        if (account == address(0)) revert ZeroAddress();
        super.grantRole(RULE_ADMIN_ROLE, account);
        emit RuleAdmin(account, true);
    }

    /**
     * @dev Add a list of accounts to the rule admin role. Restricted to app administrators.
     * @param account address to be added as a rule admin
     */
    function addMultipleRuleAdministrator(address[] memory account) external onlyRole(APP_ADMIN_ROLE) {
        for (uint256 i; i < account.length; ) {
            addRuleAdministrator(account[i]);
            unchecked {
                ++i;
            }
        }
    }

    /**
     * @dev Remove oneself from the rule admin role.
     */
    function renounceRuleAdministrator() external {
        renounceRole(RULE_ADMIN_ROLE, _msgSender());
        emit RuleAdmin(_msgSender(), false);
    }

    /// -------------RULE BYPASS ACCOUNT ---------------

    /**
     * @dev This function is where the rule bypass account role is actually checked
     * @param account address to be checked
     * @return success true if RULE_BYPASS_ACCOUNT, false if not
     */
    function isRuleBypassAccount(address account) public view returns (bool) {
        return hasRole(RULE_BYPASS_ACCOUNT, account);
    }

    /**
     * @dev Add an account to the rule bypass account role. Restricted to app administrators.
     * @param account address to be added as a rule bypass account
     */
    function addRuleBypassAccount(address account) public onlyRole(APP_ADMIN_ROLE) {
        if (account == address(0)) revert ZeroAddress();
        super.grantRole(RULE_BYPASS_ACCOUNT, account);
        emit RuleBypassAccount(account, true);
    }

    /**
     * @dev Add a list of accounts to the rule bypass account role. Restricted to app administrators.
     * @param _accounts addresses to be added as a rule bypass account
     */
    function addMultipleRuleBypassAccounts(address[] memory _accounts) external onlyRole(APP_ADMIN_ROLE) {
        for (uint256 i; i < _accounts.length; ) {
            addRuleBypassAccount(_accounts[i]);
            unchecked {
                ++i;
            }
        }
    }

    /**
     * @dev Remove oneself from the rule bypass account role.
     * @notice This function checks for the AdminMinTokenBalance status as this role is subject to this rule. Rule Bypass Accounts cannot renounce role while rule is active. 
     */
    function renounceRuleBypassAccount() external {
<<<<<<< HEAD
        checkForAdminWithdrawal();
=======
        /// If the AdminMinTokenBalanceCapable rule is active, Rule Bypass Accounts are not allowed to renounce their role to prevent manipulation of the rule
        checkForAdminMinTokenBalanceCapable();
>>>>>>> 7ade01a5
        renounceRole(RULE_BYPASS_ACCOUNT, _msgSender());
        emit RuleBypassAccount(_msgSender(), false);
    }

    /**
     * @dev Loop through all the registered tokens, if they are capable of admin min token balance, see if it's active. If so, revert
     * @dev ruleBypassAccount is the only RBAC Role subjected to this rule as this role bypasses all other rules. 
     */
    function checkForAdminMinTokenBalanceCapable() internal {
        for (uint256 i; i < tokenList.length; ) {
<<<<<<< HEAD
            if (ProtocolTokenCommon(tokenList[i]).getHandlerAddress().supportsInterface(type(IAdminWithdrawalRuleCapable).interfaceId)) {
                if (IAdminWithdrawalRuleCapable(ProtocolTokenCommon(tokenList[i]).getHandlerAddress()).isAdminWithdrawalActiveAndApplicable()) {
                    revert AdminWithdrawalRuleisActive();
=======
            // check to see if supports the rule first
            if (ProtocolTokenCommon(tokenList[i]).getHandlerAddress().supportsInterface(type(IAdminMinTokenBalanceCapable).interfaceId)) {
                if (IAdminMinTokenBalanceCapable(ProtocolTokenCommon(tokenList[i]).getHandlerAddress()).isAdminMinTokenBalanceActiveAndApplicable()) {
                    revert AdminMinTokenBalanceisActive();
>>>>>>> 7ade01a5
                }
            }
            unchecked {
                ++i;
            }
        }
    }

    /// -------------ACCESS LEVEL---------------
    /**
     * @dev This function is where the access level admin role is actually checked
     * @param account address to be checked
     * @return success true if ACCESS_LEVEL_ADMIN_ROLE, false if not
     */
    function isAccessLevelAdmin(address account) public view returns (bool) {
        return hasRole(ACCESS_LEVEL_ADMIN_ROLE, account);
    }

    /**
     * @dev Add an account to the access level role. Restricted to app administrators.
     * @param account address to be added as a access level
     */
    function addAccessLevelAdmin(address account) public onlyRole(APP_ADMIN_ROLE) {
        if (account == address(0)) revert ZeroAddress();
        super.grantRole(ACCESS_LEVEL_ADMIN_ROLE, account);
        emit AccessLevelAdmin(account, true);
    }

    /**
     * @dev Add a list of accounts to the access level role. Restricted to app administrators.
     * @param account address to be added as a access level
     */
    function addMultipleAccessLevelAdmins(address[] memory account) external onlyRole(APP_ADMIN_ROLE) {
        for (uint256 i; i < account.length; ) {
            addAccessLevelAdmin(account[i]);
            unchecked {
                ++i;
            }
        }
    }

    /**
     * @dev Remove oneself from the access level role.
     */
    function renounceAccessLevelAdmin() external {
        renounceRole(ACCESS_LEVEL_ADMIN_ROLE, _msgSender());
        emit AccessLevelAdmin(_msgSender(), false);
    }

    /// -------------RISK ADMIN---------------

    /**
     * @dev This function is where the risk admin role is actually checked
     * @param account address to be checked
     * @return success true if RISK_ADMIN_ROLE, false if not
     */
    function isRiskAdmin(address account) public view returns (bool) {
        return hasRole(RISK_ADMIN_ROLE, account);
    }

    /**
     * @dev Add an account to the risk admin role. Restricted to app administrators.
     * @param account address to be added
     */
    function addRiskAdmin(address account) public onlyRole(APP_ADMIN_ROLE) {
        if (account == address(0)) revert ZeroAddress();
        super.grantRole(RISK_ADMIN_ROLE, account);
        emit RiskAdmin(account, true);
    }

    /**
     * @dev Add a list of accounts to the risk admin role. Restricted to app administrators.
     * @param account address to be added
     */
    function addMultipleRiskAdmin(address[] memory account) external onlyRole(APP_ADMIN_ROLE) {
        for (uint256 i; i < account.length; ) {
            addRiskAdmin(account[i]);
            unchecked {
                ++i;
            }
        }
    }

    /**
     * @dev Remove oneself from the risk admin role.
     */
    function renounceRiskAdmin() external {
        renounceRole(RISK_ADMIN_ROLE, _msgSender());
        emit RiskAdmin(_msgSender(), false);
    }

    /// -------------MAINTAIN ACCESS LEVELS---------------

    /**
     * @dev Add the Access Level(0-4) to the account. Restricted to Access Level Admins.
     * @param _account address upon which to apply the Access Level
     * @param _level Access Level to add
     */
    function addAccessLevel(address _account, uint8 _level) public onlyRole(ACCESS_LEVEL_ADMIN_ROLE) {
        accessLevels.addLevel(_account, _level);
    }

    /**
     * @dev Add the Access Level(0-4) to multiple accounts. Restricted to Access Level Admins.
     * @param _accounts address upon which to apply the Access Level
     * @param _level Access Level to add
     */
    function addAccessLevelToMultipleAccounts(address[] memory _accounts, uint8 _level) external onlyRole(ACCESS_LEVEL_ADMIN_ROLE) {
        accessLevels.addAccessLevelToMultipleAccounts(_accounts, _level);
    }

    /**
     * @dev Add the Access Level(0-4) to the list of account. Restricted to Access Level Admins.
     * @param _accounts address array upon which to apply the Access Level
     * @param _level Access Level array to add
     */
    function addMultipleAccessLevels(address[] memory _accounts, uint8[] memory _level) external onlyRole(ACCESS_LEVEL_ADMIN_ROLE) {
        if (_level.length != _accounts.length) revert InputArraysMustHaveSameLength();
        for (uint256 i; i < _accounts.length; ) {
            accessLevels.addLevel(_accounts[i], _level[i]);
            unchecked {
                ++i;
            }
        }
    }

    /**
     * @dev Get the Access Level for the specified account
     * @param _account address of the user
     * @return
     */
    function getAccessLevel(address _account) external view returns (uint8) {
        return accessLevels.getAccessLevel(_account);
    }

    /// -------------MAINTAIN RISK SCORES---------------

    /**
     * @dev  Add the Risk Score. Restricted to Risk Admins.
     * @param _account address upon which to apply the Risk Score
     * @param _score Risk Score(0-100)
     */
    function addRiskScore(address _account, uint8 _score) public onlyRole(RISK_ADMIN_ROLE) {
        riskScores.addScore(_account, _score);
    }

    /**
     * @dev  Add the Risk Score to each address in array. Restricted to Risk Admins.
     * @param _accounts address array upon which to apply the Risk Score
     * @param _score Risk Score(0-100)
     */
    function addRiskScoreToMultipleAccounts(address[] memory _accounts, uint8 _score) external onlyRole(RISK_ADMIN_ROLE) {
        riskScores.addRiskScoreToMultipleAccounts(_accounts, _score);
    }

    /**
     * @dev  Add the Risk Score at index to Account at index in array. Restricted to Risk Admins.
     * @param _accounts address array upon which to apply the Risk Score
     * @param _scores Risk Score array (0-100)
     */
    function addMultipleRiskScores(address[] memory _accounts, uint8[] memory _scores) external onlyRole(RISK_ADMIN_ROLE) {
        if (_scores.length != _accounts.length) revert InputArraysMustHaveSameLength();
        for (uint256 i; i < _accounts.length; ) {
            riskScores.addScore(_accounts[i], _scores[i]);
            unchecked {
                ++i;
            }
        }
    }

    /**
     * @dev Get the Risk Score for an account.
     * @param _account address upon which the risk score was set
     * @return score risk score(0-100)
     */
    function getRiskScore(address _account) external view returns (uint8) {
        return riskScores.getRiskScore(_account);
    }

    /**
     * @dev Remove the Risk Score for an account.
     * @param _account address which the risk score will be removed from
     */
    function removeRiskScore(address _account) external onlyRole(RISK_ADMIN_ROLE) {
        riskScores.removeScore(_account);
    }

    /// --------------MAINTAIN PAUSE RULES---------------

    /**
     * @dev Add a pause rule. Restricted to Application Administrators
     * @notice Adding a pause rule will change the bool to true in the hanlder contract and pause rules will be checked. 
     * @param _pauseStart Beginning of the pause window
     * @param _pauseStop End of the pause window
     */
    function addPauseRule(uint64 _pauseStart, uint64 _pauseStop) external onlyRole(RULE_ADMIN_ROLE) {
        pauseRules.addPauseRule(_pauseStart, _pauseStop);
        applicationHandler.activatePauseRule(true);
    }

    /**
     * @dev Remove a pause rule. Restricted to Application Administrators
     * @notice If no pause rules exist after removal bool is set to false in handler and pause rules will not be checked until new rule is added. 
     * @param _pauseStart Beginning of the pause window
     * @param _pauseStop End of the pause window
     */
    function removePauseRule(uint64 _pauseStart, uint64 _pauseStop) external onlyRole(RULE_ADMIN_ROLE) {
        pauseRules.removePauseRule(_pauseStart, _pauseStop);
        if (pauseRules.isPauseRulesEmpty()){
            /// set handler bool to false to save gas and prevent pause rule checks when non exist
            applicationHandler.activatePauseRule(false);
        }
    }

    /**
     * @dev enable/disable rule. Disabling a rule will save gas on transfer transactions.
     * This function calls the appHandler contract to enable/disable this check.  
     * @param _on boolean representing if a rule must be checked or not.
     */

    function activatePauseRuleCheck(bool _on) external onlyRole(RULE_ADMIN_ROLE) {
        applicationHandler.activatePauseRule(_on); 
    }

    /**
     * @dev Get all pause rules for the token
     * @return PauseRule An array of all the pause rules
     */
    function getPauseRules() external view returns (PauseRule[] memory) {
        return pauseRules.getPauseRules();
    }

    /**
     * @dev Remove any expired pause windows.
     */
    function cleanOutdatedRules() external {
        pauseRules.cleanOutdatedRules();
    }

    /// -------------MAINTAIN TAGS---------------

    /**
     * @dev Add a tag to an account. Restricted to Application Administrators. Loops through existing tags on accounts and will emit an event if tag is * already applied.
     * @param _account Address to be tagged
     * @param _tag Tag for the account. Can be any allowed string variant
     * @notice there is a hard limit of 10 tags per address.
     */
    function addTag(address _account, bytes32 _tag) external onlyRole(APP_ADMIN_ROLE) {
        tags.addTag(_account, _tag);
    }

    /**
     * @dev Add a tag to an account. Restricted to Application Administrators. Loops through existing tags on accounts and will emit an event if tag is * already applied.
     * @param _accounts Address array to be tagged
     * @param _tag Tag for the account. Can be any allowed string variant
     * @notice there is a hard limit of 10 tags per address.
     */
    function addTagToMultipleAccounts(address[] memory _accounts, bytes32 _tag) external onlyRole(APP_ADMIN_ROLE) {
        tags.addTagToMultipleAccounts(_accounts, _tag);
    }

    /**
     * @dev Add a general tag to an account at index in array. Restricted to Application Administrators. Loops through existing tags on accounts and will emit  an event if tag is already applied.
     * @param _accounts Address array to be tagged
     * @param _tags Tag array for the account at index. Can be any allowed string variant
     * @notice there is a hard limit of 10 tags per address.
     */
    function addMultipleTagToMultipleAccounts(address[] memory _accounts, bytes32[] memory _tags) external onlyRole(APP_ADMIN_ROLE) {
        if (_accounts.length != _tags.length) revert InputArraysMustHaveSameLength();
        for (uint256 i; i < _accounts.length; ) {
            tags.addTag(_accounts[i], _tags[i]);
            unchecked {
                ++i;
            }
        }
    }

    /**
     * @dev Remove a tag. Restricted to Application Administrators.
     * @param _account Address to have its tag removed
     * @param _tag The tag to remove
     */
    function removeTag(address _account, bytes32 _tag) external onlyRole(APP_ADMIN_ROLE) {
        tags.removeTag(_account, _tag);
    }

    /**
     * @dev Check to see if an account has a specific tag
     * @param _account Address to check
     * @param _tag Tag to be checked for
     * @return success true if account has the tag, false if it does not
     */
    function hasTag(address _account, bytes32 _tag) public view returns (bool) {
        return tags.hasTag(_account, _tag);
    }

    /**
     * @dev Get all the tags for the address
     * @param _address Address to retrieve the tags
     * @return tags Array of all tags for the account
     */
    function getAllTags(address _address) external view returns (bytes32[] memory) {
        return tags.getAllTags(_address);
    }

    /**
     * @dev  First part of the 2 step process to set a new risk score provider. First, the new provider address is proposed and saved, then it is confirmed by invoking a confirmation function in the new provider that invokes the corresponding function in this contract.
     * @param _newProvider Address of the new provider
     */
    function proposeRiskScoresProvider(address _newProvider) external onlyRole(APP_ADMIN_ROLE) {
        if (_newProvider == address(0)) revert ZeroAddress();
        newRiskScoresProviderAddress = _newProvider;
    }

    /**
     * @dev Get the address of the risk score provider
     * @return provider Address of the provider
     */
    function getRiskScoresProvider() external view returns (address) {
        return address(riskScores);
    }

    /**
     * @dev  First part of the 2 step process to set a new tag provider. First, the new provider address is proposed and saved, then it is confirmed by invoking a confirmation function in the new provider that invokes the corresponding function in this contract.
     * @param _newProvider Address of the new provider
     */
    function proposeTagsProvider(address _newProvider) external onlyRole(APP_ADMIN_ROLE) {
        if (_newProvider == address(0)) revert ZeroAddress();
        newTagsProviderAddress = _newProvider;
    }

    /**
     * @dev Get the address of the tag provider
     * @return provider Address of the provider
     */
    function getTagProvider() external view returns (address) {
        return address(tags);
    }

    /**
     * @dev  First part of the 2 step process to set a new account provider. First, the new provider address is proposed and saved, then it is confirmed by invoking a confirmation function in the new provider that invokes the corresponding function in this contract.
     * @param _newProvider Address of the new provider
     */
    function proposeAccountsProvider(address _newProvider) external onlyRole(APP_ADMIN_ROLE) {
        if (_newProvider == address(0)) revert ZeroAddress();
        newAccountsProviderAddress = _newProvider;
    }

    /**
     * @dev Get the address of the account provider
     * @return provider Address of the provider
     */
    function getAccountProvider() external view returns (address) {
        return address(accounts);
    }

    /**
     * @dev  First part of the 2 step process to set a new pause rule provider. First, the new provider address is proposed and saved, then it is confirmed by invoking a confirmation function in the new provider that invokes the corresponding function in this contract.
     * @param _newProvider Address of the new provider
     */
    function proposePauseRulesProvider(address _newProvider) external onlyRole(APP_ADMIN_ROLE) {
        if (_newProvider == address(0)) revert ZeroAddress();
        newPauseRulesProviderAddress = _newProvider;
    }

    /**
     * @dev Get the address of the pause rules provider
     * @return provider Address of the provider
     */
    function getPauseRulesProvider() external view returns (address) {
        return address(pauseRules);
    }

    /**
     * @dev  First part of the 2 step process to set a new access level provider. First, the new provider address is proposed and saved, then it is confirmed by invoking a confirmation function in the new provider that invokes the corresponding function in this contract.
     * @param _newProvider Address of the new provider
     */
    function proposeAccessLevelsProvider(address _newProvider) external onlyRole(APP_ADMIN_ROLE) {
        if (_newProvider == address(0)) revert ZeroAddress();
        newAccessLevelsProviderAddress = _newProvider;
    }

    /**
     * @dev Get the address of the Access Level provider
     * @return accessLevelProvider Address of the Access Level provider
     */
    function getAccessLevelProvider() external view returns (address) {
        return address(accessLevels);
    }

    /**
     * @dev Check Application Rules for valid transactions.
     * @param _tokenAddress address of the token calling the rule check 
     * @param _from address of the from account
     * @param _to address of the to account
     * @param _amount number of tokens to be transferred 
     * @param _nftValuationLimit number of tokenID's per collection before checking collection price vs individual token price
     * @param _tokenId tokenId of the NFT token
     * @param _action Action to be checked
     * @param _handlerType type of handler calling checkApplicationRules function 
     */
    function checkApplicationRules(address _tokenAddress, address _from, address _to, uint256 _amount, uint16 _nftValuationLimit, uint256 _tokenId, ActionTypes _action, HandlerTypes _handlerType) external onlyHandler {
        if (applicationHandler.requireApplicationRulesChecked()) {    
            applicationHandler.checkApplicationRules(_tokenAddress, _from, _to, _amount, _nftValuationLimit, _tokenId, _action, _handlerType);
        }
    }

    /**
     * @dev This function checks if the address is a registered handler within one of the registered protocol supported entities
     * @param _address address to be checked
     * @return isHandler true if handler, false if not
     */
    function isRegisteredHandler(address _address) public view returns (bool) {
        return registeredHandlers[_address];
    }

    /**
     * @dev Checks if _msgSender() is a registered handler
     */
    modifier onlyHandler() {
        if (!isRegisteredHandler(_msgSender())) revert NotRegisteredHandler(_msgSender());
        _;
    }

    /**
     * @dev This function allows the devs to register their token contract addresses. This keeps everything in sync and will aid with the token factory and application level balance checks.
     * @param _token The token identifier(may be NFT or ERC20)
     * @param _tokenAddress Address corresponding to the tokenId
     */
    function registerToken(string calldata _token, address _tokenAddress) external onlyRole(APP_ADMIN_ROLE) {
        if (_tokenAddress == address(0)) revert ZeroAddress();
        tokenToAddress[_token] = _tokenAddress;
        addressToToken[_tokenAddress] = _token;
        if(!isTokenRegistered[_tokenAddress]){  
            _addAddressWithMapping(tokenList, tokenToIndex, isTokenRegistered, _tokenAddress);
            registeredHandlers[ProtocolTokenCommon(_tokenAddress).getHandlerAddress()] = true;
            emit TokenRegistered(_token, _tokenAddress);
        }else emit TokenNameUpdated(_token, _tokenAddress);
        
    }

    /**
     * @dev This function gets token contract address.
     * @param _tokenId The token id(may be NFT or ERC20)
     * @return tokenAddress the address corresponding to the tokenId
     */
    function getTokenAddress(string calldata _tokenId) external view returns (address) {
        return tokenToAddress[_tokenId];
    }

    /**
     * @dev This function gets token identification string.
     * @param _tokenAddress the address of the contract of the token to query
     * @return the identification string.
     */
    function getTokenID(address _tokenAddress) external view returns (string memory) {
        return addressToToken[_tokenAddress];
    }

    /**
     * @dev This function allows the devs to deregister a token contract address. This keeps everything in sync and will aid with the token factory and application level balance checks.
     * @param _tokenId The token id(may be NFT or ERC20)
     */

    function deregisterToken(string calldata _tokenId) external onlyRole(APP_ADMIN_ROLE) {
        address tokenAddress = tokenToAddress[_tokenId];
        if(!isTokenRegistered[tokenAddress]) revert NoAddressToRemove();
        _removeAddressWithMapping(tokenList, tokenToIndex, isTokenRegistered, tokenAddress);
        delete tokenToAddress[_tokenId];
        delete addressToToken[tokenAddress];
        /// also remove its handler from the registration
        delete registeredHandlers[ProtocolTokenCommon(tokenAddress).getHandlerAddress()];
        emit RemoveFromRegistry(_tokenId, tokenAddress);
    }

     /**
     * @dev This function removes an address from a dynamic address array by putting the last element in the one to remove and then removing last element.
     * @param _addressArray The array to have an address removed
     * @param _addressToIndex mapping that keeps track of the indexes in the list by address
     * @param _registerFlag mapping that keeps track of the addresses that are members of the list
     * @param _address The address to remove
     */
    function _removeAddressWithMapping(
        address[] storage  _addressArray, 
        mapping(address => uint) storage _addressToIndex, 
        mapping(address => bool) storage _registerFlag, 
        address _address) 
        private 
        {
            /// we store the last address in the array on a local variable to avoid unnecessary costly memory reads
            address LastAddress = _addressArray[_addressArray.length -1];
            /// we check if we're trying to remove the last address in the array since this means we can skip some steps
            if(_address != LastAddress){
                /// if it is not the last address in the array, then we store the index of the address to remove
                uint index = _addressToIndex[_address];
                /// we remove the address by replacing it in the array with the last address of the array (now duplicated)
                _addressArray[index] = LastAddress;
                /// we update the last address index to its new position (the removed-address index)
                _addressToIndex[LastAddress] = index;
            }
            /// we remove the last element of the _addressArray since it is now duplicated
            _addressArray.pop();
            /// we set to false the membership mapping for this address in _addressArray
            delete _registerFlag[_address];
            /// we set the index to zero for this address in _addressArray
            delete _addressToIndex[_address];
    }

    /**
     * @dev This function adds an address to a dynamic address array and takes care of the mappings.
     * @param _addressArray The array to have an address added
     * @param _addressToIndex mapping that keeps track of the indexes in the list by address
     * @param _registerFlag mapping that keeps track of the addresses that are members of the list
     * @param _address The address to add
     */
    function _addAddressWithMapping(
        address[] storage  _addressArray, 
        mapping(address => uint) storage _addressToIndex, 
        mapping(address => bool) storage _registerFlag, 
        address _address) 
        private 
        {
            _addressToIndex[_address] = _addressArray.length;
            _registerFlag[_address] = true;
            _addressArray.push(_address);
    }

    /**
     * @dev This function allows the devs to register their AMM contract addresses. This will allow for token level rule exemptions
     * @param _AMMAddress Address for the AMM
     */
    function registerAMM(address _AMMAddress) external onlyRole(APP_ADMIN_ROLE) {
        if (_AMMAddress == address(0)) revert ZeroAddress();
        if (isRegisteredAMM(_AMMAddress)) revert AddressAlreadyRegistered();
        _addAddressWithMapping(ammList, ammToIndex, isAMMRegistered, _AMMAddress);
        emit AMMRegistered(_AMMAddress);
    }

    /**
     * @dev This function allows the devs to register their AMM contract addresses. This will allow for token level rule exemptions
     * @param _AMMAddress Address for the AMM
     */
    function isRegisteredAMM(address _AMMAddress) public view returns (bool) {
        return isAMMRegistered[_AMMAddress];
    }

    /**
     * @dev This function allows the devs to deregister an AMM contract address.
     * @param _AMMAddress The of the AMM to be de-registered
     */
    function deRegisterAMM(address _AMMAddress) external onlyRole(APP_ADMIN_ROLE) {
        if (!isRegisteredAMM(_AMMAddress)) revert NoAddressToRemove();
        _removeAddressWithMapping(ammList, ammToIndex, isAMMRegistered, _AMMAddress);
    }

    /**
     * @dev This function allows the devs to register their treasury addresses. This will allow for token level rule exemptions
     * @param _treasuryAddress Address for the treasury
     */
    function isTreasury(address _treasuryAddress) public view returns (bool) {
        return isTreasuryRegistered[_treasuryAddress];
    }

    /**
     * @dev This function allows the devs to register their treasury addresses. This will allow for token level rule exemptions
     * @param _treasuryAddress Address for the treasury
     */
    function registerTreasury(address _treasuryAddress) external onlyRole(APP_ADMIN_ROLE) {
        if (_treasuryAddress == address(0)) revert ZeroAddress();
        if (isTreasury(_treasuryAddress)) revert AddressAlreadyRegistered();
        _addAddressWithMapping(treasuryList, treasuryToIndex, isTreasuryRegistered, _treasuryAddress);
        emit TreasuryRegistered(_treasuryAddress);
    }

    /**
     * @dev This function allows the devs to deregister an treasury address.
     * @param _treasuryAddress The of the AMM to be de-registered
     */
    function deRegisterTreasury(address _treasuryAddress) external onlyRole(APP_ADMIN_ROLE) {
        if (!isTreasury(_treasuryAddress)) revert NoAddressToRemove();
        _removeAddressWithMapping(treasuryList, treasuryToIndex, isTreasuryRegistered, _treasuryAddress);
    }

    /**
     * @dev manage the approve list for trading-rule bypasser accounts
     * @param _address account in the list to manage
     * @param isApproved set to true to indicate that _address can bypass trading rules.
     */
    function approveAddressToTradingRuleAllowlist(address _address, bool isApproved) external onlyRole(APP_ADMIN_ROLE) {
        if(!isApproved){
            if( !isTradingRuleAllowlisted[_address])
                revert NoAddressToRemove();
            _removeAddressWithMapping(tradingRuleAllowList, tradingRuleAllowlistAddressToIndex, isTradingRuleAllowlisted, _address);
            
        }else{
            if( isTradingRuleAllowlisted[_address])
                revert AddressAlreadyRegistered();
            _addAddressWithMapping(tradingRuleAllowList, tradingRuleAllowlistAddressToIndex, isTradingRuleAllowlisted, _address);
        }
        emit TradingRuleAddressAllowlist(_address, isApproved);
    }

    /**
     * @dev tells if an address can bypass trading rules
     * @param _address the address to check for
     * @return true if the address can bypass trading rules, or false otherwise.
     */
    function isTradingRuleBypasser(address _address) public view returns (bool) {
        return isTradingRuleAllowlisted[_address];
    }

    /**
     * @dev Getter for the access level contract address
     * @return AccessLevelDataAddress
     */
    function getAccessLevelDataAddress() external view returns (address) {
        return address(accessLevels);
    }

    /**
     * @dev Getter for the Account data contract address
     * @return accountDataAddress
     */
    function getAccountDataAddress() external view returns (address) {
        return address(accounts);
    }

    /**
     * @dev Getter for the risk data contract address
     * @return riskDataAddress
     */
    function getRiskDataAddress() external view returns (address) {
        return address(riskScores);
    }

    /**
     * @dev Getter for the general tags data contract address
     * @return tagsDataAddress
     */
    function getTagsDataAddress() external view returns (address) {
        return address(tags);
    }

    /**
     * @dev Getter for the pause rules data contract address
     * @return pauseRulesDataAddress
     */
    function getPauseRulesDataAddress() external view returns (address) {
        return address(pauseRules);
    }

    /**
     * @dev Return the token list for calculation purposes
     * @return tokenList list of all tokens registered
     */
    function getTokenList() external view returns (address[] memory) {
        return tokenList;
    }

    /**
     * @dev gets the version of the contract
     * @return VERSION
     */
    function version() external pure returns (string memory) {
        return VERSION;
    }

    /**
     * @dev Update the Application Handler Contract Address
     * @param _newApplicationHandler address of new Application Handler contract
     * @notice this is for upgrading to a new ApplicationHandler contract
     */
    function setNewApplicationHandlerAddress(address _newApplicationHandler) external onlyRole(APP_ADMIN_ROLE) {
        if (_newApplicationHandler == address(0)) revert ZeroAddress();
        applicationHandler = ProtocolApplicationHandler(_newApplicationHandler);
        applicationHandlerAddress = _newApplicationHandler;
        emit HandlerConnected(applicationHandlerAddress, address(this));
    }

    /**
     * @dev this function returns the application handler address
     * @return handlerAddress
     */
    function getHandlerAddress() external view returns (address) {
        return applicationHandlerAddress;
    }

    /**
     * @dev Setter for application Name
     * @param _appName application name string
     */
    function setAppName(string calldata _appName) external onlyRole(APP_ADMIN_ROLE) {
        appName = _appName;
    }

    /**
     * @dev Part of the two step process to set a new AppManager within a Protocol Entity
     * @param _assetAddress address of a protocol entity that uses AppManager
     */
    function confirmAppManager(address _assetAddress) external onlyRole(APP_ADMIN_ROLE) {
        IAppManagerUser(_assetAddress).confirmAppManagerAddress();
    }

    /// -------------DATA CONTRACT DEPLOYMENT---------------
    /**
     * @dev Deploy all the child data contracts. Only called internally from the constructor.
     */
    function deployDataContracts() private {
        accounts = new Accounts(address(this));
        accessLevels = new AccessLevels(address(this));
        riskScores = new RiskScores(address(this));
        tags = new Tags(address(this));
        pauseRules = new PauseRules(address(this));
    }

    /**
     * @dev This function is used to propose the new owner for data contracts.
     * @param _newOwner address of the new AppManager
     */
    function proposeDataContractMigration(address _newOwner) external onlyRole(APP_ADMIN_ROLE) {
        accounts.proposeOwner(_newOwner);
        accessLevels.proposeOwner(_newOwner);
        riskScores.proposeOwner(_newOwner);
        tags.proposeOwner(_newOwner);
        pauseRules.proposeOwner(_newOwner);
        emit AppManagerDataUpgradeProposed(_newOwner, address(this));
    }

    /**
     * @dev This function is used to confirm this contract as the new owner for data contracts.
     */
    function confirmDataContractMigration(address _oldAppManagerAddress) external onlyRole(APP_ADMIN_ROLE) {
        AppManager oldAppManager = AppManager(_oldAppManagerAddress);
        accounts = Accounts(oldAppManager.getAccountDataAddress());
        accounts.confirmOwner();
        accessLevels = IAccessLevels(oldAppManager.getAccessLevelDataAddress());
        accessLevels.confirmOwner();
        riskScores = RiskScores(oldAppManager.getRiskDataAddress());
        riskScores.confirmOwner();
        tags = Tags(oldAppManager.getTagsDataAddress());
        tags.confirmOwner();
        pauseRules = PauseRules(oldAppManager.getPauseRulesDataAddress());
        pauseRules.confirmOwner();
        emit DataContractsMigrated(address(this));
    }

    /**
     * @dev Part of the two step process to set a new Data Provider within a Protocol AppManager. Final confirmation called by new provider
     * @param _providerType the type of data provider
     */
    function confirmNewDataProvider(IDataModule.ProviderType _providerType) external {
        if (_providerType == IDataModule.ProviderType.GENERAL_TAG) {
            if (newTagsProviderAddress == address(0)) revert NoProposalHasBeenMade();
            if (_msgSender() != newTagsProviderAddress) revert ConfirmerDoesNotMatchProposedAddress();
            tags = ITags(newTagsProviderAddress);
            emit TagProviderSet(newTagsProviderAddress);
            delete newTagsProviderAddress;
        } else if (_providerType == IDataModule.ProviderType.RISK_SCORE) {
            if (newRiskScoresProviderAddress == address(0)) revert NoProposalHasBeenMade();
            if (_msgSender() != newRiskScoresProviderAddress) revert ConfirmerDoesNotMatchProposedAddress();
            riskScores = IRiskScores(newRiskScoresProviderAddress);
            emit RiskProviderSet(newRiskScoresProviderAddress);
            delete newRiskScoresProviderAddress;
        } else if (_providerType == IDataModule.ProviderType.ACCESS_LEVEL) {
            if (newAccessLevelsProviderAddress == address(0)) revert NoProposalHasBeenMade();
            if (_msgSender() != newAccessLevelsProviderAddress) revert ConfirmerDoesNotMatchProposedAddress();
            accessLevels = IAccessLevels(newAccessLevelsProviderAddress);
            emit AccessLevelProviderSet(newAccessLevelsProviderAddress);
            delete newAccessLevelsProviderAddress;
        } else if (_providerType == IDataModule.ProviderType.ACCOUNT) {
            if (newAccountsProviderAddress == address(0)) revert NoProposalHasBeenMade();
            if (_msgSender() != newAccountsProviderAddress) revert ConfirmerDoesNotMatchProposedAddress();
            accounts = IAccounts(newAccountsProviderAddress);
            emit AccountProviderSet(newAccountsProviderAddress);
            delete newAccountsProviderAddress;
        } else if (_providerType == IDataModule.ProviderType.PAUSE_RULE) {
            if (newPauseRulesProviderAddress == address(0)) revert NoProposalHasBeenMade();
            if (_msgSender() != newPauseRulesProviderAddress) revert ConfirmerDoesNotMatchProposedAddress();
            pauseRules = IPauseRules(newPauseRulesProviderAddress);
            emit PauseRuleProviderSet(newPauseRulesProviderAddress);
            delete newPauseRulesProviderAddress;
        }
    }
}<|MERGE_RESOLUTION|>--- conflicted
+++ resolved
@@ -310,12 +310,8 @@
      * @notice This function checks for the AdminMinTokenBalance status as this role is subject to this rule. Rule Bypass Accounts cannot renounce role while rule is active. 
      */
     function renounceRuleBypassAccount() external {
-<<<<<<< HEAD
-        checkForAdminWithdrawal();
-=======
         /// If the AdminMinTokenBalanceCapable rule is active, Rule Bypass Accounts are not allowed to renounce their role to prevent manipulation of the rule
         checkForAdminMinTokenBalanceCapable();
->>>>>>> 7ade01a5
         renounceRole(RULE_BYPASS_ACCOUNT, _msgSender());
         emit RuleBypassAccount(_msgSender(), false);
     }
@@ -326,16 +322,10 @@
      */
     function checkForAdminMinTokenBalanceCapable() internal {
         for (uint256 i; i < tokenList.length; ) {
-<<<<<<< HEAD
-            if (ProtocolTokenCommon(tokenList[i]).getHandlerAddress().supportsInterface(type(IAdminWithdrawalRuleCapable).interfaceId)) {
-                if (IAdminWithdrawalRuleCapable(ProtocolTokenCommon(tokenList[i]).getHandlerAddress()).isAdminWithdrawalActiveAndApplicable()) {
-                    revert AdminWithdrawalRuleisActive();
-=======
             // check to see if supports the rule first
             if (ProtocolTokenCommon(tokenList[i]).getHandlerAddress().supportsInterface(type(IAdminMinTokenBalanceCapable).interfaceId)) {
                 if (IAdminMinTokenBalanceCapable(ProtocolTokenCommon(tokenList[i]).getHandlerAddress()).isAdminMinTokenBalanceActiveAndApplicable()) {
                     revert AdminMinTokenBalanceisActive();
->>>>>>> 7ade01a5
                 }
             }
             unchecked {

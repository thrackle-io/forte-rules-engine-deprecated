// SPDX-License-Identifier: UNLICENSED
pragma solidity ^0.8.17;

import "@openzeppelin/contracts/access/Ownable.sol";
import "@openzeppelin/contracts/token/ERC721/extensions/IERC721Enumerable.sol";
import "@openzeppelin/contracts/token/ERC20/ERC20.sol";
import "src/protocol/economic/AppAdministratorOnly.sol";
import "src/protocol/economic/ruleProcessor/RuleCodeData.sol";
import "src/protocol/economic/IRuleProcessor.sol";
import "src/protocol/economic/ruleProcessor/ActionEnum.sol";
import "src/protocol/economic/RuleAdministratorOnly.sol";
import "src/client/application/AppManager.sol";
import "src/common/IProtocolERC721Pricing.sol";
import "src/common/IProtocolERC20Pricing.sol";
import "src/client/token/HandlerTypeEnum.sol";
import "src/client/token/ITokenInterface.sol";
import {IApplicationHandlerEvents, ICommonApplicationHandlerEvents} from "src/common/IEvents.sol";
import {IZeroAddressError, IInputErrors, IAppHandlerErrors} from "src/common/IErrors.sol";

/**
 * @title Protocol Application Handler Contract
 * @notice This contract is the rules handler for all application level rules. It is implemented via the AppManager
 * @dev This contract is injected into the appManagers.
 * @author @ShaneDuncan602, @oscarsernarosero, @TJ-Everett
 */
contract ProtocolApplicationHandler is Ownable, RuleAdministratorOnly, IApplicationHandlerEvents, ICommonApplicationHandlerEvents, IInputErrors, IZeroAddressError, IAppHandlerErrors {
    string private constant VERSION="1.1.0";
    AppManager appManager;
    address public appManagerAddress;
    IRuleProcessor immutable ruleProcessor;

    /// Risk Rule Ids
    uint32 private accountMaxValueByRiskScoreId;
    uint32 private accountMaxTransactionValueByRiskScoreId;
    /// Risk Rule on-off switches
    bool private accountMaxValueByRiskScoreActive;
    bool private accountMaxTransactionValueByRiskScoreActive;
    /// AccessLevel Rule Ids
    uint32 private accountMaxValueByAccessLevelId;
    uint32 private accountMaxValueOutByAccessLevelId;
    /// AccessLevel Rule on-off switches
    bool private accountMaxValueByAccessLevelActive;
    bool private AccountDenyForNoAccessLevelRuleActive;
    bool private accountMaxValueOutByAccessLevelActive;
    /// Pause Rule on-off switch
    bool private pauseRuleActive; 

    /// Pricing Module interfaces
    IProtocolERC20Pricing erc20Pricer;
    IProtocolERC721Pricing nftPricer;
    address public erc20PricingAddress;
    address public nftPricingAddress;

    /// MaxTxSizePerPeriodByRisk data
    mapping(address => uint128) usdValueTransactedInRiskPeriod;
    mapping(address => uint64) lastTxDateRiskRule;
    /// AdminMinTokenBalanceRule data
    mapping(address => uint128) usdValueTotalWithrawals;

    /**
     * @dev Initializes the contract setting the AppManager address as the one provided and setting the ruleProcessor for protocol access
     * @param _ruleProcessorProxyAddress of the protocol's Rule Processor contract.
     * @param _appManagerAddress address of the application AppManager.
     */
    constructor(address _ruleProcessorProxyAddress, address _appManagerAddress) {
        if (_ruleProcessorProxyAddress == address(0) || _appManagerAddress == address(0)) revert ZeroAddress();
        appManagerAddress = _appManagerAddress;
        appManager = AppManager(_appManagerAddress);
        ruleProcessor = IRuleProcessor(_ruleProcessorProxyAddress);
        transferOwnership(_appManagerAddress);
        emit ApplicationHandlerDeployed(_appManagerAddress);
    }

    /**
     * @dev checks if any of the Application level rules are active
     * @return true if one or more rules are active  
     */
    function requireApplicationRulesChecked() public view returns (bool) {
        return pauseRuleActive ||
               accountMaxValueByRiskScoreActive || accountMaxTransactionValueByRiskScoreActive || 
               accountMaxValueByAccessLevelActive || accountMaxValueOutByAccessLevelActive || AccountDenyForNoAccessLevelRuleActive;
    }

    /**
     * @dev Check Application Rules for valid transaction.
     * @param _from address of the from account
     * @param _to address of the to account
     * @param _amount amount of tokens to be transferred 
     * @param _nftValuationLimit number of tokenID's per collection before checking collection price vs individual token price
     * @param _tokenId tokenId of the NFT token
     * @param _action Action to be checked. This param is intentially added for future enhancements.
     * @param _handlerType the type of handler, used to direct to correct token pricing
     * @return success Returns true if allowed, false if not allowed
     */
    function checkApplicationRules(address _tokenAddress, address _from, address _to, uint256 _amount, uint16 _nftValuationLimit, uint256 _tokenId, ActionTypes _action, HandlerTypes _handlerType) external onlyOwner returns (bool) {
        _action;
        uint128 balanceValuation;
        uint128 price;
        uint128 transferValuation;

        if (pauseRuleActive) ruleProcessor.checkPauseRules(appManagerAddress);
        /// Based on the Handler Type retrieve pricing valuations 
        if (_handlerType == HandlerTypes.ERC20HANDLER) {
            balanceValuation = uint128(getAccTotalValuation(_to, 0));
            price = uint128(_getERC20Price(_tokenAddress));
            transferValuation = uint128((price * _amount) / (10 ** IToken(_tokenAddress).decimals()));
        } else if (_handlerType == HandlerTypes.ERC721HANDLER) {
            balanceValuation = uint128(getAccTotalValuation(_to, _nftValuationLimit));
            transferValuation = uint128(nftPricer.getNFTPrice(_tokenAddress, _tokenId));
        }
        if (accountMaxValueByAccessLevelActive || AccountDenyForNoAccessLevelRuleActive || accountMaxValueOutByAccessLevelActive) {
            _checkAccessLevelRules(_from, _to, balanceValuation, transferValuation);
        }
        if (accountMaxValueByRiskScoreActive || accountMaxTransactionValueByRiskScoreActive) {
            _checkRiskRules(_from, _to, balanceValuation, transferValuation);
        }
        return true;
    }

    /**
     * @dev This function consolidates all the Risk rules that utilize application level Risk rules. 
     * @param _from address of the from account
     * @param _to address of the to account
     * @param _balanceValuation recepient address current total application valuation in USD with 18 decimals of precision
     * @param _transferValuation valuation of the token being transferred in USD with 18 decimals of precision
     */
    function _checkRiskRules(address _from, address _to, uint128 _balanceValuation, uint128 _transferValuation) internal {
        uint8 riskScoreTo = appManager.getRiskScore(_to);
        uint8 riskScoreFrom = appManager.getRiskScore(_from);
        if (accountMaxValueByRiskScoreActive) {
            ruleProcessor.checkAccountMaxValueByRiskScore(accountMaxValueByRiskScoreId, _to, riskScoreTo, _balanceValuation, _transferValuation);
        }
<<<<<<< HEAD
        if (maxTxSizePerPeriodByRiskActive) {
            usdValueTransactedInRiskPeriod[_from] = ruleProcessor.checkMaxTxSizePerPeriodByRisk(
                maxTxSizePerPeriodByRiskRuleId,
=======
        if (accountMaxTransactionValueByRiskScoreActive) {
            /// if rule is active check if the recipient is address(0) for burning tokens
            /// check if sender violates the rule
            usdValueTransactedInRiskPeriod[_from] = ruleProcessor.checkAccountMaxTxValueByRiskScore(
                accountMaxTransactionValueByRiskScoreId,
>>>>>>> 7ade01a5
                usdValueTransactedInRiskPeriod[_from],
                _transferValuation,
                lastTxDateRiskRule[_from],
                riskScoreFrom
            );
            if (_to != address(0)) {
                lastTxDateRiskRule[_from] = uint64(block.timestamp);
<<<<<<< HEAD
                usdValueTransactedInRiskPeriod[_to] = ruleProcessor.checkMaxTxSizePerPeriodByRisk(
                    maxTxSizePerPeriodByRiskRuleId,
=======
                /// check if recipient violates the rule
                usdValueTransactedInRiskPeriod[_to] = ruleProcessor.checkAccountMaxTxValueByRiskScore(
                    accountMaxTransactionValueByRiskScoreId,
>>>>>>> 7ade01a5
                    usdValueTransactedInRiskPeriod[_to],
                    _transferValuation,
                    lastTxDateRiskRule[_to],
                    riskScoreTo
                );
                lastTxDateRiskRule[_to] = uint64(block.timestamp);
            }
        }
    }

    /**
     * @dev This function consolidates all the application level AccessLevel rules.
     * @param _to address of the to account
     * @param _balanceValuation recepient address current total application valuation in USD with 18 decimals of precision
     * @param _transferValuation valuation of the token being transferred in USD with 18 decimals of precision
     */
    function _checkAccessLevelRules(address _from, address _to, uint128 _balanceValuation, uint128 _transferValuation) internal {
        uint8 score = appManager.getAccessLevel(_to);
        uint8 fromScore = appManager.getAccessLevel(_from);
        /// Check if sender is not AMM and then check sender access level
        if (AccountDenyForNoAccessLevelRuleActive && !appManager.isRegisteredAMM(_from)) ruleProcessor.checkAccountDenyForNoAccessLevel(fromScore);
        /// Check if receiver is not an AMM or address(0) and then check the recipient access level. Exempting address(0) allows for burning.
        if (AccountDenyForNoAccessLevelRuleActive && !appManager.isRegisteredAMM(_to) && _to != address(0)) ruleProcessor.checkAccountDenyForNoAccessLevel(score);
        /// Check that the recipient is not address(0). If it is we do not check this rule as it is a burn.
        if (accountMaxValueByAccessLevelActive && _to != address(0))
            ruleProcessor.checkAccountMaxValueByAccessLevel(accountMaxValueByAccessLevelId, score, _balanceValuation, _transferValuation);
        if (accountMaxValueOutByAccessLevelActive) {
            usdValueTotalWithrawals[_from] = ruleProcessor.checkAccountMaxValueOutByAccessLevel(accountMaxValueOutByAccessLevelId, fromScore, usdValueTotalWithrawals[_from], _transferValuation);
        }
    }

    /// -------------- Pricing Module Configurations ---------------
    /**
     * @dev sets the address of the nft pricing contract and loads the contract.
     * @param _address Nft Pricing Contract address.
     */
    function setNFTPricingAddress(address _address) external ruleAdministratorOnly(appManagerAddress) {
        if (_address == address(0)) revert ZeroAddress();
        nftPricingAddress = _address;
        nftPricer = IProtocolERC721Pricing(_address);
        emit ERC721PricingAddressSet(_address);
    }

    /**
     * @dev sets the address of the erc20 pricing contract and loads the contract.
     * @param _address ERC20 Pricing Contract address.
     */
    function setERC20PricingAddress(address _address) external ruleAdministratorOnly(appManagerAddress) {
        if (_address == address(0)) revert ZeroAddress();
        erc20PricingAddress = _address;
        erc20Pricer = IProtocolERC20Pricing(_address);
        emit ERC20PricingAddressSet(_address);
    }

    /**
     * @dev Get the account's balance in dollars. It uses the registered tokens in the app manager.
     * @notice This gets the account's balance in dollars.
     * @param _account address to get the balance for
     * @return totalValuation of the account in dollars
     */
    function getAccTotalValuation(address _account, uint256 _nftValuationLimit) public view returns (uint256 totalValuation) {
        address[] memory tokenList = appManager.getTokenList();
        uint256 tokenAmount;
        /// check if _account is zero address. If zero address we return a valuation of zero to allow for burning tokens when rules that need valuations are active.
        if (_account == address(0)) {
            return totalValuation;
        } else {
            /// Loop through all Nfts and ERC20s and add values to balance for account valuation
            for (uint256 i; i < tokenList.length; ) {
                /// First check to see if user owns the asset
                tokenAmount = (IToken(tokenList[i]).balanceOf(_account));
                if (tokenAmount > 0) {
                    try IERC165(tokenList[i]).supportsInterface(0x80ac58cd) returns (bool isERC721) {
                        if (isERC721 && tokenAmount >= _nftValuationLimit) totalValuation += _getNFTCollectionValue(tokenList[i], tokenAmount);
                        else if (isERC721 && tokenAmount < _nftValuationLimit) totalValuation += _getNFTValuePerCollection(tokenList[i], _account, tokenAmount);
                        else {
                            uint8 decimals = ERC20(tokenList[i]).decimals();
                            totalValuation += (_getERC20Price(tokenList[i]) * (tokenAmount)) / (10 ** decimals);
                        }
                    } catch {
                        uint8 decimals = ERC20(tokenList[i]).decimals();
                        totalValuation += (_getERC20Price(tokenList[i]) * (tokenAmount)) / (10 ** decimals);
                    }
                }
                unchecked {
                    ++i;
                }
            }
        }
    }

    /**
     * @dev Get the value for a specific ERC20. This is done by interacting with the pricing module
     * @notice This gets the token's value in dollars.
     * @param _tokenAddress the address of the token
     * @return price the price of 1 in dollars
     */
    function _getERC20Price(address _tokenAddress) internal view returns (uint256) {
        if (erc20PricingAddress != address(0)) {
            return erc20Pricer.getTokenPrice(_tokenAddress);
        } else {
            revert PricingModuleNotConfigured(erc20PricingAddress, nftPricingAddress);
        }
    }

    /**
     * @dev Get the value for a specific ERC721. This is done by interacting with the pricing module
     * @notice This gets the token's value in dollars.
     * @param _tokenAddress the address of the token
     * @param _account of the token holder
     * @param _tokenAmount amount of NFTs from _tokenAddress contract
     * @return totalValueInThisContract in whole USD
     */
    function _getNFTValuePerCollection(address _tokenAddress, address _account, uint256 _tokenAmount) internal view returns (uint256 totalValueInThisContract) {
        if (nftPricingAddress != address(0)) {
            for (uint i; i < _tokenAmount; ) {
                totalValueInThisContract += nftPricer.getNFTPrice(_tokenAddress, IERC721Enumerable(_tokenAddress).tokenOfOwnerByIndex(_account, i));
                unchecked {
                    ++i;
                }
            }
        } else {
            revert PricingModuleNotConfigured(erc20PricingAddress, nftPricingAddress);
        }
    }

    /**
     * @dev Get the total value for all tokens held by wallet for specific collection. This is done by interacting with the pricing module
     * @notice This function gets the total token value in dollars of all tokens owned in each collection by address.
     * @param _tokenAddress the address of the token
     * @param _tokenAmount amount of NFTs from _tokenAddress contract
     * @return totalValueInThisContract total valuation of tokens by collection in whole USD
     */
    function _getNFTCollectionValue(address _tokenAddress, uint256 _tokenAmount) private view returns (uint256 totalValueInThisContract) {
        if (nftPricingAddress != address(0)) {
            totalValueInThisContract = _tokenAmount * uint256(nftPricer.getNFTCollectionPrice(_tokenAddress));
        } else {
            revert PricingModuleNotConfigured(erc20PricingAddress, nftPricingAddress);
        }
    }


    /**
     * @dev Set the accountMaxValueByRiskScoreRule. Restricted to app administrators only.
     * @notice that setting a rule will automatically activate it.
     * @param _ruleId Rule Id to set
     */
    function setAccountMaxValueByRiskScoreId(uint32 _ruleId) external ruleAdministratorOnly(appManagerAddress) {
        ruleProcessor.validateAccountMaxValueByRiskScore(_ruleId);
        accountMaxValueByRiskScoreId = _ruleId;
        accountMaxValueByRiskScoreActive = true;
        emit ApplicationRuleApplied(BALANCE_BY_RISK, _ruleId);
    }

    /**
     * @dev enable/disable rule. Disabling a rule will save gas on transfer transactions.
     * @param _on boolean representing if a rule must be checked or not.
     */
    function activateAccountMaxValueByRiskScore(bool _on) external ruleAdministratorOnly(appManagerAddress) {
        accountMaxValueByRiskScoreActive = _on;
        if (_on) {
            emit ApplicationHandlerActivated(BALANCE_BY_RISK);
        } else {
            emit ApplicationHandlerDeactivated(BALANCE_BY_RISK);
        }
    }

    /**
     * @dev Tells you if the accountMaxValueByRiskScoreRule is active or not.
     * @return boolean representing if the rule is active
     */
    function isAccountMaxValueByRiskScoreActive() external view returns (bool) {
        return accountMaxValueByRiskScoreActive;
    }

    /**
     * @dev Retrieve the accountMaxValueByRiskScoreRule id
     * @return accountMaxValueByRiskScoreId rule id
     */
    function getAccountMaxValueByRiskScoreId() external view returns (uint32) {
        return accountMaxValueByRiskScoreId;
    }

    /**
     * @dev Set the accountMaxValueByAccessLevelRule. Restricted to app administrators only.
     * @notice that setting a rule will automatically activate it.
     * @param _ruleId Rule Id to set
     */
    function setAccountMaxValueByAccessLevelId(uint32 _ruleId) external ruleAdministratorOnly(appManagerAddress) {
        ruleProcessor.validateAccountMaxValueByAccessLevel(_ruleId);
        accountMaxValueByAccessLevelId = _ruleId;
        accountMaxValueByAccessLevelActive = true;
        emit ApplicationRuleApplied(ACC_MAX_VALUE_BY_ACCESS_LEVEL, _ruleId);
    }

    /**
     * @dev enable/disable rule. Disabling a rule will save gas on transfer transactions.
     * @param _on boolean representing if a rule must be checked or not.
     */
    function activateAccountMaxValueByAccessLevel(bool _on) external ruleAdministratorOnly(appManagerAddress) {
        accountMaxValueByAccessLevelActive = _on;
        if (_on) {
            emit ApplicationHandlerActivated(ACC_MAX_VALUE_BY_ACCESS_LEVEL);
        } else {
            emit ApplicationHandlerDeactivated(ACC_MAX_VALUE_BY_ACCESS_LEVEL);
        }
    }

    /**
     * @dev Tells you if the accountMaxValueByAccessLevelRule is active or not.
     * @return boolean representing if the rule is active
     */
    function isAccountMaxValueByAccessLevelActive() external view returns (bool) {
        return accountMaxValueByAccessLevelActive;
    }

    /**
     * @dev Retrieve the accountMaxValueByAccessLevel rule id
     * @return accountMaxValueByAccessLevelId rule id
     */
    function getAccountMaxValueByAccessLevelId() external view returns (uint32) {
        return accountMaxValueByAccessLevelId;
    }

    /**
     * @dev enable/disable rule. Disabling a rule will save gas on transfer transactions.
     * @param _on boolean representing if a rule must be checked or not.
     */
    function activateAccountDenyForNoAccessLevelRule(bool _on) external ruleAdministratorOnly(appManagerAddress) {
        AccountDenyForNoAccessLevelRuleActive = _on;
        if (_on) {
            emit ApplicationHandlerActivated(ACCESS_LEVEL_0);
        } else {
            emit ApplicationHandlerDeactivated(ACCESS_LEVEL_0);
        }
    }

    /**
     * @dev Tells you if the AccountDenyForNoAccessLevel Rule is active or not.
     * @return boolean representing if the rule is active
     */
    function isAccountDenyForNoAccessLevelActive() external view returns (bool) {
        return AccountDenyForNoAccessLevelRuleActive;
    }

    /**
     * @dev Set the accountMaxValueOutByAccessLevelRule. Restricted to app administrators only.
     * @notice that setting a rule will automatically activate it.
     * @param _ruleId Rule Id to set
     */
    function setAccountMaxValueOutByAccessLevelId(uint32 _ruleId) external ruleAdministratorOnly(appManagerAddress) {
        ruleProcessor.validateAccountMaxValueOutByAccessLevel(_ruleId);
        accountMaxValueOutByAccessLevelId = _ruleId;
        accountMaxValueOutByAccessLevelActive = true;
        emit ApplicationRuleApplied(ACC_MAX_VALUE_OUT_ACCESS_LEVEL, _ruleId);
    }

    /**
     * @dev enable/disable rule. Disabling a rule will save gas on transfer transactions.
     * @param _on boolean representing if a rule must be checked or not.
     */
    function activateAccountMaxValueOutByAccessLevel(bool _on) external ruleAdministratorOnly(appManagerAddress) {
        accountMaxValueOutByAccessLevelActive = _on;
        if (_on) {
            emit ApplicationHandlerActivated(ACC_MAX_VALUE_OUT_ACCESS_LEVEL);
        } else {
            emit ApplicationHandlerDeactivated(ACC_MAX_VALUE_OUT_ACCESS_LEVEL);
        }
    }

    /**
     * @dev Tells you if the accountMaxValueOutByAccessLevelRule is active or not.
     * @return boolean representing if the rule is active
     */
    function isAccountMaxValueOutByAccessLevelActive() external view returns (bool) {
        return accountMaxValueOutByAccessLevelActive;
    }

    /**
     * @dev Retrieve the accountMaxValueOutByAccessLevelRule rule id
     * @return accountMaxValueOutByAccessLevelId rule id
     */
    function getAccountMaxValueOutByAccessLevelId() external view returns (uint32) {
        return accountMaxValueOutByAccessLevelId;
    }

    /**
     * @dev Retrieve the AccountMaxTransactionValueByRiskScore rule id
     * @return accountMaxTransactionValueByRiskScoreId rule id for specified token
     */
    function getAccountMaxTxValueByRiskScoreId() external view returns (uint32) {
        return accountMaxTransactionValueByRiskScoreId;
    }

    /**
     * @dev Set the AccountMaxTransactionValueByRiskScoreRule. Restricted to app administrators only.
     * @notice that setting a rule will automatically activate it.
     * @param _ruleId Rule Id to set
     */
    function setAccountMaxTxValueByRiskScoreId(uint32 _ruleId) external ruleAdministratorOnly(appManagerAddress) {
        ruleProcessor.validateAccountMaxTxValueByRiskScore(_ruleId);
        accountMaxTransactionValueByRiskScoreId = _ruleId;
        accountMaxTransactionValueByRiskScoreActive = true;
        emit ApplicationRuleApplied(ACC_MAX_TX_VALUE_BY_RISK_SCORE, _ruleId);
    }

    /**
     * @dev enable/disable rule. Disabling a rule will save gas on transfer transactions.
     * @param _on boolean representing if a rule must be checked or not.
     */

    function activateAccountMaxTxValueByRiskScore(bool _on) external ruleAdministratorOnly(appManagerAddress) {
        accountMaxTransactionValueByRiskScoreActive = _on;
        if (_on) {
            emit ApplicationHandlerActivated(ACC_MAX_TX_VALUE_BY_RISK_SCORE);
        } else {
            emit ApplicationHandlerDeactivated(ACC_MAX_TX_VALUE_BY_RISK_SCORE);
        }
    }

    /**
     * @dev Tells you if the accountMaxTransactionValueByRiskScoreRule is active or not.
     * @return boolean representing if the rule is active for specified token
     */
    function isAccountMaxTxValueByRiskScoreActive() external view returns (bool) {
        return accountMaxTransactionValueByRiskScoreActive;
    }

    /**
     * @dev enable/disable rule. Disabling a rule will save gas on transfer transactions.
     * This function does not use ruleAdministratorOnly modifier, the onlyOwner modifier checks that the caller is the appManager contract. 
     * @notice This function uses the onlyOwner modifier since the appManager contract is calling this function when adding a pause rule or removing the final pause rule of the array. 
     * @param _on boolean representing if a rule must be checked or not.
     */

    function activatePauseRule(bool _on) external onlyOwner {
        pauseRuleActive = _on; 
        if (_on) {
            emit ApplicationHandlerActivated(PAUSE_RULE);
        } else {
            emit ApplicationHandlerDeactivated(PAUSE_RULE);
        }
    }

    /**
     * @dev Tells you if the pause rule check is active or not.
     * @return boolean representing if the rule is active for specified token
     */
    function isPauseRuleActive() external view returns (bool) {
        return pauseRuleActive;
    }

    /**
     * @dev gets the version of the contract
     * @return VERSION
     */
    function version() external pure returns (string memory) {
        return VERSION;
    }
}<|MERGE_RESOLUTION|>--- conflicted
+++ resolved
@@ -130,17 +130,9 @@
         if (accountMaxValueByRiskScoreActive) {
             ruleProcessor.checkAccountMaxValueByRiskScore(accountMaxValueByRiskScoreId, _to, riskScoreTo, _balanceValuation, _transferValuation);
         }
-<<<<<<< HEAD
-        if (maxTxSizePerPeriodByRiskActive) {
-            usdValueTransactedInRiskPeriod[_from] = ruleProcessor.checkMaxTxSizePerPeriodByRisk(
-                maxTxSizePerPeriodByRiskRuleId,
-=======
         if (accountMaxTransactionValueByRiskScoreActive) {
-            /// if rule is active check if the recipient is address(0) for burning tokens
-            /// check if sender violates the rule
             usdValueTransactedInRiskPeriod[_from] = ruleProcessor.checkAccountMaxTxValueByRiskScore(
                 accountMaxTransactionValueByRiskScoreId,
->>>>>>> 7ade01a5
                 usdValueTransactedInRiskPeriod[_from],
                 _transferValuation,
                 lastTxDateRiskRule[_from],
@@ -148,14 +140,9 @@
             );
             if (_to != address(0)) {
                 lastTxDateRiskRule[_from] = uint64(block.timestamp);
-<<<<<<< HEAD
+                /// check if recipient violates the rule
                 usdValueTransactedInRiskPeriod[_to] = ruleProcessor.checkMaxTxSizePerPeriodByRisk(
                     maxTxSizePerPeriodByRiskRuleId,
-=======
-                /// check if recipient violates the rule
-                usdValueTransactedInRiskPeriod[_to] = ruleProcessor.checkAccountMaxTxValueByRiskScore(
-                    accountMaxTransactionValueByRiskScoreId,
->>>>>>> 7ade01a5
                     usdValueTransactedInRiskPeriod[_to],
                     _transferValuation,
                     lastTxDateRiskRule[_to],

--- conflicted
+++ resolved
@@ -73,11 +73,7 @@
      * @param fromTags Account tags applied to sender via App Manager
      * @param lastUpdateTime block.timestamp of most recent transaction from sender.
      */
-<<<<<<< HEAD
-    function checkSellLimit(uint32 ruleId, uint256 salesWithinPeriod, uint256 amount, bytes32[] calldata fromTags, uint64 lastUpdateTime) external view returns (uint64);
-=======
     function checkSellLimit(uint32 ruleId, uint256 salesWithinPeriod, uint256 amount, bytes32[] calldata fromTags, uint64 lastUpdateTime) external view returns (uint256);
->>>>>>> 95dc11cc
 
     /**
      * @dev Check the minimum/maximum rule through the AMM Swap
@@ -230,10 +226,6 @@
      */
     function checkSellPercentagePasses(uint32 ruleId, uint256 currentTotalSupply, uint256 amountToTransfer, uint64 lastSellTime, uint256 totalSoldWithinPeriod) external view returns (uint256);
 
-<<<<<<< HEAD
-=======
-
->>>>>>> 95dc11cc
     /**
      * @dev Rule checks if the token transfer volume rule will be violated.
      * @param _ruleId Rule identifier for rule arguments

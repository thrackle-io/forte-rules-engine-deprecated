// SPDX-License-Identifier: UNLICENSED
pragma solidity ^0.8.17;
import "./DataModule.sol";
import "./IGeneralTags.sol";
import { INoAddressToRemove } from "../interfaces/IErrors.sol";

/**
 * @title General Tag Data Contract
 * @notice Stores tag data for accounts
 * @dev Tags are stored as an internal mapping
 * @author @ShaneDuncan602, @oscarsernarosero, @TJ-Everett
 */
contract GeneralTags is DataModule, IGeneralTags, INoAddressToRemove {
    mapping(address => bytes32[]) public tagRecords;
    mapping(address => mapping(bytes32 => uint)) tagToIndex;
    mapping(address => mapping(bytes32 => bool)) isTagRegistered;
<<<<<<< HEAD
=======

    uint8 constant MAX_TAGS = 10;

>>>>>>> 91c2ad06

    /**
     * @dev Constructor that sets the app manager address used for permissions. This is required for upgrades.
     * @param _dataModuleAppManagerAddress address of the owning app manager
     */
    constructor(address _dataModuleAppManagerAddress) DataModule(_dataModuleAppManagerAddress) {
        _transferOwnership(_dataModuleAppManagerAddress);
    }

    /**
     * @dev Add the tag. Restricted to owner.
     * @param _address user address
     * @param _tag metadata tag to be added
     * @notice there is a hard limit of MAX_TAGS tags per address. This limit is also enforced by the
     * protocol, so keeping this limit here prevents transfers to unexpectedly revert.
     */
    function addTag(address _address, bytes32 _tag) public virtual onlyOwner {
        if (_tag == "") revert BlankTag();
        if (_address == address(0)) revert ZeroAddress();
        if (hasTag(_address, _tag)) emit TagAlreadyApplied(_address);
        else {
<<<<<<< HEAD
            if (tagRecords[_address].length >= 10) revert MaxTagLimitReached();
=======
            if (tagRecords[_address].length >= MAX_TAGS) revert MaxTagLimitReached();
>>>>>>> 91c2ad06
            tagToIndex[_address][_tag] = tagRecords[_address].length;
            tagRecords[_address].push(_tag);
            isTagRegistered[_address][_tag] = true;
            emit GeneralTagAdded(_address, _tag, block.timestamp);

        }
    }

    /**
     * @dev Add a general tag to an account. Restricted to Application Administrators. Loops through existing tags on accounts and will emit an event if tag is * already applied.
     * @param _accounts Address array to be tagged
     * @param _tag Tag for the account. Can be any allowed string variant
     * @notice there is a hard limit of MAX_TAGS tags per address. This limit is also enforced by the
     * protocol, so keeping this limit here prevents transfers to unexpectedly revert.
     */
    function addGeneralTagToMultipleAccounts(address[] memory _accounts, bytes32 _tag) external virtual onlyOwner {
        if (_tag == "") revert BlankTag();
        for (uint256 i; i < _accounts.length; ) {
            if (hasTag(_accounts[i], _tag)) emit TagAlreadyApplied(_accounts[i]);
            else {
<<<<<<< HEAD
                if (tagRecords[_accounts[i]].length >= 10) revert MaxTagLimitReached();
=======
                if (tagRecords[_accounts[i]].length >= MAX_TAGS) revert MaxTagLimitReached();
>>>>>>> 91c2ad06
                tagToIndex[_accounts[i]][_tag] = tagRecords[_accounts[i]].length;
                tagRecords[_accounts[i]].push(_tag);
                isTagRegistered[_accounts[i]][_tag] = true;
                emit GeneralTagAdded(_accounts[i], _tag, block.timestamp);
            }
            unchecked {
                ++i;
            }
        }
    }

    /**
     * @dev Remove the tag. Restricted to owner.
     * @param _address user address
     * @param _tag metadata tag to be removed
     */
    function removeTag(address _address, bytes32 _tag) external virtual onlyOwner {
        /// we only remove the tag if this exists in the account's tag list
        if( hasTag(_address, _tag)){
            /// we store the last tag on a local variable to avoid unnecessary costly memory reads
            bytes32 LastTag = tagRecords[_address][tagRecords[_address].length -1];
            /// we check if we are trying to remove the last tag since this would mean we can skip some steps
            if(LastTag != _tag){
                /// if it is not the last tag, then we store the index of the address to remove
                uint index = tagToIndex[_address][_tag];
                /// we remove the tag by replacing it in the array with the last tag (now duplicated)
                tagRecords[_address][index] = LastTag;
                /// we update the last tag index to its new position (the removed-tag index)
                tagToIndex[_address][LastTag] = index;
            }
            /// we remove the last element of the tag array since it is now duplicated
            tagRecords[_address].pop();
            /// we set to false the membership mapping for this tag in this account
            delete isTagRegistered[_address][_tag];
            /// we set the index to zero for this tag in this account
            delete tagToIndex[_address][_tag];
            /// only one event should be emitted and only if a tag was actually removed
            emit GeneralTagRemoved(_address, _tag, block.timestamp);
        }else revert NoAddressToRemove();
<<<<<<< HEAD
=======

>>>>>>> 91c2ad06
    }

    /**
     * @dev Check is a user has a certain tag
     * @param _address user address
     * @param _tag metadata tag
     * @return hasTag true if it has the tag, false if it doesn't
     */
    function hasTag(address _address, bytes32 _tag) public view virtual returns (bool) {
        return isTagRegistered[_address][_tag];
    }

    // Get all the tags for the address
    function getAllTags(address _address) public view virtual returns (bytes32[] memory) {
        return tagRecords[_address];
    }
}<|MERGE_RESOLUTION|>--- conflicted
+++ resolved
@@ -14,12 +14,9 @@
     mapping(address => bytes32[]) public tagRecords;
     mapping(address => mapping(bytes32 => uint)) tagToIndex;
     mapping(address => mapping(bytes32 => bool)) isTagRegistered;
-<<<<<<< HEAD
-=======
 
     uint8 constant MAX_TAGS = 10;
 
->>>>>>> 91c2ad06
 
     /**
      * @dev Constructor that sets the app manager address used for permissions. This is required for upgrades.
@@ -41,11 +38,7 @@
         if (_address == address(0)) revert ZeroAddress();
         if (hasTag(_address, _tag)) emit TagAlreadyApplied(_address);
         else {
-<<<<<<< HEAD
-            if (tagRecords[_address].length >= 10) revert MaxTagLimitReached();
-=======
             if (tagRecords[_address].length >= MAX_TAGS) revert MaxTagLimitReached();
->>>>>>> 91c2ad06
             tagToIndex[_address][_tag] = tagRecords[_address].length;
             tagRecords[_address].push(_tag);
             isTagRegistered[_address][_tag] = true;
@@ -66,11 +59,7 @@
         for (uint256 i; i < _accounts.length; ) {
             if (hasTag(_accounts[i], _tag)) emit TagAlreadyApplied(_accounts[i]);
             else {
-<<<<<<< HEAD
-                if (tagRecords[_accounts[i]].length >= 10) revert MaxTagLimitReached();
-=======
                 if (tagRecords[_accounts[i]].length >= MAX_TAGS) revert MaxTagLimitReached();
->>>>>>> 91c2ad06
                 tagToIndex[_accounts[i]][_tag] = tagRecords[_accounts[i]].length;
                 tagRecords[_accounts[i]].push(_tag);
                 isTagRegistered[_accounts[i]][_tag] = true;
@@ -110,10 +99,7 @@
             /// only one event should be emitted and only if a tag was actually removed
             emit GeneralTagRemoved(_address, _tag, block.timestamp);
         }else revert NoAddressToRemove();
-<<<<<<< HEAD
-=======
 
->>>>>>> 91c2ad06
     }
 
     /**

# List Of Error Selectors

This list comprehends the selectors of the custom errors inside the contracts. The method to get this selectors is the following:

Selector = (Keccak-256(CUSTOM_ERROR_FUNCTION))[:4]

As explained above, the selector is the result of the hash of the custom error function. This error function must have no spaces, and if arguments, they must specify only the type. Finally, only the first 4 bytes of the hash are used. For example:

CUSTOM_ERROR_FUNCTION = InvalidDateWindow(uint256,uint256)

Keccak-256 Hash = 0x702434261a75c3efd3a36189e63f0a9e0be4005d6d10e0bca897577de20f33b4

Selector (first 4 bytes of hash) = 0x70243426

An online Keccak-256 hash digester can be found at https://emn178.github.io/online-tools/keccak_256.html

| SELECTOR   | ERROR                                                            |
| ---------- | ---------------------------------------------------------------- |
| 0xb3cbc6f3 | riskScoreOutOfRange(uint8)                                       |
| 0x70243426 | InvalidDateWindow(uint256,uint256)                               |
| 0x17a84242 | NotAdmin(address)                                                |
| 0x1f821969 | NotDefaultAdmin(address)                                         |
| 0xd66c3008 | NotRuleAdministrator()                                           |
| 0x27e2cba4 | NotAppAdministrator(address)                                     |
| 0xba80c9e5 | NotAppAdministrator()                                            |
| 0xebb4658e | NotAccessTierAdministrator(address)                              |
| 0x820879ac | NotRiskAdmin(address)                                            |
| 0x9c363e25 | NotAUser(address)                                                |
| 0xfd12da91 | AccessLevelIsNotValid(uint8)                                     |
| 0xd7be2be3 | BlankTag()                                                       |
| 0x5416eb98 | FunctionNotFound(bytes4)                                         |
| 0x68842d15 | BlankContractName()                                              |
| 0xd92e233d | ZeroAddress()                                                    |
| 0x2ecfa8ed | ContractAddressNotFound()                                        |
| 0xeb6ba048 | NoSelectorsGivenToAdd()                                          |
| 0xff4127cb | NotContractOwner(address,address)                                |
| 0xe767f91f | NoSelectorsProvidedForFacetForCut(address)                       |
| 0x0ae3681c | CannotAddSelectorsToZeroAddress(bytes4[])                        |
| 0x919834b9 | NoBytecodeAtAddress(address,string)                              |
| 0x7fe9a41e | IncorrectFacetCutAction(uint8)                                   |
| 0xebbf5d07 | CannotAddFunctionToDiamondThatAlreadyExists(bytes4)              |
| 0xcd98a96f | CannotReplaceFunctionsFromFacetWithZeroAddress(bytes4[])         |
| 0x520300da | CannotReplaceImmutableFunction(bytes4)                           |
| 0x358d9d1a | CannotReplaceFunctionWithTheSameFunctionFromTheSameFacet(bytes4) |
| 0x7479f939 | CannotReplaceFunctionThatDoesNotExists(bytes4)                   |
| 0xd091bc81 | RemoveFacetAddressMustBeZeroAddress(address)                     |
| 0x7a08a22d | CannotRemoveFunctionThatDoesNotExist(bytes4)                     |
| 0x6fafeb08 | CannotRemoveImmutableFunction(bytes4)                            |
| 0x192105d7 | InitializationFunctionReverted(address,bytes)                    |
| 0x24691f6b | MaxBalanceExceeded()                                             |
| 0xf1737570 | BalanceBelowMin()                                                |
| 0x4bdf3b46 | RuleDoesNotExist()                                               |
| 0x70311aa2 | BelowMinTransfer()                                               |
| 0x68cf9ce3 | GlobalControllerNotConnected()                                   |
| 0x028a6c58 | InputArraysMustHaveSameLength()                                  |
| 0x1390f2a1 | IndexOutOfRange()                                                |
| 0x7d9b7dbc | PercentageValueLessThan100()                                     |
| 0x984cc2a2 | PageOutOfRange()                                                 |
| 0xeeb9d4f7 | InvertedLimits()                                                 |
| 0x5b2790b5 | AmountsAreZero()                                                 |
| 0xd4c6aa81 | TokenInvalid(address)                                            |
| 0xf1ec5eb7 | AmountExceedsBalance(uint256)                                    |
| 0x6bdfffc0 | AddressIsRestricted()                                            |
| 0x7304e213 | AddressNotOnAllowedList()                                        |
| 0x2a15491e | OracleTypeInvalid()                                              |
| 0x930bba61 | NotAnNFTContract(address)                                        |
| 0x454f1bd4 | ZeroValueNotPermited()                                           |
| 0x0e0449c8 | DateInThePast(uint256)                                           |
| 0x0e0449c8 | DateInThePast(uint256)                                           |
| 0xa7fb7b4b | TxnInFreezeWindow()                                              |
| 0xc11d5f20 | TemporarySellRestriction()                                       |
| 0x522df7fd | StartTimeNotValid()                                              |
| 0x3dcf1b35 | MaxTxSizePerPeriodReached(uint8,uint256,uint8)                   |
| 0xd3bfb295 | InvalidHourOfTheDay()                                            |
| 0x3cb71ef6 | WrongArrayOrder()                                                |
| 0x79cacff1 | DepositFailed()                                                  |
| 0x6624e6b4 | NotStakingEnough(uint256)                                        |
| 0xcba8072d | NotStakingForAnyTime()                                           |
| 0x22ddaa04 | RewardPoolLow(uint256)                                           |
| 0x73380d99 | NoRewardsToClaim()                                               |
| 0x6fd3eddf | RewardsWillBeZero()                                              |
| 0x54dc89b0 | actionCheckFailed()                                              |
| 0x00b223e3 | MaxNFTTransferReached                                            |
| 0xdd76c810 | BalanceExceedsAccessLevelAllowedLimit()                          |
| 0x77743e4a | PricingModuleNotConfigured(address,address)                      |
| 0x6f65fbb7 | BalanceAmountsShouldHave5Levels(uint8)                           |
| 0x9fe6aeac | TransactionExceedsRiskScoreLimit()                               |
| 0x58b13098 | BalanceExceedsRiskScoreLimit()                                   |
| 0x2b3f1e6e | InvalidTimeUnit()                                                |
| 0x90b8ec18 | TransferFailed()                                                 |
| 0xfe5d1090 | RiskLevelCannotExceed99()                                        |
| 0x06b5c782 | TokenNotAvailableToWithdraw()                                    |
| 0x3fac082d | NotAllowedForAccessLevel()                                       |
| 0xab6a6402 | InsufficientPoolDepth(uint256,int256)                            |
| 0x1a4a3f34 | CannotTurnOffAccessLevel0WithAccessLevelBalanceActive()          |
| 0x15bd01b6 | ValueOutOfRange(uint256)                                         |
| 0x8f802168 | CallerNotAuthorizedToMint()                                      |
| 0x4f2f02d2 | ApplicationPaused(uint,uint)                                     |
| 0xfd2ac9bc | InputArraysSizesNotValid()                                       |
| 0x77d0d408 | TagAlreadyApplied()                                              |
| 0x2bbc9aea | WithdrawalExceedsAccessLevelAllowedLimit()                       |
| 0x346120b1 | TagAlreadyExists()                                               |
| 0xa3afb2e2 | MaxTagLimitReached()                                             |
| 0xf9432cf8 | WithdrawalAmountsShouldHave5Levels(uint8)                        |
| 0xb634aad9 | PurchasePercentageReached()                                      |
| 0xb17ff693 | SellPercentageReached()                                          |
| 0x3627495d | TransferExceedsMaxVolumeAllowed()                                |
| 0xa93074f9 | MintFeeNotReached()                                              |
| 0x834f37b6 | TreasuryAddressCannotBeTokenContract()                           |
| 0xbd1c60b0 | OnlyOwnerCanMint()                                               |
| 0xf726ee2d | TreasuryAddressNotSet()                                          |
| 0x81af27fa | TotalSupplyVolatilityLimitReached()                              |
| 0x6d12e45a | MinimumHoldTimePeriodNotReached()                                |
| 0x771d7f93 | PeriodExceeds5Years()                                            |
| 0x2d42c772 | AddressAlreadyRegistered()                                       |
| 0x41284967 | ConfirmerDoesNotMatchProposedAddress()                           |
| 0x821e0eeb | NoProposalHasBeenMade()                                          |
| 0x46b2bfeb | BatchMintBurnNotSupported()                                      |
| 0x23a87520 | AdminWithdrawalRuleisActive()                                    |
| 0x6a7d5e35 | InvalidOracleType(uint8)                                         |
| 0x57a7068b | InvalidRuleInput()                                               |
| 0xe8ada65f | NotRegisteredHandler(address)                                    |
| 0x248ee764 | FeesAreGreaterThanTransactionAmount(address)                     |
| 0x27515afa | PriceNotSet()                                                    |
| 0xc3771360 | CannotWithdrawZero()                                             |
| 0xa9ad62f8 | FunctionDoesNotExist()                                           |
| 0xad3a8b9e | NotEnoughBalance()                                               |
| 0xac28d0b2 | NotProposedTreasury(address proposedTreasury)                    |
| 0xb19c6749 | TrasferFailed(bytes reason)                                      |
| 0x202409e9 | NoMintsAvailable()                                               |
| 0x2a79d188 | NotAppAdministratorOrOwner()                                     |
<<<<<<< HEAD
| 0x7db3aba7 | OutOfRange()                                                     |
| 0x15bd01b6 | ValueOutOfRange(uint256)                                         |
=======
| 0x7f8e121f | BelowMinAdminThreshold()                                         |
>>>>>>> 69d67b54
<|MERGE_RESOLUTION|>--- conflicted
+++ resolved
@@ -129,9 +129,5 @@
 | 0xb19c6749 | TrasferFailed(bytes reason)                                      |
 | 0x202409e9 | NoMintsAvailable()                                               |
 | 0x2a79d188 | NotAppAdministratorOrOwner()                                     |
-<<<<<<< HEAD
 | 0x7db3aba7 | OutOfRange()                                                     |
-| 0x15bd01b6 | ValueOutOfRange(uint256)                                         |
-=======
-| 0x7f8e121f | BelowMinAdminThreshold()                                         |
->>>>>>> 69d67b54
+| 0x7f8e121f | BelowMinAdminThreshold()                                         |
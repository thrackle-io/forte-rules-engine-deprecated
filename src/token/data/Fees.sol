--- conflicted
+++ resolved
@@ -12,12 +12,7 @@
  * @author @ShaneDuncan602, @oscarsernarosero, @TJ-Everett
  */
 contract Fees is Ownable, IApplicationEvents, IInputErrors, ITagInputErrors, IOwnershipErrors, IZeroAddressError, AppAdministratorOnly {
-<<<<<<< HEAD
-    string private constant VERSION="0.0.6";
-=======
     string private constant VERSION="1.0.1";
-    int256 defaultFee;
->>>>>>> aa00597b
     mapping(bytes32 => Fee) feesByTag;
     uint256 feeTotal;
     address newOwner; // This is used for data contract migration

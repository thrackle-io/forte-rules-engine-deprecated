--- conflicted
+++ resolved
@@ -99,7 +99,6 @@
 }
 
 /**
-<<<<<<< HEAD
  *@title Rule Storage Diamond Events Interface
  * @author @ShaneDuncan602 @oscarsernarosero @TJ-Everett
  * @dev This library for all events in the Rule Processor Module for the protocol. Each contract in the access module should inherit this library for emitting events.
@@ -111,16 +110,9 @@
 }
 
 /**
- * @title Economic Events Interface
- * @author @ShaneDuncan602 @oscarsernarosero @TJ-Everett
- * @dev This library for all events in the Rule Processor Module for the protocol. Each contract in the access module should inherit this library for emitting events.
- * @notice Rule Processor Module Events Library
-=======
  * @dev This library is for all events in the Economic Module for the protocol.
  * @notice Economic Module Events Library
->>>>>>> 7e7c4826
  */
-
 interface IEconomicEvents {
     /// Generic Rule Creation Event
     event ProtocolRuleCreated(bytes32 indexed ruleType, uint32 indexed ruleId, bytes32[] extraTags);

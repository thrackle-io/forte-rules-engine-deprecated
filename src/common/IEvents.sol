// SPDX-License-Identifier: MIT
pragma solidity ^0.8.17;
import {ActionTypes} from "src/common/ActionEnum.sol";

/**
 * @title Protocol Events Interface
 * @author @ShaneDuncan602 @oscarsernarosero @TJ-Everett
 * @dev This library is for all events in the Protocol. Each contract should inherit thier specific library for emitting events.
 * @notice Protocol Module Events Library
 */


/**
 * @dev The library for all events in the Application module for the protocol.
 * @notice Appliction Module Events Library
 */
interface IAppLevelEvents {
    ///AppManager
    event HandlerConnected(address indexed handlerAddress, address indexed appManager);
    event RoleCheck(string contractName, string functionName, address checkedAddress, bytes32 checkedRole);
    event AppManagerDeployed(address indexed superAndAppAdmin, string indexed appName);
    event AppManagerDeployedForUpgrade(address indexed superAndAppAdmin, string indexed appName);
    event AppManagerUpgrade(address indexed deployedAddress, address replacedAddress);
    event AppManagerDataUpgradeProposed(address indexed deployedAddress, address replacedAddress);
    event DataContractsMigrated(address indexed ownerAddress);
    event RemoveFromRegistry(string contractName, address contractAddress);
    event RuleAdmin(address indexed admin, bool indexed add);
    event RiskAdmin(address indexed admin, bool indexed add);
    event AccessLevelAdmin(address indexed admin, bool indexed add);
    event AppAdministrator(address indexed admin, bool indexed add); 
    event SuperAdministrator(address indexed admin, bool indexed add);
    event RuleBypassAccount(address indexed bypassAccount, bool indexed add);  
    ///Registrations
    event TokenRegistered(string indexed _token, address indexed _address);
    event TokenNameUpdated(string indexed _token, address indexed _address);
    event AMMRegistered(address indexed _address);
    event TreasuryRegistered(address indexed _address);
    event TradingRuleAddressAllowlist(address indexed _address, bool indexed isApproved);
    ///Accounts
    event AccountProviderSet(address indexed _address);
    event AccountAdded(address indexed account);
    event AccountRemoved(address indexed account);
    ///Tags
    event TagProviderSet(address indexed _address);
    event Tag(address indexed _address, bytes32 indexed _tag, bool indexed add);
    event TagAlreadyApplied(address indexed _address);
    ///AccessLevels
    event AccessLevelProviderSet(address indexed _address);
    event AccessLevelAdded(address indexed _address, uint8 indexed _level);
    event AccessLevelRemoved(address indexed _address);
    ///PauseRules
    event PauseRuleProviderSet(address indexed _address);
    event PauseRuleEvent(uint256 indexed pauseStart, uint256 indexed pauseStop, bool indexed add);
    ///RiskScores
    event RiskProviderSet(address indexed _address);
    event RiskScoreAdded(address indexed _address, uint8 _score);
    event RiskScoreRemoved(address indexed _address);
}
<<<<<<< HEAD

interface IAppManagerAddressSet{
    event AppManagerAddressSet(address indexed _address);
}

=======
/**
 * @dev The library for all events for the Oracle contracts for the protocol.
 * @notice Oracle Events Library
 */
>>>>>>> 0a3c7001
interface IOracleEvents{
    event ApprovedAddress(address indexed addr);
    event NotApprovedAddress(address indexed addr);
    event ApproveListOracleDeployed();
    event DeniedAddress(address indexed addr);
    event NonDeniedAddress(address indexed addr);
    event DeniedListOracleDeployed();
    event OracleListChanged(bool indexed add, address[] addresses); // new event
}


/**
 * @dev This library is for all events in the Application Handler module for the protocol.
 * @notice Application Handler Events Library
 */

interface IApplicationHandlerEvents {
    event ApplicationHandlerDeployed(address indexed appManager);
    // Rule applied
    event ApplicationRuleApplied(bytes32 indexed ruleType, uint32 indexed ruleId);
    /// Pricing
    event ERC721PricingAddressSet(address indexed _address);
    event ERC20PricingAddressSet(address indexed _address);
}

/**
 * @dev This library is for all events in the Common Application Handler for the protocol. Each contract in the Protocol module should inherit this library for emitting events.
 * @notice Common Application Handler Events Library
 */
interface ICommonApplicationHandlerEvents {
    /// Rule deactivated
    event ApplicationHandlerDeactivated(bytes32 indexed ruleType);
    /// Rule activated
    event ApplicationHandlerActivated(bytes32 indexed ruleType);
    //// Rule Bypassed Via Rule Bypass Account 
    event RulesBypassedViaRuleBypassAccount(address indexed ruleBypassAccount, address indexed appManager);
}

/**
 *@title Rule Storage Diamond Events Interface
 * @author @ShaneDuncan602 @oscarsernarosero @TJ-Everett
 * @dev This library for all events in the Rule Processor Module for the protocol. Each contract in the access module should inherit this library for emitting events.
 * @notice Rule Processor Module Events Library
 */
<<<<<<< HEAD
interface IRuleStorageDiamondEvents {
    ///RuleStorageDiamond
    event RuleProtocolDiamondDeployed();
=======
interface IRuleProcessorDiamondEvents {
    /// Initial deploy of the Rule Processor Diamond
    event RuleProcessorDiamondDeployed();
>>>>>>> 0a3c7001
}

/**
 * @dev This library is for all events in the Economic Module for the protocol.
 * @notice Economic Module Events Library
 */
interface IEconomicEvents {
    /// Generic Rule Creation Event
    event ProtocolRuleCreated(bytes32 indexed ruleType, uint32 indexed ruleId, bytes32[] extraTags);
    ///TokenRuleRouterProxy
    event newHandler(address indexed Handler);
}

/**
 * @dev This library is for all Token Handler Events.
 * @notice Token Handler Events Library
 */
interface ITokenHandlerEvents is IAppManagerAddressSet{
    ///Handler
    event HandlerDeployed(address indexed appManager);
    /// Rule applied
    event ApplicationHandlerActionApplied(bytes32 indexed ruleType, ActionTypes indexed action, uint32 indexed ruleId);
    event ApplicationHandlerSimpleActionApplied(bytes32 indexed ruleType, ActionTypes action, uint256 indexed param1);
    /// Rule deactivated
    event ApplicationHandlerActionDeactivated(bytes32 indexed ruleType, ActionTypes action);
    /// Rule activated
    event ApplicationHandlerActionActivated(bytes32 indexed ruleType, ActionTypes action);
    /// NFT Valuation Limit Updated
    event NFTValuationLimitUpdated(uint256 indexed nftValuationLimit);
    event AppManagerAddressProposed(address indexed _address);
    /// Fees
    event FeeActivationSet(bool indexed _activation);
    /// Configuration
    event ERC721AddressSet(address indexed _address);
}

/**
 * @dev This library for all events for the Application ecosystems.
 * @notice Application Events Library
 */

interface IApplicationEvents is IAppManagerAddressSet{
    /// Application Handler
    event HandlerConnected(address indexed handlerAddress, address indexed assetAddress); // ...in favor of this one since regular deploy and upgrade now looks the same?
    ///ProtocolERC20
    event NewTokenDeployed(address indexed applicationCoin, address indexed appManagerAddress);
    ///ProtocolERC721 & ERC721A
    event NewNFTDeployed(address indexed applicationNFT, address indexed appManagerAddress);
    ///AMM
    event AMMDeployed(address indexed ammAddress);
    event Swap(address indexed tokenIn, uint256 amountIn, uint256 amountOut);
    event AddLiquidity(address token0, address token1, uint256 amount0, uint256 amount1);
    event RemoveLiquidity(address token, uint256 amount);
    ///ERC20Pricing
    event TokenPrice(address indexed token, uint256 indexed price);
    ///NFTPricing
    event SingleTokenPrice(address indexed collection, uint256 indexed tokenID, uint256 indexed price);
    event CollectionPrice(address indexed collection, uint256 indexed price);
    ///Fees
    event FeeType(bytes32 indexed tag, bool indexed add, uint256 minBalance, uint256 maxBalance, int256 feePercentage, address targetAccount);
}<|MERGE_RESOLUTION|>--- conflicted
+++ resolved
@@ -56,18 +56,11 @@
     event RiskScoreAdded(address indexed _address, uint8 _score);
     event RiskScoreRemoved(address indexed _address);
 }
-<<<<<<< HEAD
 
 interface IAppManagerAddressSet{
     event AppManagerAddressSet(address indexed _address);
 }
 
-=======
-/**
- * @dev The library for all events for the Oracle contracts for the protocol.
- * @notice Oracle Events Library
- */
->>>>>>> 0a3c7001
 interface IOracleEvents{
     event ApprovedAddress(address indexed addr);
     event NotApprovedAddress(address indexed addr);
@@ -112,15 +105,9 @@
  * @dev This library for all events in the Rule Processor Module for the protocol. Each contract in the access module should inherit this library for emitting events.
  * @notice Rule Processor Module Events Library
  */
-<<<<<<< HEAD
-interface IRuleStorageDiamondEvents {
-    ///RuleStorageDiamond
-    event RuleProtocolDiamondDeployed();
-=======
 interface IRuleProcessorDiamondEvents {
     /// Initial deploy of the Rule Processor Diamond
     event RuleProcessorDiamondDeployed();
->>>>>>> 0a3c7001
 }
 
 /**

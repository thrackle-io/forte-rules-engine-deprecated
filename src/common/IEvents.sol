--- conflicted
+++ resolved
@@ -10,7 +10,7 @@
 
 interface IAppLevelEvents {
     ///AppManager
-    event HandlerConnected(address indexed handlerAddress, address indexed appManager);
+    event HandlerConnected(address indexed handlerAddress);
     event RoleCheck(string contractName, string indexed functionName, address indexed checkedAddress, bytes32 indexed checkedRole);
     event AppManagerDeployed(address indexed superAndAppAdmin, string indexed appName);
     event AppManagerDeployedForUpgrade(address indexed superAndAppAdmin, string indexed appName);
@@ -29,11 +29,8 @@
     event TokenNameUpdated(string indexed _token, address indexed _address);
     event AMMRegistered(address indexed _address);
     event TreasuryRegistered(address indexed _address);
-<<<<<<< HEAD
     event StakingRegistered(address indexed _address);
-=======
     event TradingRuleAddressWhitelist(address indexed _address, bool indexed isApproved);
->>>>>>> 95dc11cc
     ///Accounts
     event AccountProviderSet(address indexed _address);
     event AccountAdded(address indexed account);
@@ -129,11 +126,7 @@
     event HandlerDeployed(address indexed appManager);
     /// Rule applied
     event ApplicationHandlerApplied(bytes32 indexed ruleType, uint32 indexed ruleId);
-<<<<<<< HEAD
     event ApplicationHandlerSimpleApplied(bytes32 indexed ruleType, uint256 indexed param1);
-=======
-    event ApplicationHandlerSimpleApplied(bytes32 indexed ruleType, address indexed handlerAddress, uint256 indexed param1);
->>>>>>> 95dc11cc
     /// NFT Valuation Limit Updated
     event NFTValuationLimitUpdated(uint256 indexed nftValuationLimit);
     event AppManagerAddressSet(address indexed _address);

// SPDX-License-Identifier: MIT
pragma solidity ^0.8.17;

/**
 * @title Protocol Events Interface
 * @author @ShaneDuncan602 @oscarsernarosero @TJ-Everett
 * @dev This library for all events in the Protocol module for the protocol. Each contract in the Protocol module should inherit this library for emitting events.
 * @notice Protocol Module Events Library
 */

interface IAppLevelEvents {
    ///AppManager
    event HandlerConnected(address indexed handlerAddress, address indexed appManager);
    event RoleCheck(string contractName, string functionName, address checkedAddress, bytes32 checkedRole);
    event AppManagerDeployed(address indexed superAndAppAdmin, string indexed appName);
    event AppManagerDeployedForUpgrade(address indexed superAndAppAdmin, string indexed appName);
    event AppManagerUpgrade(address indexed deployedAddress, address replacedAddress);
    event AppManagerDataUpgradeProposed(address indexed deployedAddress, address replacedAddress);
    event DataContractsMigrated(address indexed ownerAddress);
    event RemoveFromRegistry(string contractName, address contractAddress);
    event RuleAdmin(address indexed admin, bool indexed add);
    event RiskAdmin(address indexed admin, bool indexed add);
    event AccessTierAdmin(address indexed admin, bool indexed add);
    event AppAdministrator(address indexed admin, bool indexed add);
    event SuperAdministrator(address indexed admin, bool indexed add);
    ///Registrations
    event TokenRegistered(string indexed _token, address indexed _address);
    event TokenNameUpdated(string indexed _token, address indexed _address);
    event AMMRegistered(address indexed _address);
    event TreasuryRegistered(address indexed _address);
    event StakingRegistered(address indexed _address);
    ///Accounts
    event AccountProviderSet(address indexed _address);
    event AccountAdded(address indexed account);
    event AccountRemoved(address indexed account);
    ///GeneralTags
    event GeneralTagProviderSet(address indexed _address);
    event GeneralTag(address indexed _address, bytes32 indexed _tag, bool indexed add);
    event TagAlreadyApplied(address indexed _address);
    ///AccessLevels
    event AccessLevelProviderSet(address indexed _address);
    event AccessLevelAdded(address indexed _address, uint8 indexed _level);
    event AccessLevelRemoved(address indexed _address);
    ///PauseRules
    event PauseRuleProviderSet(address indexed _address);
    event PauseRuleEvent(uint256 indexed pauseStart, uint256 indexed pauseStop, bool indexed add);
    ///RiskScores
    event RiskProviderSet(address indexed _address);
    event RiskScoreAdded(address indexed _address, uint8 _score);
    event RiskScoreRemoved(address indexed _address);
}

interface IOracleEvents {
    event AllowedAddress(address indexed addr);
    event NotAllowedAddress(address indexed addr);
    event AllowListOracleDeployed();
<<<<<<< HEAD
    event SanctionedAddress(address indexed addr);
    event NonSanctionedAddress(address indexed addr);
    event SanctionedListOracleDeployed();
=======
    event DeniedAddress(address indexed addr);
    event NonDeniedAddress(address indexed addr);
    event DeniedListOracleDeployed();
>>>>>>> 8d249ec3
    event OracleListChanged(bool indexed add, address[] addresses); // new event
}

/**
 * @title Application Handler Events Interface
 * @author @ShaneDuncan602 @oscarsernarosero @TJ-Everett
 * @dev This library for all events in the Protocol module for the protocol. Each contract in the Protocol module should inherit this library for emitting events.
 * @notice Protocol Module Events Library
 */

interface IApplicationHandlerEvents {
    event ApplicationHandlerDeployed(address indexed deployedAddress, address indexed appManager);
    // Rule applied
    event ApplicationRuleApplied(bytes32 indexed ruleType, uint32 indexed ruleId);
}

/**
 * @title Application Handler Events Interface
 * @author @ShaneDuncan602 @oscarsernarosero @TJ-Everett
 * @dev This library for all events in the Protocol module for the protocol. Each contract in the Protocol module should inherit this library for emitting events.
 * @notice Protocol Module Events Library
 */
interface ICommonApplicationHandlerEvents {
    /// Rule deactivated
    event ApplicationHandlerDeactivated(bytes32 indexed ruleType);
    /// Rule activated
    event ApplicationHandlerActivated(bytes32 indexed ruleType);
}

/**
 *@title Rule Storage Diamond Events Interface
 * @author @ShaneDuncan602 @oscarsernarosero @TJ-Everett
 * @dev This library for all events in the Rule Processor Module for the protocol. Each contract in the access module should inherit this library for emitting events.
 * @notice Rule Processor Module Events Library
 */
interface IRuleProcessorDiamondEvents {
    ///RuleStorageDiamond
    event RuleProcessorDiamondDeployed();
}

/**
 * @title Economic Events Interface
 * @author @ShaneDuncan602 @oscarsernarosero @TJ-Everett
 * @dev This library for all events in the Rule Processor Module for the protocol. Each contract in the access module should inherit this library for emitting events.
 * @notice Rule Processor Module Events Library
 */

interface IEconomicEvents {
    /// Generic Rule Creation Event
    event ProtocolRuleCreated(bytes32 indexed ruleType, uint32 indexed ruleId, bytes32[] extraTags);
    ///TokenRuleRouterProxy
    event newHandler(address indexed Handler);
}

/**
 * @title Tokem Handler Events Interface
 * @author @ShaneDuncan602 @oscarsernarosero @TJ-Everett
 * @dev This library for all protocol Handler Events. Each contract in the access module should inherit this library for emitting events.
 * @notice Handler Events Library
 */
interface ITokenHandlerEvents {
    ///Handler
    event HandlerDeployed(address indexed appManager);
    /// Rule applied
    event ApplicationHandlerApplied(bytes32 indexed ruleType, uint32 indexed ruleId);
    event ApplicationHandlerSimpleApplied(bytes32 indexed ruleType, uint256 indexed param1);
    /// NFT Valuation Limit Updated
    event NFTValuationLimitUpdated(uint256 indexed nftValuationLimit);
    event AppManagerAddressSet(address indexed _address);
    event AppManagerAddressProposed(address indexed _address);
    /// Fees
    event FeeActivationSet(bool indexed _activation);
    /// Pricing
    event ERC721PricingAddressSet(address indexed _address);
    event ERC20PricingAddressSet(address indexed _address);
    /// Configuration
    event ERC721AddressSet(address indexed _address);
}

/**
 * @title Application Events
 * @author @ShaneDuncan602 @oscarsernarosero @TJ-Everett
 * @dev This library for all events for the Application ecosystems. Each Contract should inherit this library for emitting events.
 * @notice Application Events Library
 */

interface IApplicationEvents {
    /// Application Handler
    event HandlerConnected(address indexed handlerAddress);
    ///ProtocolERC20
    event NewTokenDeployed(address indexed appManagerAddress);
    ///ProtocolERC721 & ERC721A
    event NewNFTDeployed(address indexed appManagerAddress);
    ///AMM
    event AMMDeployed(uint ammType, address token0, address token1, address appManager);
    /// Amm Calculator Assigned
    event AMMCalculatorAssigned(address indexed ammCalculator); 
    event Swap(address indexed tokenIn, uint256 amountIn, uint256 amountOut);
    event AddLiquidity(address token0, address token1, uint256 amount0, uint256 amount1);
    event RemoveLiquidity(address token, uint256 amount);
    ///ERC20Pricing
    event TokenPrice(address indexed token, uint256 indexed price);
    ///NFTPricing
    event SingleTokenPrice(address indexed collection, uint256 indexed tokenID, uint256 indexed price);
    event CollectionPrice(address indexed collection, uint256 indexed price);
    ///Fees
    event FeeType(bytes32 indexed tag, bool indexed add, uint256 minBalance, uint256 maxBalance, int256 feePercentage, address targetAccount);
    ///AppManager set
    event AppManagerAddressSet(address indexed _address);
}

/**
 * @title AMM Factory Events
 * @author @ShaneDuncan602 @oscarsernarosero @TJ-Everett
 * @dev This interface is for all events for the AMM factories. Each Contract should inherit this library for emitting events.
 * @notice AMM Factory Events Library
 */

interface IAMMFactoryEvents {
    /// AMM Factory
    event AMMFactoryDeployed();
    /// AMM Calculator Factory
    event AMMCalculatorFactoryDeployed();
}

/**
 * @title AMM Factory Events
 * @author @ShaneDuncan602 @oscarsernarosero @TJ-Everett
 * @dev This interface is for all events for the AMM factories. Each Contract should inherit this library for emitting events.
 * @notice AMM Factory Events Library
 */

interface IAMMCalculatorEvents {
    /// AMM Calculator Deployed
    event AMMCalculatorDeployed();
}<|MERGE_RESOLUTION|>--- conflicted
+++ resolved
@@ -54,15 +54,9 @@
     event AllowedAddress(address indexed addr);
     event NotAllowedAddress(address indexed addr);
     event AllowListOracleDeployed();
-<<<<<<< HEAD
-    event SanctionedAddress(address indexed addr);
-    event NonSanctionedAddress(address indexed addr);
-    event SanctionedListOracleDeployed();
-=======
     event DeniedAddress(address indexed addr);
     event NonDeniedAddress(address indexed addr);
     event DeniedListOracleDeployed();
->>>>>>> 8d249ec3
     event OracleListChanged(bool indexed add, address[] addresses); // new event
 }
 

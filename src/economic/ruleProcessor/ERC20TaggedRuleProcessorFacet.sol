--- conflicted
+++ resolved
@@ -12,12 +12,7 @@
  * @dev Contract implements rules to be checked by Handler.
  * @notice  Implements Token Rules on Tagged Accounts.
  */
-<<<<<<< HEAD
-contract ERC20TaggedRuleProcessorFacet is IRuleProcessorErrors, ITagRuleErrors, IMaxTagLimitError {
-    using RuleProcessorCommonLib for uint64;
-=======
 contract ERC20TaggedRuleProcessorFacet is IRuleProcessorErrors, IInputErrors, ITagRuleErrors, IMaxTagLimitError {
->>>>>>> cbfc6fc4
     using RuleProcessorCommonLib for bytes32[];
     using RuleProcessorCommonLib for uint64;
     using RuleProcessorCommonLib for uint32;
@@ -105,60 +100,6 @@
     }
 
     /**
-<<<<<<< HEAD
-     * @dev Rule checks if recipient balance + amount exceeded purchaseAmount during purchase period, prevent purchases for freeze period
-     * @param ruleId Rule identifier for rule arguments
-     * @param purchasedWithinPeriod Number of tokens purchased within purchase Period
-     * @param amount Number of tokens to be transferred
-     * @param toTags Account tags applied to sender via App Manager
-     * @param lastUpdateTime block.timestamp of most recent transaction from sender.
-     * @return cumulativePurchaseTotal Total tokens sold within sell period.
-     */
-    function checkPurchaseLimit(uint32 ruleId, uint256 purchasedWithinPeriod, uint256 amount, bytes32[] calldata toTags, uint64 lastUpdateTime) external view returns (uint256) {
-        if (toTags.length > 10) revert MaxTagLimitReached();
-        uint256 cumulativeTotal;
-        TaggedRuleDataFacet data = TaggedRuleDataFacet(Diamond.ruleDataStorage().rules);
-        uint totalRules = data.getTotalPurchaseRule();
-        if ((totalRules > 0 && totalRules <= ruleId) || totalRules == 0) revert RuleDoesNotExist();
-        for (uint i = 0; i < toTags.length; ) {
-            TaggedRules.PurchaseRule memory purchaseRule = data.getPurchaseRule(ruleId, toTags[i]);
-            if (purchaseRule.purchasePeriod > 0) {
-                if (purchaseRule.startTime.isWithinPeriod(purchaseRule.purchasePeriod, lastUpdateTime)) cumulativeTotal = purchasedWithinPeriod + amount;
-                else cumulativeTotal = amount;
-                if (cumulativeTotal > purchaseRule.purchaseAmount) revert TxnInFreezeWindow();
-            }
-            unchecked {
-                ++i;
-            }
-        }
-        return cumulativeTotal;
-    }
-
-    /**
-     * @dev Sell rule functions similar to purchase rule but "resets" at 12 utc after sellAmount is exceeded
-     * @param ruleId Rule identifier for rule arguments
-     * @param amount Number of tokens to be transferred
-     * @param fromTags Account tags applied to sender via App Manager
-     * @param lastUpdateTime block.timestamp of most recent transaction from sender.
-     * @return cumulativeSalesTotal Total tokens sold within sell period.
-     */
-    function checkSellLimit(uint32 ruleId, uint256 salesWithinPeriod, uint256 amount, bytes32[] calldata fromTags, uint64 lastUpdateTime) external view returns (uint256) {
-        if (fromTags.length > 10) revert MaxTagLimitReached();
-        uint256 cumulativeSalesTotal;
-        TaggedRuleDataFacet data = TaggedRuleDataFacet(Diamond.ruleDataStorage().rules);
-        for (uint i = 0; i < fromTags.length; ) {
-            TaggedRules.SellRule memory sellRule = data.getSellRuleByIndex(ruleId, fromTags[i]);
-            if (sellRule.sellPeriod > 0) {
-                if (sellRule.startTime.isWithinPeriod(sellRule.sellPeriod, lastUpdateTime)) cumulativeSalesTotal = salesWithinPeriod + amount;
-                else cumulativeSalesTotal = amount;
-                if (cumulativeSalesTotal > sellRule.sellAmount) revert TemporarySellRestriction();
-            }
-            unchecked {
-                ++i;
-            }
-        }
-        return cumulativeSalesTotal;
-=======
      * @dev Function get the BalanceLimitRule in the rule set that belongs to an account type
      * @param _index position of rule in array
      * @param _accountType Type of Accounts
@@ -179,7 +120,6 @@
     function getTotalBalanceLimitRules() public view returns (uint32) {
         RuleS.BalanceLimitRuleS storage data = Storage.balanceLimitStorage();
         return data.balanceLimitRuleIndex;
->>>>>>> cbfc6fc4
     }
 
     /**

--- conflicted
+++ resolved
@@ -59,11 +59,7 @@
      * https://eth.wiki/json-rpc/API#eth_getstorageat[`eth_getStorageAt`] RPC call.
      * `0xb53127684a568b3173ae13b9f8a6016e243e63b6e8ee1178d6a717850b5d6103`
      */
-<<<<<<< HEAD
-    function admin() external ifAdmin view returns (address admin_) {
-=======
     function admin() external view ifAdmin returns (address admin_) {
->>>>>>> 5684663a
         admin_ = _getAdmin();
     }
 
@@ -76,11 +72,7 @@
      * https://eth.wiki/json-rpc/API#eth_getstorageat[`eth_getStorageAt`] RPC call.
      * `0x360894a13ba1a3210667c828492db98dca3e2076cc3735a920a3ca505d382bbc`
      */
-<<<<<<< HEAD
-    function implementation() external ifAdmin view returns (address implementation_) {
-=======
     function implementation() external view ifAdmin returns (address implementation_) {
->>>>>>> 5684663a
         implementation_ = _implementation();
     }
 

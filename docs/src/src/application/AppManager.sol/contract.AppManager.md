# AppManager
<<<<<<< HEAD
[Git Source](https://github.com/thrackle-io/tron/blob/2e0bd455865a1259ae742cba145517a82fc00f5d/src/application/AppManager.sol)
=======
[Git Source](https://github.com/thrackle-io/rules-protocol/blob/108c58e2bb8e5c2e5062cebb48a41dcaadcbfcd8/src/application/AppManager.sol)
>>>>>>> 76a266e8

**Inherits:**
[IAppManager](/src/application/IAppManager.sol/interface.IAppManager.md), AccessControlEnumerable, [IAppLevelEvents](/src/interfaces/IEvents.sol/interface.IAppLevelEvents.md)

**Author:**
@ShaneDuncan602, @oscarsernarosero, @TJ-Everett

This contract is the permissions contract

*This uses AccessControlEnumerable to maintain user permissions, handles metadata storage, and checks application level rules via its handler.*


## State Variables
### VERSION

```solidity
<<<<<<< HEAD
string private constant VERSION = "1.0.1";
=======
string private constant VERSION = "1.1.0";
>>>>>>> 76a266e8
```


### APP_ADMIN_ROLE

```solidity
bytes32 constant APP_ADMIN_ROLE = keccak256("APP_ADMIN_ROLE");
```


### ACCESS_TIER_ADMIN_ROLE

```solidity
bytes32 constant ACCESS_TIER_ADMIN_ROLE = keccak256("ACCESS_TIER_ADMIN_ROLE");
```


### RISK_ADMIN_ROLE

```solidity
bytes32 constant RISK_ADMIN_ROLE = keccak256("RISK_ADMIN_ROLE");
```


### RULE_ADMIN_ROLE

```solidity
bytes32 constant RULE_ADMIN_ROLE = keccak256("RULE_ADMIN_ROLE");
```


### SUPER_ADMIN_ROLE

```solidity
bytes32 constant SUPER_ADMIN_ROLE = keccak256("SUPER_ADMIN_ROLE");
```


### accounts
Data contracts


```solidity
IAccounts accounts;
```


### accessLevels

```solidity
IAccessLevels accessLevels;
```


### riskScores

```solidity
IRiskScores riskScores;
```


### generalTags

```solidity
IGeneralTags generalTags;
```


### pauseRules

```solidity
IPauseRules pauseRules;
```


### newAccessLevelsProviderAddress

```solidity
address newAccessLevelsProviderAddress;
```


### newAccountsProviderAddress

```solidity
address newAccountsProviderAddress;
```


### newGeneralTagsProviderAddress

```solidity
address newGeneralTagsProviderAddress;
```


### newPauseRulesProviderAddress

```solidity
address newPauseRulesProviderAddress;
```


### newRiskScoresProviderAddress

```solidity
address newRiskScoresProviderAddress;
```


### applicationHandler
Application Handler Contract


```solidity
ProtocolApplicationHandler public applicationHandler;
```


### applicationHandlerAddress

```solidity
address applicationHandlerAddress;
```


### applicationRulesActive

```solidity
bool applicationRulesActive;
```


### tokenToAddress

```solidity
mapping(string => address) tokenToAddress;
```


### addressToToken

```solidity
mapping(address => string) addressToToken;
```


### registeredHandlers

```solidity
mapping(address => bool) registeredHandlers;
```


### tokenList
Token array (for balance tallying)


```solidity
address[] tokenList;
```


### tokenToIndex

```solidity
mapping(address => uint256) tokenToIndex;
```


### isTokenRegistered

```solidity
mapping(address => bool) isTokenRegistered;
```


### ammList
AMM List (for token level rule exemptions)


```solidity
address[] ammList;
```


### ammToIndex

```solidity
mapping(address => uint256) ammToIndex;
```


### isAMMRegistered

```solidity
mapping(address => bool) isAMMRegistered;
```


### treasuryList
Treasury List (for token level rule exemptions)


```solidity
address[] treasuryList;
```


<<<<<<< HEAD
### stakingList
Staking Contracts List (for token level rule exemptions)


```solidity
address[] stakingList;
=======
### treasuryToIndex

```solidity
mapping(address => uint256) treasuryToIndex;
```


### isTreasuryRegistered

```solidity
mapping(address => bool) isTreasuryRegistered;
>>>>>>> 76a266e8
```


### appName
Application name string


```solidity
string appName;
```


## Functions
### constructor

*This constructor sets up the first default admin and app administrator roles while also forming the hierarchy of roles and deploying data contracts. App Admins are the top tier. They may assign all admins, including other app admins.*


```solidity
constructor(address root, string memory _appName, bool upgradeMode);
```
**Parameters**

|Name|Type|Description|
|----|----|-----------|
|`root`|`address`|address to set as the default admin and first app administrator|
|`_appName`|`string`|Application Name String|
|`upgradeMode`|`bool`|specifies whether this is a fresh AppManager or an upgrade replacement.|


### isSuperAdmin

*This function is where the Super admin role is actually checked*


```solidity
function isSuperAdmin(address account) public view returns (bool);
```
**Parameters**

|Name|Type|Description|
|----|----|-----------|
|`account`|`address`|address to be checked|

**Returns**

|Name|Type|Description|
|----|----|-----------|
|`<none>`|`bool`|success true if admin, false if not|


### isAppAdministrator

-------------APP ADMIN---------------

*This function is where the app administrator role is actually checked*


```solidity
function isAppAdministrator(address account) public view returns (bool);
```
**Parameters**

|Name|Type|Description|
|----|----|-----------|
|`account`|`address`|address to be checked|

**Returns**

|Name|Type|Description|
|----|----|-----------|
|`<none>`|`bool`|success true if app administrator, false if not|


### addAppAdministrator

*Add an account to the app administrator role. Restricted to super admins.*


```solidity
function addAppAdministrator(address account) external onlyRole(SUPER_ADMIN_ROLE);
```
**Parameters**

|Name|Type|Description|
|----|----|-----------|
|`account`|`address`|address to be added|


### addMultipleAppAdministrator

*Add an array of accounts to the app administrator role. Restricted to admins.*


```solidity
function addMultipleAppAdministrator(address[] memory _accounts) external onlyRole(SUPER_ADMIN_ROLE);
```
**Parameters**

|Name|Type|Description|
|----|----|-----------|
|`_accounts`|`address[]`|address array to be added|


### renounceAppAdministrator

*Remove oneself from the app administrator role.*


```solidity
function renounceAppAdministrator() external;
```

### checkForAdminWithdrawal

If the AdminWithdrawal rule is active, App Admins are not allowed to renounce their role to prevent manipulation of the rule

*Loop through all the registered tokens, if they are capable of admin withdrawal, see if it's active. If so, revert*


```solidity
function checkForAdminWithdrawal() internal;
```

### isRuleAdministrator

-------------RULE ADMIN---------------

*This function is where the rule admin role is actually checked*


```solidity
function isRuleAdministrator(address account) public view returns (bool);
```
**Parameters**

|Name|Type|Description|
|----|----|-----------|
|`account`|`address`|address to be checked|

**Returns**

|Name|Type|Description|
|----|----|-----------|
|`<none>`|`bool`|success true if RULE_ADMIN_ROLE, false if not|


### addRuleAdministrator

*Add an account to the rule admin role. Restricted to app administrators.*


```solidity
function addRuleAdministrator(address account) external onlyRole(APP_ADMIN_ROLE);
```
**Parameters**

|Name|Type|Description|
|----|----|-----------|
|`account`|`address`|address to be added as a rule admin|


### addMultipleRuleAdministrator

*Add a list of accounts to the rule admin role. Restricted to app administrators.*


```solidity
function addMultipleRuleAdministrator(address[] memory account) external onlyRole(APP_ADMIN_ROLE);
```
**Parameters**

|Name|Type|Description|
|----|----|-----------|
|`account`|`address[]`|address to be added as a rule admin|


### renounceRuleAdministrator

*Remove oneself from the rule admin role.*


```solidity
function renounceRuleAdministrator() external;
```

### isAccessTier

-------------ACCESS TIER---------------

*This function is where the access tier role is actually checked*


```solidity
function isAccessTier(address account) public view returns (bool);
```
**Parameters**

|Name|Type|Description|
|----|----|-----------|
|`account`|`address`|address to be checked|

**Returns**

|Name|Type|Description|
|----|----|-----------|
|`<none>`|`bool`|success true if ACCESS_TIER_ADMIN_ROLE, false if not|


### addAccessTier

*Add an account to the access tier role. Restricted to app administrators.*


```solidity
function addAccessTier(address account) external onlyRole(APP_ADMIN_ROLE);
```
**Parameters**

|Name|Type|Description|
|----|----|-----------|
|`account`|`address`|address to be added as a access tier|


### addMultipleAccessTier

*Add a list of accounts to the access tier role. Restricted to app administrators.*


```solidity
function addMultipleAccessTier(address[] memory account) external onlyRole(APP_ADMIN_ROLE);
```
**Parameters**

|Name|Type|Description|
|----|----|-----------|
|`account`|`address[]`|address to be added as a access tier|


### renounceAccessTier

*Remove oneself from the access tier role.*


```solidity
function renounceAccessTier() external;
```

### isRiskAdmin

-------------RISK ADMIN---------------

*This function is where the risk admin role is actually checked*


```solidity
function isRiskAdmin(address account) public view returns (bool);
```
**Parameters**

|Name|Type|Description|
|----|----|-----------|
|`account`|`address`|address to be checked|

**Returns**

|Name|Type|Description|
|----|----|-----------|
|`<none>`|`bool`|success true if RISK_ADMIN_ROLE, false if not|


### addRiskAdmin

*Add an account to the risk admin role. Restricted to app administrators.*


```solidity
function addRiskAdmin(address account) external onlyRole(APP_ADMIN_ROLE);
```
**Parameters**

|Name|Type|Description|
|----|----|-----------|
|`account`|`address`|address to be added|


### addMultipleRiskAdmin

*Add a list of accounts to the risk admin role. Restricted to app administrators.*


```solidity
function addMultipleRiskAdmin(address[] memory account) external onlyRole(APP_ADMIN_ROLE);
```
**Parameters**

|Name|Type|Description|
|----|----|-----------|
|`account`|`address[]`|address to be added|


### renounceRiskAdmin

*Remove oneself from the risk admin role.*


```solidity
function renounceRiskAdmin() external;
```

### addAccessLevel

-------------MAINTAIN ACCESS LEVELS---------------

*Add the Access Level(0-4) to the account. Restricted to Access Tiers.*


```solidity
function addAccessLevel(address _account, uint8 _level) external onlyRole(ACCESS_TIER_ADMIN_ROLE);
```
**Parameters**

|Name|Type|Description|
|----|----|-----------|
|`_account`|`address`|address upon which to apply the Access Level|
|`_level`|`uint8`|Access Level to add|


### addAccessLevelToMultipleAccounts

*Add the Access Level(0-4) to multiple accounts. Restricted to Access Tiers.*


```solidity
function addAccessLevelToMultipleAccounts(address[] memory _accounts, uint8 _level)
    external
    onlyRole(ACCESS_TIER_ADMIN_ROLE);
```
**Parameters**

|Name|Type|Description|
|----|----|-----------|
|`_accounts`|`address[]`|address upon which to apply the Access Level|
|`_level`|`uint8`|Access Level to add|


### addMultipleAccessLevels

*Add the Access Level(0-4) to the list of account. Restricted to Access Tiers.*


```solidity
function addMultipleAccessLevels(address[] memory _accounts, uint8[] memory _level)
    external
    onlyRole(ACCESS_TIER_ADMIN_ROLE);
```
**Parameters**

|Name|Type|Description|
|----|----|-----------|
|`_accounts`|`address[]`|address array upon which to apply the Access Level|
|`_level`|`uint8[]`|Access Level array to add|


### getAccessLevel

*Get the AccessLevel Score for the specified account*


```solidity
function getAccessLevel(address _account) external view returns (uint8);
```
**Parameters**

|Name|Type|Description|
|----|----|-----------|
|`_account`|`address`|address of the user|

**Returns**

|Name|Type|Description|
|----|----|-----------|
|`<none>`|`uint8`||


### addRiskScore

-------------MAINTAIN RISK SCORES---------------

*Add the Risk Score. Restricted to Risk Admins.*


```solidity
function addRiskScore(address _account, uint8 _score) external onlyRole(RISK_ADMIN_ROLE);
```
**Parameters**

|Name|Type|Description|
|----|----|-----------|
|`_account`|`address`|address upon which to apply the Risk Score|
|`_score`|`uint8`|Risk Score(0-100)|


### addRiskScoreToMultipleAccounts

*Add the Risk Score to each address in array. Restricted to Risk Admins.*


```solidity
function addRiskScoreToMultipleAccounts(address[] memory _accounts, uint8 _score) external onlyRole(RISK_ADMIN_ROLE);
```
**Parameters**

|Name|Type|Description|
|----|----|-----------|
|`_accounts`|`address[]`|address array upon which to apply the Risk Score|
|`_score`|`uint8`|Risk Score(0-100)|


### addMultipleRiskScores

*Add the Risk Score at index to Account at index in array. Restricted to Risk Admins.*


```solidity
function addMultipleRiskScores(address[] memory _accounts, uint8[] memory _scores) external onlyRole(RISK_ADMIN_ROLE);
```
**Parameters**

|Name|Type|Description|
|----|----|-----------|
|`_accounts`|`address[]`|address array upon which to apply the Risk Score|
|`_scores`|`uint8[]`|Risk Score array (0-100)|


### getRiskScore

*Get the Risk Score for an account.*


```solidity
function getRiskScore(address _account) external view returns (uint8);
```
**Parameters**

|Name|Type|Description|
|----|----|-----------|
|`_account`|`address`|address upon which the risk score was set|

**Returns**

|Name|Type|Description|
|----|----|-----------|
|`<none>`|`uint8`|score risk score(0-100)|


### addPauseRule

--------------MAINTAIN PAUSE RULES---------------

Adding a pause rule will change the bool to true in the hanlder contract and pause rules will be checked.

*Add a pause rule. Restricted to Application Administrators*


```solidity
function addPauseRule(uint256 _pauseStart, uint256 _pauseStop) external onlyRole(RULE_ADMIN_ROLE);
```
**Parameters**

|Name|Type|Description|
|----|----|-----------|
|`_pauseStart`|`uint256`|Beginning of the pause window|
|`_pauseStop`|`uint256`|End of the pause window|


### removePauseRule

If no pause rules exist after removal bool is set to false in handler and pause rules will not be checked until new rule is added.

*Remove a pause rule. Restricted to Application Administrators*


```solidity
function removePauseRule(uint256 _pauseStart, uint256 _pauseStop) external onlyRole(RULE_ADMIN_ROLE);
```
**Parameters**

|Name|Type|Description|
|----|----|-----------|
|`_pauseStart`|`uint256`|Beginning of the pause window|
|`_pauseStop`|`uint256`|End of the pause window|


### activatePauseRuleCheck

if length is 0 no pause rules exist
set handler bool to false to save gas and prevent pause rule checks when non exist

*enable/disable rule. Disabling a rule will save gas on transfer transactions.
This function calls the appHandler contract to enable/disable this check.*


```solidity
function activatePauseRuleCheck(bool _on) external onlyRole(RULE_ADMIN_ROLE);
```
**Parameters**

|Name|Type|Description|
|----|----|-----------|
|`_on`|`bool`|boolean representing if a rule must be checked or not.|


### getPauseRules

*Get all pause rules for the token*


```solidity
function getPauseRules() external view returns (PauseRule[] memory);
```
**Returns**

|Name|Type|Description|
|----|----|-----------|
|`<none>`|`PauseRule[]`|PauseRule An array of all the pause rules|


### cleanOutdatedRules

*Remove any expired pause windows.*


```solidity
function cleanOutdatedRules() external;
```

### addGeneralTag

-------------MAINTAIN GENERAL TAGS---------------

there is a hard limit of 10 tags per address.

*Add a general tag to an account. Restricted to Application Administrators. Loops through existing tags on accounts and will emit an event if tag is * already applied.*


```solidity
function addGeneralTag(address _account, bytes32 _tag) external onlyRole(APP_ADMIN_ROLE);
```
**Parameters**

|Name|Type|Description|
|----|----|-----------|
|`_account`|`address`|Address to be tagged|
|`_tag`|`bytes32`|Tag for the account. Can be any allowed string variant|


### addGeneralTagToMultipleAccounts

there is a hard limit of 10 tags per address.

*Add a general tag to an account. Restricted to Application Administrators. Loops through existing tags on accounts and will emit an event if tag is * already applied.*


```solidity
function addGeneralTagToMultipleAccounts(address[] memory _accounts, bytes32 _tag) external onlyRole(APP_ADMIN_ROLE);
```
**Parameters**

|Name|Type|Description|
|----|----|-----------|
|`_accounts`|`address[]`|Address array to be tagged|
|`_tag`|`bytes32`|Tag for the account. Can be any allowed string variant|


### addMultipleGeneralTagToMultipleAccounts

there is a hard limit of 10 tags per address.

*Add a general tag to an account at index in array. Restricted to Application Administrators. Loops through existing tags on accounts and will emit  an event if tag is already applied.*


```solidity
function addMultipleGeneralTagToMultipleAccounts(address[] memory _accounts, bytes32[] memory _tag)
    external
    onlyRole(APP_ADMIN_ROLE);
```
**Parameters**

|Name|Type|Description|
|----|----|-----------|
|`_accounts`|`address[]`|Address array to be tagged|
|`_tag`|`bytes32[]`|Tag array for the account at index. Can be any allowed string variant|


### removeGeneralTag

*Remove a general tag. Restricted to Application Administrators.*


```solidity
function removeGeneralTag(address _account, bytes32 _tag) external onlyRole(APP_ADMIN_ROLE);
```
**Parameters**

|Name|Type|Description|
|----|----|-----------|
|`_account`|`address`|Address to have its tag removed|
|`_tag`|`bytes32`|The tag to remove|


### hasTag

*Check to see if an account has a specific general tag*


```solidity
function hasTag(address _account, bytes32 _tag) public view returns (bool);
```
**Parameters**

|Name|Type|Description|
|----|----|-----------|
|`_account`|`address`|Address to check|
|`_tag`|`bytes32`|Tag to be checked for|

**Returns**

|Name|Type|Description|
|----|----|-----------|
|`<none>`|`bool`|success true if account has the tag, false if it does not|


### getAllTags

*Get all the tags for the address*


```solidity
function getAllTags(address _address) external view returns (bytes32[] memory);
```
**Parameters**

|Name|Type|Description|
|----|----|-----------|
|`_address`|`address`|Address to retrieve the tags|

**Returns**

|Name|Type|Description|
|----|----|-----------|
|`<none>`|`bytes32[]`|tags Array of all tags for the account|


### proposeRiskScoresProvider

*First part of the 2 step process to set a new risk score provider. First, the new provider address is proposed and saved, then it is confirmed by invoking a confirmation function in the new provider that invokes the corresponding function in this contract.*


```solidity
function proposeRiskScoresProvider(address _newProvider) external onlyRole(APP_ADMIN_ROLE);
```
**Parameters**

|Name|Type|Description|
|----|----|-----------|
|`_newProvider`|`address`|Address of the new provider|


### getRiskScoresProvider

*Get the address of the risk score provider*


```solidity
function getRiskScoresProvider() external view returns (address);
```
**Returns**

|Name|Type|Description|
|----|----|-----------|
|`<none>`|`address`|provider Address of the provider|


### proposeGeneralTagsProvider

*First part of the 2 step process to set a new general tag provider. First, the new provider address is proposed and saved, then it is confirmed by invoking a confirmation function in the new provider that invokes the corresponding function in this contract.*


```solidity
function proposeGeneralTagsProvider(address _newProvider) external onlyRole(APP_ADMIN_ROLE);
```
**Parameters**

|Name|Type|Description|
|----|----|-----------|
|`_newProvider`|`address`|Address of the new provider|


### getGeneralTagProvider

*Get the address of the general tag provider*


```solidity
function getGeneralTagProvider() external view returns (address);
```
**Returns**

|Name|Type|Description|
|----|----|-----------|
|`<none>`|`address`|provider Address of the provider|


### proposeAccountsProvider

*First part of the 2 step process to set a new account provider. First, the new provider address is proposed and saved, then it is confirmed by invoking a confirmation function in the new provider that invokes the corresponding function in this contract.*


```solidity
function proposeAccountsProvider(address _newProvider) external onlyRole(APP_ADMIN_ROLE);
```
**Parameters**

|Name|Type|Description|
|----|----|-----------|
|`_newProvider`|`address`|Address of the new provider|


### getAccountProvider

*Get the address of the account provider*


```solidity
function getAccountProvider() external view returns (address);
```
**Returns**

|Name|Type|Description|
|----|----|-----------|
|`<none>`|`address`|provider Address of the provider|


### proposePauseRulesProvider

*First part of the 2 step process to set a new pause rule provider. First, the new provider address is proposed and saved, then it is confirmed by invoking a confirmation function in the new provider that invokes the corresponding function in this contract.*


```solidity
function proposePauseRulesProvider(address _newProvider) external onlyRole(APP_ADMIN_ROLE);
```
**Parameters**

|Name|Type|Description|
|----|----|-----------|
|`_newProvider`|`address`|Address of the new provider|


### getPauseRulesProvider

*Get the address of the pause rules provider*


```solidity
function getPauseRulesProvider() external view returns (address);
```
**Returns**

|Name|Type|Description|
|----|----|-----------|
|`<none>`|`address`|provider Address of the provider|


### proposeAccessLevelsProvider

*First part of the 2 step process to set a new access level provider. First, the new provider address is proposed and saved, then it is confirmed by invoking a confirmation function in the new provider that invokes the corresponding function in this contract.*


```solidity
function proposeAccessLevelsProvider(address _newProvider) external onlyRole(APP_ADMIN_ROLE);
```
**Parameters**

|Name|Type|Description|
|----|----|-----------|
|`_newProvider`|`address`|Address of the new provider|


### getAccessLevelProvider

*Get the address of the Access Level provider*


```solidity
function getAccessLevelProvider() external view returns (address);
```
**Returns**

|Name|Type|Description|
|----|----|-----------|
|`<none>`|`address`|accessLevelProvider Address of the Access Level provider|


### requireValuations

APPLICATION CHECKS

*checks if any of the balance prerequisite rules are active*


```solidity
function requireValuations() external returns (bool);
```
**Returns**

|Name|Type|Description|
|----|----|-----------|
|`<none>`|`bool`|true if one or more rules are active|


### checkApplicationRules

*Check Application Rules for valid transactions.*


```solidity
function checkApplicationRules(
    ActionTypes _action,
    address _from,
    address _to,
    uint128 _usdBalanceTo,
    uint128 _usdAmountTransferring
) external onlyHandler;
```
**Parameters**

|Name|Type|Description|
|----|----|-----------|
|`_action`|`ActionTypes`|Action to be checked|
|`_from`|`address`|address of the from account|
|`_to`|`address`|address of the to account|
|`_usdBalanceTo`|`uint128`|recepient address current total application valuation in USD with 18 decimals of precision|
|`_usdAmountTransferring`|`uint128`|valuation of the token being transferred in USD with 18 decimals of precision|


### isRegisteredHandler

*This function checks if the address is a registered handler within one of the registered protocol supported entities*


```solidity
function isRegisteredHandler(address _address) public view returns (bool);
```
**Parameters**

|Name|Type|Description|
|----|----|-----------|
|`_address`|`address`|address to be checked|

**Returns**

|Name|Type|Description|
|----|----|-----------|
|`<none>`|`bool`|isHandler true if handler, false if not|


### onlyHandler

*Checks if msg.sender is a registered handler*


```solidity
modifier onlyHandler();
```

### registerToken

*This function allows the devs to register their token contract addresses. This keeps everything in sync and will aid with the token factory and application level balance checks.*


```solidity
function registerToken(string calldata _token, address _tokenAddress) external onlyRole(APP_ADMIN_ROLE);
```
**Parameters**

|Name|Type|Description|
|----|----|-----------|
|`_token`|`string`|The token identifier(may be NFT or ERC20)|
|`_tokenAddress`|`address`|Address corresponding to the tokenId|


### getTokenAddress

*This function gets token contract address.*


```solidity
function getTokenAddress(string calldata _tokenId) external view returns (address);
```
**Parameters**

|Name|Type|Description|
|----|----|-----------|
|`_tokenId`|`string`|The token id(may be NFT or ERC20)|

**Returns**

|Name|Type|Description|
|----|----|-----------|
|`<none>`|`address`|tokenAddress the address corresponding to the tokenId|


### getTokenID

*This function gets token identification string.*


```solidity
function getTokenID(address _tokenAddress) external view returns (string memory);
```
**Parameters**

|Name|Type|Description|
|----|----|-----------|
|`_tokenAddress`|`address`|the address of the contract of the token to query|

**Returns**

|Name|Type|Description|
|----|----|-----------|
|`<none>`|`string`|the identification string.|


### deregisterToken

*This function allows the devs to deregister a token contract address. This keeps everything in sync and will aid with the token factory and application level balance checks.*


```solidity
function deregisterToken(string calldata _tokenId) external onlyRole(APP_ADMIN_ROLE);
```
**Parameters**

|Name|Type|Description|
|----|----|-----------|
|`_tokenId`|`string`|The token id(may be NFT or ERC20)|


### _removeAddressWithMapping

also remove its handler from the registration

*This function removes an address from a dynamic address array by putting the last element in the one to remove and then removing last element.*


```solidity
function _removeAddressWithMapping(
    address[] storage _addressArray,
    mapping(address => uint256) storage _addressToIndex,
    mapping(address => bool) storage _registerFlag,
    address _address
) private;
```
**Parameters**

|Name|Type|Description|
|----|----|-----------|
|`_addressArray`|`address[]`|The array to have an address removed|
|`_addressToIndex`|`mapping(address => uint256)`|mapping that keeps track of the indexes in the list by address|
|`_registerFlag`|`mapping(address => bool)`|mapping that keeps track of the addresses that are members of the list|
|`_address`|`address`|The address to remove|


### registerAMM

we store the last address in the array on a local variable to avoid unnecessary costly memory reads
we check if we're trying to remove the last address in the array since this means we can skip some steps
if it is not the last address in the array, then we store the index of the address to remove
we remove the address by replacing it in the array with the last address of the array (now duplicated)
we update the last address index to its new position (the removed-address index)
we remove the last element of the _addressArray since it is now duplicated
we set to false the membership mapping for this address in _addressArray
we set the index to zero for this address in _addressArray

*This function allows the devs to register their AMM contract addresses. This will allow for token level rule exemptions*


```solidity
function registerAMM(address _AMMAddress) external onlyRole(APP_ADMIN_ROLE);
```
**Parameters**

|Name|Type|Description|
|----|----|-----------|
|`_AMMAddress`|`address`|Address for the AMM|


### isRegisteredAMM

Also add their handler to the registry

*This function allows the devs to register their AMM contract addresses. This will allow for token level rule exemptions*


```solidity
function isRegisteredAMM(address _AMMAddress) public view returns (bool);
```
**Parameters**

|Name|Type|Description|
|----|----|-----------|
|`_AMMAddress`|`address`|Address for the AMM|


### deRegisterAMM

*This function allows the devs to deregister an AMM contract address.*


```solidity
function deRegisterAMM(address _AMMAddress) external onlyRole(APP_ADMIN_ROLE);
```
**Parameters**

|Name|Type|Description|
|----|----|-----------|
|`_AMMAddress`|`address`|The of the AMM to be de-registered|


### isTreasury

*This function allows the devs to register their treasury addresses. This will allow for token level rule exemptions*


```solidity
function isTreasury(address _treasuryAddress) public view returns (bool);
```
**Parameters**

|Name|Type|Description|
|----|----|-----------|
|`_treasuryAddress`|`address`|Address for the treasury|


### registerTreasury

*This function allows the devs to register their treasury addresses. This will allow for token level rule exemptions*


```solidity
function registerTreasury(address _treasuryAddress) external onlyRole(APP_ADMIN_ROLE);
```
**Parameters**

|Name|Type|Description|
|----|----|-----------|
|`_treasuryAddress`|`address`|Address for the treasury|


### deRegisterTreasury

*This function allows the devs to deregister an treasury address.*


```solidity
function deRegisterTreasury(address _treasuryAddress) external onlyRole(APP_ADMIN_ROLE);
```
**Parameters**

|Name|Type|Description|
|----|----|-----------|
|`_treasuryAddress`|`address`|The of the AMM to be de-registered|


### registerStaking

*This function allows the devs to register their Staking contract addresses. Allow contracts to check if contract is registered staking contract within ecosystem.
This check is used in minting rewards tokens for example.*


```solidity
function registerStaking(address _stakingAddress) external onlyRole(APP_ADMIN_ROLE);
```
**Parameters**

|Name|Type|Description|
|----|----|-----------|
|`_stakingAddress`|`address`|Address for the AMM|


### isRegisteredStaking

*This function allows the devs to register their Staking contract addresses.*


```solidity
function isRegisteredStaking(address _stakingAddress) external view returns (bool);
```
**Parameters**

|Name|Type|Description|
|----|----|-----------|
|`_stakingAddress`|`address`|Address for the Staking Contract|


### deRegisterStaking

*This function allows the devs to deregister a Staking contract address.*


```solidity
function deRegisterStaking(address _stakingAddress) external onlyRole(APP_ADMIN_ROLE);
```
**Parameters**

|Name|Type|Description|
|----|----|-----------|
|`_stakingAddress`|`address`|The of the Staking contract to be de-registered|


### getAccessLevelDataAddress

*Getter for the access level contract address*


```solidity
function getAccessLevelDataAddress() external view returns (address);
```
**Returns**

|Name|Type|Description|
|----|----|-----------|
|`<none>`|`address`|AccessLevelDataAddress|


### getAccountDataAddress

*Getter for the Account data contract address*


```solidity
function getAccountDataAddress() external view returns (address);
```
**Returns**

|Name|Type|Description|
|----|----|-----------|
|`<none>`|`address`|accountDataAddress|


### getRiskDataAddress

*Getter for the risk data contract address*


```solidity
function getRiskDataAddress() external view returns (address);
```
**Returns**

|Name|Type|Description|
|----|----|-----------|
|`<none>`|`address`|riskDataAddress|


### getGeneralTagsDataAddress

*Getter for the general tags data contract address*


```solidity
function getGeneralTagsDataAddress() external view returns (address);
```
**Returns**

|Name|Type|Description|
|----|----|-----------|
|`<none>`|`address`|generalTagsDataAddress|


### getPauseRulesDataAddress

*Getter for the pause rules data contract address*


```solidity
function getPauseRulesDataAddress() external view returns (address);
```
**Returns**

|Name|Type|Description|
|----|----|-----------|
|`<none>`|`address`|pauseRulesDataAddress|


### getTokenList

*Return the token list for calculation purposes*


```solidity
function getTokenList() external view returns (address[] memory);
```
**Returns**

|Name|Type|Description|
|----|----|-----------|
|`<none>`|`address[]`|tokenList list of all tokens registered|


### version

*gets the version of the contract*


```solidity
function version() external pure returns (string memory);
```
**Returns**

|Name|Type|Description|
|----|----|-----------|
|`<none>`|`string`|VERSION|


### setNewApplicationHandlerAddress

this is for upgrading to a new ApplicationHandler contract

*Update the Application Handler Contract Address*


```solidity
function setNewApplicationHandlerAddress(address _newApplicationHandler) external onlyRole(APP_ADMIN_ROLE);
```
**Parameters**

|Name|Type|Description|
|----|----|-----------|
|`_newApplicationHandler`|`address`|address of new Application Handler contract|


### getHandlerAddress

*this function returns the application handler address*


```solidity
function getHandlerAddress() external view returns (address);
```
**Returns**

|Name|Type|Description|
|----|----|-----------|
|`<none>`|`address`|handlerAddress|


### setAppName

*Setter for application Name*


```solidity
function setAppName(string calldata _appName) external onlyRole(APP_ADMIN_ROLE);
```
**Parameters**

|Name|Type|Description|
|----|----|-----------|
|`_appName`|`string`|application name string|


### confirmAppManager

*Part of the two step process to set a new AppManager within a Protocol Entity*


```solidity
function confirmAppManager(address _assetAddress) external onlyRole(APP_ADMIN_ROLE);
```
**Parameters**

|Name|Type|Description|
|----|----|-----------|
|`_assetAddress`|`address`|address of a protocol entity that uses AppManager|


### deployDataContracts

-------------DATA CONTRACT DEPLOYMENT---------------

*Deploy all the child data contracts. Only called internally from the constructor.*


```solidity
function deployDataContracts() private;
```

### proposeDataContractMigration

*This function is used to propose the new owner for data contracts.*


```solidity
function proposeDataContractMigration(address _newOwner) external onlyRole(APP_ADMIN_ROLE);
```
**Parameters**

|Name|Type|Description|
|----|----|-----------|
|`_newOwner`|`address`|address of the new AppManager|


### confirmDataContractMigration

*This function is used to confirm this contract as the new owner for data contracts.*


```solidity
function confirmDataContractMigration(address _oldAppManagerAddress) external onlyRole(APP_ADMIN_ROLE);
```

### confirmNewDataProvider

*Part of the two step process to set a new Data Provider within a Protocol AppManager. Final confirmation called by new provider*


```solidity
function confirmNewDataProvider(IDataModule.ProviderType _providerType) external;
```
**Parameters**

|Name|Type|Description|
|----|----|-----------|
|`_providerType`|`IDataModule.ProviderType`|the type of data provider|

<|MERGE_RESOLUTION|>--- conflicted
+++ resolved
@@ -1,9 +1,5 @@
 # AppManager
-<<<<<<< HEAD
-[Git Source](https://github.com/thrackle-io/tron/blob/2e0bd455865a1259ae742cba145517a82fc00f5d/src/application/AppManager.sol)
-=======
-[Git Source](https://github.com/thrackle-io/rules-protocol/blob/108c58e2bb8e5c2e5062cebb48a41dcaadcbfcd8/src/application/AppManager.sol)
->>>>>>> 76a266e8
+[Git Source](https://github.com/thrackle-io/tron/blob/c915f21b8dd526456aab7e2f9388d412d287d507/src/application/AppManager.sol)
 
 **Inherits:**
 [IAppManager](/src/application/IAppManager.sol/interface.IAppManager.md), AccessControlEnumerable, [IAppLevelEvents](/src/interfaces/IEvents.sol/interface.IAppLevelEvents.md)
@@ -20,11 +16,7 @@
 ### VERSION
 
 ```solidity
-<<<<<<< HEAD
-string private constant VERSION = "1.0.1";
-=======
 string private constant VERSION = "1.1.0";
->>>>>>> 76a266e8
 ```
 
 
@@ -234,26 +226,40 @@
 ```
 
 
-<<<<<<< HEAD
+### treasuryToIndex
+
+```solidity
+mapping(address => uint256) treasuryToIndex;
+```
+
+
+### isTreasuryRegistered
+
+```solidity
+mapping(address => bool) isTreasuryRegistered;
+```
+
+
 ### stakingList
 Staking Contracts List (for token level rule exemptions)
 
 
 ```solidity
 address[] stakingList;
-=======
-### treasuryToIndex
-
-```solidity
-mapping(address => uint256) treasuryToIndex;
-```
-
-
-### isTreasuryRegistered
-
-```solidity
-mapping(address => bool) isTreasuryRegistered;
->>>>>>> 76a266e8
+```
+
+
+### stakingToIndex
+
+```solidity
+mapping(address => uint256) stakingToIndex;
+```
+
+
+### isStakingRegistered
+
+```solidity
+mapping(address => bool) isStakingRegistered;
 ```
 
 
@@ -440,9 +446,18 @@
 function renounceRuleAdministrator() external;
 ```
 
+### onlyAccessTierAdministrator
+
+-------------ACCESS TIER---------------
+
+*Checks for if msg.sender is a Access Tier*
+
+
+```solidity
+modifier onlyAccessTierAdministrator();
+```
+
 ### isAccessTier
-
--------------ACCESS TIER---------------
 
 *This function is where the access tier role is actually checked*
 
@@ -1345,21 +1360,6 @@
 |`_stakingAddress`|`address`|Address for the AMM|
 
 
-### isRegisteredStaking
-
-*This function allows the devs to register their Staking contract addresses.*
-
-
-```solidity
-function isRegisteredStaking(address _stakingAddress) external view returns (bool);
-```
-**Parameters**
-
-|Name|Type|Description|
-|----|----|-----------|
-|`_stakingAddress`|`address`|Address for the Staking Contract|
-
-
 ### deRegisterStaking
 
 *This function allows the devs to deregister a Staking contract address.*
@@ -1375,6 +1375,21 @@
 |`_stakingAddress`|`address`|The of the Staking contract to be de-registered|
 
 
+### isStaking
+
+*This function allows the devs to register their staking addresses. This will allow for token level rule exemptions*
+
+
+```solidity
+function isStaking(address _stakingAddress) public view returns (bool);
+```
+**Parameters**
+
+|Name|Type|Description|
+|----|----|-----------|
+|`_stakingAddress`|`address`|Address for the staking|
+
+
 ### getAccessLevelDataAddress
 
 *Getter for the access level contract address*

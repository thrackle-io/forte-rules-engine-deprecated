# Transaction Size By Risk Score Rule

## Purpose

The purpose of this rule is to prevent accounts identified as "risky" from moving large amounts of US Dollars in tokens in a single transaction. This attempts to mitigate the existential, ethical, or legal risks to an economy posed by such accounts.

## Applies To:

- [x] ERC20
- [ ] ERC721
- [ ] AMM

## Scope 

This rule works at a token level. It must be activated and configured for each desired token in the corresponding token handler.

## Data Structure

A transaction-size-by-risk-score rule is composed of 2 variables:

- **riskLevel** uint8[]: array of risk scores delimiting the different risk segments.
- **maxSize** uint48[]: array of maximum USD worth of application assets that a transaction can move per risk segment.

The relation between `riskLevel` and `maxSize` can be explained better in the following example:

Imagine the following data structure
```
riskLevel = [25, 50, 75];
maxSize = [500, 250, 50];
```

 | risk score | balance | resultant logic |
| - | - | - |
| Implied* | Implied* | 0-24 ->  NO LIMIT |
| 25 | $500 | 25-49 ->   $500 max |
| 50 | $250 | 50-74 ->   $250 max |
| 75 | $50 | 75-100 ->   $50 max |

\* *Note that the first risk segment is implied and has no limit. This first segment is from risk score 0 to the lowest risk score defined in the rule (`riskLevel`). A no-implied-segment rule could be achieved by starting the `riskLevel` from 0.*

***risk scores can be between 0 and 100.***

```c
/// ******** Transaction Size Rules ********
    struct TransactionSizeToRiskRule {
        uint8[] riskLevel;
        uint48[] maxSize; /// whole USD (no cents) -> 1 = 1 USD (Max allowed: 281 trillion USD)
    }
```

###### *see [RuleDataInterfaces](../../../src/protocol/economic/ruleProcessor/RuleDataInterfaces.sol)*


These rules are stored in a mapping indexed by ruleId(uint32) in order of creation:

```c
 /// ******** Transaction Size Rules ********
    struct TxSizeToRiskRuleS {
        mapping(uint32 => ITaggedRules.TransactionSizeToRiskRule) txSizeToRiskRule;
        uint32 txSizeToRiskRuleIndex;
    }
```

###### *see [IRuleStorage](../../../src/protocol/economic/ruleProcessor/IRuleStorage.sol)*

## Configuration and Enabling/Disabling
- This rule can only be configured in the protocol by a **rule administrator**.
- This rule can only be set in the asset handler by a **rule administrator**.
- This rule can only be activated/deactivated in the asset handler by a **rule administrator**.
- This rule can only be updated in the asset handler by a **rule administrator**.


## Rule Evaluation

The rule will be evaluated with the following logic:

1. The asset handler calculates the US Dollar amount of tokens being transferred, and gets the risk score from the AppManager for the account in the *from* side of the transaction.
2. The asset handler then sends these values along with the rule Id of the transaction-size-by-risk-score rule set in the handler to the protocol.
3. The protocol evaluates the amount being transferred against the rule's maximum allowed for the risk segment in which the account is in. The protocol reverts the transaction if the amount being transferred exceeds this rule risk-segment's maximum.

###### *see [RiskTaggedRuleProcessorFacet](../../../src/protocol/economic/ruleProcessor/RiskTaggedRuleProcessorFacet.sol) -> checkTransactionLimitByRiskScore*

## Evaluation Exceptions 
- This rule doesn't apply when an **app administrator** address is in either the *from* or the *to* side of the transaction. This doesn't necessarily mean that if an app administrator is the one executing the transaction it will bypass the rule, unless the aforementioned condition is true.
- In the case of ERC20s, this rule doesn't apply when a **registered treasury** address is in the *to* side of the transaction.

### Revert Message

The rule processor will revert with the following error if the rule check fails: 

```
error TransactionExceedsRiskScoreLimit();
```

The selector for this error is `0x9fe6aeac`.


## Create Function

Adding a transaction-size-by-risk-score rule is done through the function:

```c
function addTransactionLimitByRiskScore(
            address _appManagerAddr, 
            uint8[] calldata _riskScores, 
            uint48[] calldata _txnLimits
        ) 
        external 
        ruleAdministratorOnly(_appManagerAddr)
        returns (uint32);
```
###### *see [AppRuleDataFacet](../../../src/protocol/economic/ruleProcessor/AppRuleDataFacet.sol)*

The create function will return the protocol ID of the rule.

### Parameters:

- **_appManagerAddr** (address): the address of the application manager to verify that the caller has rule administrator privileges.
- **_riskScores** (uint8[]): array of risk scores delimiting each risk segment.
- **_txnLimits** (uint48[]): array of maximum US-Dollar amounts allowed to be transferred in a transaction for each risk segment (in whole US Dollars).

### Parameter Optionality:

There are no options for the parameters of this rule.

### Parameter Validation:

The following validation will be carried out by the create function in order to ensure that these parameters are valid and make sense:

- The `_appManagerAddr` is not the zero address.
- `_riskScores` and `_txnLimits` are the same size.
- `_riskScores` elements are in ascending order and no greater than 99.
- `_txnLimits` elements are in descending order.

###### *see [AppRuleDataFacet](../../../src/protocol/economic/ruleProcessor/AppRuleDataFacet.sol)*

## Other Functions:

- In Protocol [Rule Processor](../../../src/protocol/economic/ruleProcessor/ApplicationAccessLevelProcessorFacet.sol):
    - Function to get a rule by its Id:
        ```c
        function getTransactionLimitByRiskRule(uint32 _index) external view returns (AppRules.TransactionSizeToRiskRule memory);
        ```
    - Function to get current amount of rules in the protocol:
        ```c
        function getTotalTransactionLimitByRiskRules() external view returns (uint32);
        ```
- In Protocol [Rule Processor](../../../src/protocol/economic/ruleProcessor/ApplicationAccessLevelProcessorFacet.sol):
    - Function that evaluates the rule:
        ```c
        function checkTransactionLimitByRiskScore(uint32 _ruleId, uint8 _riskScore, uint256 _amountToTransfer) external view;
        ```
<<<<<<< HEAD
- In the [Asset Handler](../../../src/client/token/ERC20/ProtocolERC20Handler.sol):
=======
- In the [Asset Handler](../../src/client/token/ERC20/ProtocolERC20Handler.sol):
>>>>>>> 93b38bdd
    - Function to set and activate at the same time the rule in the asset handler:
        ```c
        function setTransactionLimitByRiskRuleId(uint32 _ruleId) external ruleAdministratorOnly(appManagerAddress);
        ```
    - Function to activate/deactivate the rule in the asset handler:
        ```c
        function activateTransactionLimitByRiskRule(bool _on) external ruleAdministratorOnly(appManagerAddress);
        ```
     - Function to know the activation state of the rule in an asset handler:
        ```c
        function isTransactionLimitByRiskActive() external view returns (bool);
        ```
    - Function to get the rule Id from the asset handler:
        ```c
        function getTransactionLimitByRiskRule() external view returns (uint32);
        ```

## Return Data

This rule doesn't return any data.

## Data Recorded

This rule doesn't require of any data to be recorded.

## Events

- **event ProtocolRuleCreated(bytes32 indexed ruleType, uint32 indexed ruleId, bytes32[] extraTags)**: 
    - Emitted when: the rule has been created in the protocol.
    - Parameters:
        - ruleType: "TX_SIZE_BY_RISK".
        - ruleId: the index of the rule created in the protocol by rule type.
        - extraTags: empty array.

- **event ApplicationRuleApplied(bytes32 indexed ruleType, uint32 indexed ruleId);**:
    - Emitted when: rule has been applied in an application manager handler.
    - Parameters: 
        - ruleType: "TX_SIZE_BY_RISK".
        - ruleId: the ruleId set for this rule in the handler.

- **event ApplicationHandlerActivated(bytes32 indexed ruleType, address indexed handlerAddress)**:
    - Emitted when: a rule has been activated in an asset handler:
    - Parameters: 
        - ruleType: "TX_SIZE_BY_RISK".
        - handlerAddress: the address of the asset handler where the rule has been activated.


## Dependencies

This rule depends on:

- **Pricing contracts**: [pricing contracts](../pricing/README.md) for ERC20s and ERC721s need to be setup in the token handlers in order for this rule to work.
<|MERGE_RESOLUTION|>--- conflicted
+++ resolved
@@ -150,11 +150,7 @@
         ```c
         function checkTransactionLimitByRiskScore(uint32 _ruleId, uint8 _riskScore, uint256 _amountToTransfer) external view;
         ```
-<<<<<<< HEAD
-- In the [Asset Handler](../../../src/client/token/ERC20/ProtocolERC20Handler.sol):
-=======
 - In the [Asset Handler](../../src/client/token/ERC20/ProtocolERC20Handler.sol):
->>>>>>> 93b38bdd
     - Function to set and activate at the same time the rule in the asset handler:
         ```c
         function setTransactionLimitByRiskRuleId(uint32 _ruleId) external ruleAdministratorOnly(appManagerAddress);

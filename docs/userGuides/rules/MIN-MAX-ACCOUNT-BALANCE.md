# Minimum Maximum Account Balance Rule

## Purpose

The minimum-maximum-account-balance rule enforces token balance thresholds for user accounts with specific tags. This allows developers to set lower and upper limits on the amount of each token the user account can hold. This rule attempts to mitigate the risk of token holders selling more than the minimum allowed amount and accumulating more than the maximum allowed amount of tokens for each specific tag. 

## Applies To:

- [x] ERC20
- [x] ERC721
- [x] AMM

## Scope 

This rule works at both the token level and AMM level. It must be activated and configured for each desired token in the corresponding token handler or each desired AMM supported token within the AMM Handler.

## Data Structure

As this is a [tag](../GLOSSARY.md)-based rule, you can think of it as a collection of rules, where all "sub-rules" are independent from each other, and where each "sub-rule" is indexed by its tag. A minumum-maximum-account-balance "sub-rule" is specified by 2 variables:

- **Minimum** (uint256): The minimum amount of tokens to be held by the account.
- **Maximum** (uint256): The maximum amount of tokens to be held by the account.


```c
/// ******** Minimum/Maximum Account Balances ********
    struct MinMaxBalanceRule {
        uint256 minimum;
        uint256 maximum;
    }
```
<<<<<<< HEAD
###### *see [RuleDataInterfaces](../../../src/economic/ruleStorage/RuleDataInterfaces.sol)*
=======
###### *see [RuleDataInterfaces](../../src/protocol/economic/ruleStorage/RuleDataInterfaces.sol)*
>>>>>>> 93b38bdd

Additionally, each one of these data structures will be under a tag (bytes32):

 tag -> sub-rule.

 ```c
    //      tag     =>   sub-rule
    mapping(bytes32 => ITaggedRules.MinMaxBalanceRule)
```
<<<<<<< HEAD
###### *see [IRuleStorage](../../../src/economic/ruleStorage/IRuleStorage.sol)*
=======
###### *see [IRuleStorage](../../src/protocol/economic/ruleStorage/IRuleStorage.sol)*
>>>>>>> 93b38bdd

The collection of these tagged sub-rules composes a minumum-maximum-account-balance rule.

 ```c
/// ******** Minimum/Maximum Account Balances ********
    /// ******** Minimum/Maximum Account Balances ********
struct MinMaxBalanceRuleS {
    /// ruleIndex => taggedAccount => minimumTransfer
    mapping(uint32 => mapping(bytes32 => ITaggedRules.MinMaxBalanceRule)) minMaxBalanceRulesPerUser;
    uint32 minMaxBalanceRuleIndex; /// increments every time someone adds a rule
}
```
<<<<<<< HEAD
###### *see [IRuleStorage](../../../src/economic/ruleStorage/IRuleStorage.sol)*
=======
###### *see [IRuleStorage](../../src/protocol/economic/ruleStorage/IRuleStorage.sol)*
>>>>>>> 93b38bdd

A minumum-maximum-account-balance rule must have at least one sub-rule. There is no maximum number of sub-rules.

## Configuration and Enabling/Disabling
- This rule can only be configured in the protocol by a **rule administrator**.
- This rule can only be set in the asset handler by a **rule administrator**.
- This rule can only be activated/deactivated in the asset handler by a **rule administrator**.
- This rule can only be updated in the asset handler by a **rule administrator**.


## Rule Evaluation

The rule will be evaluated with the following logic:

1. The receiver account and the sender account being evaluated pass all the tags they have registered to their addresses in the application manager to the protocol.
2. The processor receives these tags along with the ID of the minumum-maximum-account-balance rule set in the token handler. 
3. The processor tries to retrieve the sub-rule associated with each tag.
4. The processor evaluates if the final balance of the sender account would be less than the`minimum` in the case of the transaction succeeding. If yes, the transaction reverts.
5. The processor evaluates if the final balance of the receiver account would be greater than the `maximum` in the case of the transaction succeeding. If yes, the transaction reverts.
6. Step 4 and 5 are repeated for each of the account's tags. 

###### *see [ERC20TaggedRuleProcessorFacet](../../../src/protocol/economic/ruleProcessor/ERC20TaggedRuleProcessorFacet.sol) -> checkMinMaxAccountBalancePasses*

## Evaluation Exceptions 
- For tokens, this rule doesn't apply when an **app administrator** address is in either the *from* or the *to* side of the transaction. This doesn't necessarily mean that if an app administrator is the one executing the transaction it will bypass the rule, unless the aforementioned condition is true.
- In the case of ERC20s and AMMs, this rule doesn't apply when a **registered treasury** address is in the *to* side of the transaction.

### Revert Message

The rule processor will revert with one of the following errors if the rule check fails: 

```
error MaxBalanceExceeded();
```
```
error BalanceBelowMin();
```

The selectors for these errors are `0x24691f6b` and `0xf1737570` .

## Create Function

Adding a minumum-maximum-account-balance rule is done through the function:

```c
function addMinMaxBalanceRule(
        address _appManagerAddr,
        bytes32[] calldata _accountTypes,
        uint256[] calldata _minimum,
        uint256[] calldata _maximum
    ) external ruleAdministratorOnly(_appManagerAddr) returns (uint32);
```
<<<<<<< HEAD
###### *see [TaggedRuleDataFacet](../../../src/economic/ruleStorage/TaggedRuleDataFacet.sol)*
=======
###### *see [TaggedRuleDataFacet](../../src/protocol/economic/ruleStorage/TaggedRuleDataFacet.sol)*
>>>>>>> 93b38bdd

The create function will return the protocol ID of the rule.

### Parameters:

- **_appManagerAddr** (address): the address of the application manager to verify that the caller has Rule administrator privileges.
- **_accountTags** (bytes32[]): array of tags that will contain each sub-rule.
- **_minimum** (uint256[]): array of *minimum amounts* for each sub-rule.
- **_maximum** (uint256[]): array of *maximum amounts* for each sub-rule.

It is important to note that array positioning matters in this function. For instance, tag in position zero of the `_accountTags` array will contain the sub-rule created by the values in the position zero of `_minimum` and `_maximum`. Same with tag in position *n*.

### Parameter Optionality:

There is no parameter optionality for this rule.

### Parameter Validation:

The following validation will be carried out by the create function in order to ensure that these parameters are valid and make sense:

- `_appManagerAddr` is not the zero address.
- All the parameter arrays have at least one element.
- All the parameter arrays have the exact same length.
- Not one `tag` can be a blank tag.
- Not one `minimum` or `maximum` can have a value of 0.
- `minimum`is not greater than `maximum`


<<<<<<< HEAD
###### *see [TaggedRuleDataFacet](../../../src/economic/ruleStorage/TaggedRuleDataFacet.sol)*
=======
###### *see [TaggedRuleDataFacet](../../src/protocol/economic/ruleStorage/TaggedRuleDataFacet.sol)*
>>>>>>> 93b38bdd

## Other Functions:

- In Protocol [Rule Processor](../../../src/protocol/economic/ruleProcessor/ERC20TaggedRuleProcessorFacet.sol):
    -  Function to get a rule by its ID:
        ```c
        function getMinMaxBalanceRule(
                    uint32 _index, 
                    bytes32 _accountTag
                ) 
                external 
                view 
                returns 
                (TaggedRules.MinMaxBalanceRule memory);
        ```
    - Function to get current amount of rules in the protocol:
        ```c
        function getTotalMinMaxBalanceRules() public view returns (uint32);
        ```
- In Protocol [Rule Processor](../../../src/protocol/economic/ruleProcessor/ERC20TaggedRuleProcessorFacet.sol):
    - Function that evaluates the rule for tokens:
        ```c
        function checkMinMaxAccountBalancePasses(
                uint32 ruleId, 
                uint256 balanceFrom, 
                uint256 balanceTo, 
                uint256 amount, 
                bytes32[] calldata toTags, 
                bytes32[] calldata fromTags
            ) 
            external 
            view;
        ```
    - Function that evaluates the rule for AMMs:
        ```c
        function checkMinMaxAccountBalancePassesAMM(
                uint32 ruleIdToken0,
                uint32 ruleIdToken1,
                uint256 tokenBalance0,
                uint256 tokenBalance1,
                uint256 amountIn,
                uint256 amountOut,
                bytes32[] calldata fromTags
            ) 
            public 
            view;
        ```
- in Asset Handler:
    - Function to set and activate at the same time the rule in an asset handler:
        ```c
        function setMinMaxBalanceRuleId(uint32 _ruleId) external ruleAdministratorOnly(appManagerAddress);
        ```
    - Function to activate/deactivate the rule in an asset handler:
        ```c
        function activateMinMaxBalanceRule(bool _on) external ruleAdministratorOnly(appManagerAddress);
        ```
    - Function to know the activation state of the rule in an asset handler:
        ```c
        function isMinMaxBalanceActive() external view returns (bool);
        ```
    - Function to get the rule Id from an asset handler:
        ```c
        function getMinMaxBalanceRuleId() external view returns (uint32);
        ```
## Return Data

This rule doesn't return any data.

## Data Recorded

This rule doesn't require any data to be recorded.

## Events

- **event ProtocolRuleCreated(bytes32 indexed ruleType, uint32 indexed ruleId, bytes32[] extraTags)**: 
    - Emitted when: the rule has been created in the protocol.
    - Parameters:
        - ruleType: "MIN_MAX_BALANCE_LIMIT".
        - ruleId: the index of the rule created in the protocol by rule type.
        - extraTags: the tags for each sub-rule.

- **event ApplicationHandlerApplied(bytes32 indexed ruleType, address indexed handlerAddress, uint32 indexed ruleId)**:
    - Emitted when: rule has been applied in an asset handler.
    - Parameters: 
        - ruleType: "MIN_MAX_BALANCE_LIMIT".
        - handlerAddress: the address of the asset handler where the rule has been applied.
        - ruleId: the ruleId set for this rule in the handler.

- **event ApplicationHandlerActivated(bytes32 indexed ruleType, address indexed handlerAddress)**:
    - Emitted when: rule has been activated in the asset handler.
    - Parameters:
        - ruleType: "MIN_MAX_BALANCE_LIMIT".
        - handlerAddress: the address of the asset handler where the rule has been activated.


## Dependencies

- **Tags**: This rule relies on accounts having [tags](../GLOSSARY.md) registered in their [AppManager](../GLOSSARY.md), and they should match at least one of the tags in the rule for it to have any effect.
<|MERGE_RESOLUTION|>--- conflicted
+++ resolved
@@ -29,11 +29,8 @@
         uint256 maximum;
     }
 ```
-<<<<<<< HEAD
-###### *see [RuleDataInterfaces](../../../src/economic/ruleStorage/RuleDataInterfaces.sol)*
-=======
+
 ###### *see [RuleDataInterfaces](../../src/protocol/economic/ruleStorage/RuleDataInterfaces.sol)*
->>>>>>> 93b38bdd
 
 Additionally, each one of these data structures will be under a tag (bytes32):
 
@@ -43,11 +40,8 @@
     //      tag     =>   sub-rule
     mapping(bytes32 => ITaggedRules.MinMaxBalanceRule)
 ```
-<<<<<<< HEAD
-###### *see [IRuleStorage](../../../src/economic/ruleStorage/IRuleStorage.sol)*
-=======
+
 ###### *see [IRuleStorage](../../src/protocol/economic/ruleStorage/IRuleStorage.sol)*
->>>>>>> 93b38bdd
 
 The collection of these tagged sub-rules composes a minumum-maximum-account-balance rule.
 
@@ -60,11 +54,7 @@
     uint32 minMaxBalanceRuleIndex; /// increments every time someone adds a rule
 }
 ```
-<<<<<<< HEAD
-###### *see [IRuleStorage](../../../src/economic/ruleStorage/IRuleStorage.sol)*
-=======
 ###### *see [IRuleStorage](../../src/protocol/economic/ruleStorage/IRuleStorage.sol)*
->>>>>>> 93b38bdd
 
 A minumum-maximum-account-balance rule must have at least one sub-rule. There is no maximum number of sub-rules.
 
@@ -117,11 +107,7 @@
         uint256[] calldata _maximum
     ) external ruleAdministratorOnly(_appManagerAddr) returns (uint32);
 ```
-<<<<<<< HEAD
-###### *see [TaggedRuleDataFacet](../../../src/economic/ruleStorage/TaggedRuleDataFacet.sol)*
-=======
 ###### *see [TaggedRuleDataFacet](../../src/protocol/economic/ruleStorage/TaggedRuleDataFacet.sol)*
->>>>>>> 93b38bdd
 
 The create function will return the protocol ID of the rule.
 
@@ -150,11 +136,7 @@
 - `minimum`is not greater than `maximum`
 
 
-<<<<<<< HEAD
-###### *see [TaggedRuleDataFacet](../../../src/economic/ruleStorage/TaggedRuleDataFacet.sol)*
-=======
 ###### *see [TaggedRuleDataFacet](../../src/protocol/economic/ruleStorage/TaggedRuleDataFacet.sol)*
->>>>>>> 93b38bdd
 
 ## Other Functions:
 

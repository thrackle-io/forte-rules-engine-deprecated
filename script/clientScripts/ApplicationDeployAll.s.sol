// SPDX-License-Identifier: UNLICENSED
pragma solidity ^0.8.17;

import "forge-std/Script.sol";
import "src/example/ERC20/ApplicationERC20Handler.sol";
import {ApplicationERC721Handler} from "src/example/ERC721/ApplicationERC721Handler.sol";
import "src/example/ERC20/ApplicationERC20.sol";
import {ApplicationERC721AdminOrOwnerMint} from "src/example/ERC721/ApplicationERC721AdminOrOwnerMint.sol";
import {ApplicationAppManager} from "src/example/application/ApplicationAppManager.sol";
import {ApplicationHandler} from "src/example/application/ApplicationHandler.sol";
import "src/example/OracleDenied.sol";
import "src/example/OracleApproved.sol";
import "src/example/pricing/ApplicationERC20Pricing.sol";
import "src/example/pricing/ApplicationERC721Pricing.sol";

/**
 * @title Application Deploy All Script
 * @dev This script will deploy all application contracts needed to test the protocol interactions.
 * @notice Deploys the application App Manager, AppManager, ERC20, ERC721, and associated handlers, pricing and oracle contracts.
 */
contract ApplicationDeployAllScript is Script {
    ApplicationAppManager applicationAppManager;
    ApplicationHandler applicationHandler;
    ApplicationERC20Handler applicationCoinHandler;
    ApplicationERC20Handler applicationCoinHandler2;
    ApplicationERC721Handler applicationNFTHandler;
    ApplicationERC20 coin1;
    ApplicationERC20 coin2;
    ApplicationERC721AdminOrOwnerMint nft1;
    ApplicationERC721Pricing openOcean;
    ApplicationERC20Pricing exchange;
    uint128[7] yieldPerTimeUnitArray = [1, 60, 3_600, 86_400, 604_800, 2_592_000, 31_536_000];
    uint128[7] yieldPerTimeUnitArray2 = [2, 120, 7_200, 172_800, 1_209_600, 5_184_000, 63_072_000];
    address[] applicationNFTAddresses;
    uint256 PERIOD_BETWEEN_TX_BATCHES_MS = 36_000; // 36 seconds ~2.4 blocks

    function setUp() public {}

    function run() public {
        vm.startBroadcast(vm.envUint("LOCAL_DEPLOYMENT_OWNER_KEY"));
        applicationAppManager = new ApplicationAppManager(vm.envAddress("LOCAL_DEPLOYMENT_OWNER"), "Castlevania", false);
        applicationAppManager.addAppAdministrator(vm.envAddress("QUORRA"));
        vm.stopBroadcast();
        vm.startBroadcast(vm.envUint("QUORRA_PRIVATE_KEY"));
        applicationHandler = new ApplicationHandler(vm.envAddress("RULE_PROCESSOR_DIAMOND"), address(applicationAppManager));
        applicationAppManager.setNewApplicationHandlerAddress(address(applicationHandler));
        vm.sleep(PERIOD_BETWEEN_TX_BATCHES_MS); // example of new cheat codes
        applicationAppManager.addRuleAdministrator(vm.envAddress("QUORRA"));
        /// create ERC20 token 1
        coin1 = new ApplicationERC20("Frankenstein Coin", "FRANK", address(applicationAppManager));
        applicationCoinHandler = new ApplicationERC20Handler(vm.envAddress("RULE_PROCESSOR_DIAMOND"), address(applicationAppManager), address(coin1), false);
        coin1.connectHandlerToToken(address(applicationCoinHandler));
        
        /// create ERC20 token 2
        coin2 = new ApplicationERC20("Dracula Coin", "DRAC", address(applicationAppManager));
        applicationCoinHandler2 = new ApplicationERC20Handler(vm.envAddress("RULE_PROCESSOR_DIAMOND"), address(applicationAppManager), address(coin2), false);
        coin2.connectHandlerToToken(address(applicationCoinHandler2));
        
        /// oracle
        new OracleApproved();
        new OracleDenied();
        
        /// create NFT
        nft1 = new ApplicationERC721AdminOrOwnerMint("Frankenstein", "FRANKPIC", address(applicationAppManager), vm.envString("APPLICATION_ERC721_URI_1"));
        applicationNFTHandler = new ApplicationERC721Handler(vm.envAddress("RULE_PROCESSOR_DIAMOND"), address(applicationAppManager), address(nft1), false);
        nft1.connectHandlerToToken(address(applicationNFTHandler));
        

        /// Register the tokens with the application's app manager
        applicationAppManager.registerToken("Frankenstein Coin", address(coin1));
        applicationAppManager.registerToken("Dracula Coin", address(coin2));
        applicationAppManager.registerToken("Frankenstein Picture", address(nft1));
        
        /// Set the token's prices
        openOcean = new ApplicationERC721Pricing();
        exchange = new ApplicationERC20Pricing();
        exchange.setSingleTokenPrice(address(coin1), 1 * (10 ** 18));
        exchange.setSingleTokenPrice(address(coin2), 1 * (10 ** 18));
        openOcean.setNFTCollectionPrice(address(nft1), 5 * (10 ** 18));
        
        applicationAppManager.addRuleAdministrator(vm.envAddress("QUORRA"));

        /// Link the pricing module to the Application Handler
        applicationHandler.setERC20PricingAddress(address(exchange));
        applicationHandler.setNFTPricingAddress(address(openOcean));

        /// register the coin treasury
        applicationAppManager.registerTreasury(vm.envAddress("FEE_TREASURY"));
        
        /// This is a new app manager used for upgrade testing
        new ApplicationAppManager(vm.envAddress("QUORRA"), "Castlevania", true);
        new ApplicationERC20Handler(vm.envAddress("RULE_PROCESSOR_DIAMOND"), address(applicationAppManager), address(coin1), true);
        
        vm.stopBroadcast();
        vm.startBroadcast(vm.envUint("LOCAL_DEPLOYMENT_OWNER_KEY"));

        /// Admin set up:
        /// Quorra sets Kevin as app admin
        applicationAppManager.addAppAdministrator(vm.envAddress("KEVIN"));

        /**
         * Kevin as App admin sets:
         * Clu = Rule admin
         * Clu = Rule Bypass account 
         * Gem = Access Level admin
         * Sam = Risk admin
         */
        vm.stopBroadcast();
        vm.startBroadcast(vm.envUint("KEVIN_PRIVATE_KEY"));
        applicationAppManager.addRuleAdministrator(vm.envAddress("CLU"));
        applicationAppManager.addAccessLevelAdmin(vm.envAddress("GEM"));
        applicationAppManager.addRiskAdmin(vm.envAddress("CLU"));
        applicationAppManager.addRuleBypassAccount(vm.envAddress("CLU"));
        vm.stopBroadcast();

        // Verify Installation------------------------------------------------------------------
        vm.startBroadcast(vm.envUint("QUORRA_PRIVATE_KEY"));
        verifyAppManager();
        verifyERC20(true);
        verifyERC20(false);
        verifyERC721();
        vm.stopBroadcast();
        // --------------------------------------------------------------------------------------
    }

    function verifyAppManager() public view {
<<<<<<< HEAD
        // Checking to make sure AppManager is deployed
        if(address(applicationAppManager) == address(0)) {
            revert("App Manager not properly deployed");
        }

        // Checking to make sure the AppManager has a handler
        if(address(applicationHandler) == address(0)) {
            revert("Application Handler not properly deployed");
        }
=======
        // Checking to make sure AppManager is deployed, if not calling a public function on it will revert.
        applicationAppManager.version();

        // Checking to make sure the AppHandler has been deployed, if not calling a public function on it will revert.
        applicationHandler.version();
>>>>>>> 7e7c4826

        // Checking to make sure the handler is connected back to the AppManager
        if(applicationHandler.appManagerAddress() != address(applicationAppManager)) {
            revert("Application Handler not correctly connected to the App Manager");
        }
<<<<<<< HEAD
    }

    function verifyERC721() public view {
        // Make sure the ERC721 Contract has been deployed
        if(address(nft1) == address(0)) {
            revert("ERC721 not properly deployed");
        }

       // Make sure the ERC721 Handler Contract has been deployed
        if(address(nft1) == address(0)) {
            revert("ERC721 Handler not properly deployed");
        }

       // Make sure the ERC20 Pricing Module Contract has been deployed
        if(address(openOcean) == address(0)) {
            revert("ERC721 Pricing Module not properly deployed");
        }
=======

        if(address(applicationAppManager.applicationHandler()) != address(applicationHandler)) {
            revert("Application Handler not correctly connected to the App Manager");
        }
    }

    function verifyERC721() public view {
        // Make sure the ERC721 Contract has been deployed, if not calling a public function on it will revert.
        nft1.getHandlerAddress();

       // Make sure the ERC721 Handler Contract has been deployed, if not calling a public function on it will revert.
       applicationNFTHandler.version();

       // Make sure the ERC20 Pricing Module Contract has been deployed, if not calling a public function on it will revert.
       openOcean.version();
>>>>>>> 7e7c4826

        // Checking to make sure ERC721 has a handler
        if(nft1.getHandlerAddress() != address(applicationNFTHandler)) {
            revert("ERC721 not correctly connected to its handler");
        }

        // Checking to make sure the handler is connected to the ERC721
        if(applicationNFTHandler.owner() != address(nft1)) {
            revert("Handler is not connected properly to the ERC721");
        }

        // Checking to make sure the pricing modules are set within the ERC721's Handler
        if(applicationHandler.nftPricingAddress() != address(openOcean)) {
            revert("Pricing Module not correctly set in the Handler");
        }

        // Checking to make sure the ERC721 is registered with the AppManager
        if(nft1.getAppManagerAddress() != address(applicationAppManager)) {
            revert("ERC721 not properly registered with the AppManager");
        }

        if(keccak256(abi.encodePacked(applicationAppManager.getTokenID(address(nft1)))) != keccak256(abi.encodePacked("Frankenstein Picture"))) {
            revert("ERC721 not properly registered with the AppManager");
        }

        // Checking to make sure the ERC721's Handler is registered with the AppManager
        if(!applicationAppManager.isRegisteredHandler(address(applicationNFTHandler))) {
            revert("ERC721 Handler not properly registered with the AppManager");
        }
    }

    function verifyERC20(bool isCoin1) public view {
<<<<<<< HEAD
       // Make sure the ERC20 Contract has been deployed
        if(address(isCoin1 ? coin1 : coin2) == address(0)) {
            revert("Frankenstein Coin not properly deployed");
        }

       // Make sure the ERC20 Handler Contract has been deployed
        if(address(isCoin1 ? applicationCoinHandler : applicationCoinHandler2) == address(0)) {
            revert("ERC20 Handler not properly deployed");
        }

       // Make sure the ERC20 Pricing Module Contract has been deployed
        if(address(exchange) == address(0)) {
            revert("ERC20 Pricing Module not properly deployed");
        }
=======
       // Make sure the ERC20 Contract has been deployed, if not calling a public function on it will revert.
       isCoin1 ? coin1.getHandlerAddress() : coin2.getHandlerAddress();

       // Make sure the ERC20 Handler Contract has been deployed, if not calling a public function on it will revert.
       isCoin1 ? applicationCoinHandler.version() : applicationCoinHandler2.version();

       // Make sure the ERC20 Pricing Module Contract has been deployed, if not calling a public function on it will revert.
        exchange.version();
>>>>>>> 7e7c4826

        // Checking to make sure ERC20 has a handler
        if(isCoin1) {
            if(coin1.getHandlerAddress() != address(applicationCoinHandler)) {
                revert("Frankenstein Coin not correctly connected to its handler");
            }
        } else {
            if(coin2.getHandlerAddress() != address(applicationCoinHandler2)) {
<<<<<<< HEAD
                revert("Frankenstein Coin not correctly connected to its handler");
=======
                revert("Dracula Coin not correctly connected to its handler");
>>>>>>> 7e7c4826
            }
        }

        // Checking to make sure the handler is connected to the ERC20
        if((isCoin1 ? applicationCoinHandler.owner() : applicationCoinHandler2.owner()) != address(isCoin1 ? coin1 : coin2)) {
<<<<<<< HEAD
            revert("ERC20 Handlers owner should be the Frankenstein Coin");
=======
            revert(isCoin1 ? "ERC20 Handlers owner should be the Frankenstein Coin" : "ERC20 Handlers owner should be the Dracula Coin");
>>>>>>> 7e7c4826
        }

        // Checking to make sure the pricing modules are set within the ERC20's Handler
        if(applicationHandler.erc20PricingAddress() != address(exchange)) {
            revert("ERC20 Pricing module has not been set on the Handler");
        }

        // Checking to make sure the ERC20 is registered with the AppManager
        if(coin1.getAppManagerAddress() != address(applicationAppManager)) {
            revert("ERC20 not properly registered with the App Manager");
        }
        if(keccak256(abi.encodePacked(applicationAppManager.getTokenID(address(isCoin1 ? coin1 : coin2)))) != keccak256(abi.encodePacked(isCoin1 ? "Frankenstein Coin" : "Dracula Coin"))) {
            revert("ERC20 not properly registered with the App Manager");
        }

        // Checking to make sure the ERC20's Handler is registered with the AppManager
        if(!applicationAppManager.isRegisteredHandler(address(isCoin1 ? applicationCoinHandler : applicationCoinHandler2))) {
            revert("ERC20 Handler not registered with the App Manager");
        }
    }
}<|MERGE_RESOLUTION|>--- conflicted
+++ resolved
@@ -124,47 +124,16 @@
     }
 
     function verifyAppManager() public view {
-<<<<<<< HEAD
-        // Checking to make sure AppManager is deployed
-        if(address(applicationAppManager) == address(0)) {
-            revert("App Manager not properly deployed");
-        }
-
-        // Checking to make sure the AppManager has a handler
-        if(address(applicationHandler) == address(0)) {
-            revert("Application Handler not properly deployed");
-        }
-=======
         // Checking to make sure AppManager is deployed, if not calling a public function on it will revert.
         applicationAppManager.version();
 
         // Checking to make sure the AppHandler has been deployed, if not calling a public function on it will revert.
         applicationHandler.version();
->>>>>>> 7e7c4826
 
         // Checking to make sure the handler is connected back to the AppManager
         if(applicationHandler.appManagerAddress() != address(applicationAppManager)) {
             revert("Application Handler not correctly connected to the App Manager");
         }
-<<<<<<< HEAD
-    }
-
-    function verifyERC721() public view {
-        // Make sure the ERC721 Contract has been deployed
-        if(address(nft1) == address(0)) {
-            revert("ERC721 not properly deployed");
-        }
-
-       // Make sure the ERC721 Handler Contract has been deployed
-        if(address(nft1) == address(0)) {
-            revert("ERC721 Handler not properly deployed");
-        }
-
-       // Make sure the ERC20 Pricing Module Contract has been deployed
-        if(address(openOcean) == address(0)) {
-            revert("ERC721 Pricing Module not properly deployed");
-        }
-=======
 
         if(address(applicationAppManager.applicationHandler()) != address(applicationHandler)) {
             revert("Application Handler not correctly connected to the App Manager");
@@ -180,7 +149,6 @@
 
        // Make sure the ERC20 Pricing Module Contract has been deployed, if not calling a public function on it will revert.
        openOcean.version();
->>>>>>> 7e7c4826
 
         // Checking to make sure ERC721 has a handler
         if(nft1.getHandlerAddress() != address(applicationNFTHandler)) {
@@ -213,22 +181,6 @@
     }
 
     function verifyERC20(bool isCoin1) public view {
-<<<<<<< HEAD
-       // Make sure the ERC20 Contract has been deployed
-        if(address(isCoin1 ? coin1 : coin2) == address(0)) {
-            revert("Frankenstein Coin not properly deployed");
-        }
-
-       // Make sure the ERC20 Handler Contract has been deployed
-        if(address(isCoin1 ? applicationCoinHandler : applicationCoinHandler2) == address(0)) {
-            revert("ERC20 Handler not properly deployed");
-        }
-
-       // Make sure the ERC20 Pricing Module Contract has been deployed
-        if(address(exchange) == address(0)) {
-            revert("ERC20 Pricing Module not properly deployed");
-        }
-=======
        // Make sure the ERC20 Contract has been deployed, if not calling a public function on it will revert.
        isCoin1 ? coin1.getHandlerAddress() : coin2.getHandlerAddress();
 
@@ -237,7 +189,6 @@
 
        // Make sure the ERC20 Pricing Module Contract has been deployed, if not calling a public function on it will revert.
         exchange.version();
->>>>>>> 7e7c4826
 
         // Checking to make sure ERC20 has a handler
         if(isCoin1) {
@@ -246,21 +197,13 @@
             }
         } else {
             if(coin2.getHandlerAddress() != address(applicationCoinHandler2)) {
-<<<<<<< HEAD
-                revert("Frankenstein Coin not correctly connected to its handler");
-=======
                 revert("Dracula Coin not correctly connected to its handler");
->>>>>>> 7e7c4826
             }
         }
 
         // Checking to make sure the handler is connected to the ERC20
         if((isCoin1 ? applicationCoinHandler.owner() : applicationCoinHandler2.owner()) != address(isCoin1 ? coin1 : coin2)) {
-<<<<<<< HEAD
-            revert("ERC20 Handlers owner should be the Frankenstein Coin");
-=======
             revert(isCoin1 ? "ERC20 Handlers owner should be the Frankenstein Coin" : "ERC20 Handlers owner should be the Dracula Coin");
->>>>>>> 7e7c4826
         }
 
         // Checking to make sure the pricing modules are set within the ERC20's Handler

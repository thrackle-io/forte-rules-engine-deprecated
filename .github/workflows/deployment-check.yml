name: Run Deployment Check

on:
  push:
    branches:
      - external
      - main
<<<<<<< HEAD

=======
>>>>>>> b824631d

env:
  AWS_REGION: us-east-1
  ECR_REPOSITORY: ${{ secrets.K8S_AWS_ACCOUNT_ID }}.dkr.ecr.us-east-1.amazonaws.com/universus-tf

jobs:
  build:
    runs-on: ubuntu-latest
    environment:
      name: ${{ github.ref_name }}
    steps:
      - name: Checkout Repository
        uses: actions/checkout@v2

      - name: Configure AWS Credentials
        uses: aws-actions/configure-aws-credentials@v1
        with:
          aws-access-key-id: ${{ secrets.K8S_AWS_ACCESS_KEY_ID }}
          aws-secret-access-key: ${{ secrets.K8S_AWS_SECRET_ACCESS_KEY }}
          aws-region: ${{ env.AWS_REGION }}

      - name: Login to Amazon ECR
        id: login-ecr
        uses: aws-actions/amazon-ecr-login@v1

      - name: Install AWS CLI
        run: |
          sudo apt-get update
          sudo apt-get install -y ca-certificates curl
          curl -fsSL https://packages.cloud.google.com/apt/doc/apt-key.gpg | sudo gpg --dearmor -o /etc/apt/keyrings/kubernetes-archive-keyring.gpg
          echo "deb [signed-by=/etc/apt/keyrings/kubernetes-archive-keyring.gpg] https://apt.kubernetes.io/ kubernetes-xenial main" | sudo tee /etc/apt/sources.list.d/kubernetes.list
          sudo apt-get update
          sudo apt-get install -y awscli kubectl

      - name: Configure AWS CLI
        run: |
          aws eks update-kubeconfig --name universus --region ${{ env.AWS_REGION }}

      - name: Generate new Image Tag
        run: |
          echo "TRON_TESTING_IMAGE_TAG=${{ env.ECR_REPOSITORY }}:deploy-check-${GITHUB_SHA::7}" >> $GITHUB_ENV
          echo 'ANVIL_IMAGE_TAG=${{ env.ECR_REPOSITORY }}:anvil-deploy-check-${{ github.head_ref }}-${GITHUB_SHA::7}' >> $GITHUB_ENV

      - name: Build and push docker image
        run: |
          docker build -t ${{ env.ANVIL_IMAGE_TAG }} -f Dockerfile.anvil .
          docker build -t ${{ env.TRON_TESTING_IMAGE_TAG }} -f Dockerfile.deploymentCheck . --build-arg AWS_ACCESS_KEY_ID=${{ secrets.K8S_AWS_ACCESS_KEY_ID }} --build-arg AWS_SECRET_ACCESS_KEY=${{ secrets.K8S_AWS_SECRET_ACCESS_KEY }} --build-arg AWS_REGION=${{ env.AWS_REGION }} --build-arg BRANCH_NAME=${{ github.head_ref }}
          docker push ${{ env.ANVIL_IMAGE_TAG }}
          docker push ${{ env.TRON_TESTING_IMAGE_TAG }}

      - name: Update k8s manifest
        run: |
          sed -i "s|{{ANVIL_IMAGE_TAG}}|${{ env.ANVIL_IMAGE_TAG }}|g" k8s/anvil/anvil-deployment-check.yaml
          sed -i "s|{{TRON_TESTING_IMAGE_TAG}}|${{ env.TRON_TESTING_IMAGE_TAG }}|g" k8s/tron/deployment-check-job.yaml

      - name: Run the necessist job with k8s
        run: |
          kubectl delete job deploy-check --ignore-not-found=true -n dev
          sleep 5
          kubectl set image deploy/anvil-deploy-check anvil-deploy-check=${{ env.ANVIL_IMAGE_TAG }} -n dev
          kubectl rollout restart deploy/anvil-deploy-check -n dev
          kubectl apply -f k8s/anvil/deployment-check-service.yaml -n dev
          kubectl apply -f k8s/tron/deployment-check-job.yaml -n dev
<|MERGE_RESOLUTION|>--- conflicted
+++ resolved
@@ -5,10 +5,6 @@
     branches:
       - external
       - main
-<<<<<<< HEAD
-
-=======
->>>>>>> b824631d
 
 env:
   AWS_REGION: us-east-1
